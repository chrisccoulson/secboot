--- conflicted
+++ resolved
@@ -72,23 +72,18 @@
 // condition can also occur as the result of an incorrectly provisioned TPM, which will be detected during a subsequent call to
 // SealKeyToTPM.
 //
-<<<<<<< HEAD
 // If a PIN has been set, then this function can be memory intensive depending on the PIN parameters and it doesn't explicitly run
 // a garbage collection before completing.
 //
-// On success, the unsealed cleartext key is returned.
-func (k *SealedKeyObject) UnsealFromTPM(tpm *TPMConnection, pin string) ([]byte, error) {
+// On success, the unsealed cleartext key is returned as the first return value, and the private part of the key used for
+// authorizing PCR policy updates with UpdateKeyPCRProtectionPolicy is returned as the second return value.
+func (k *SealedKeyObject) UnsealFromTPM(tpm *TPMConnection, pin string) (key []byte, authKey TPMPolicyAuthKey, err error) {
 	switch k.data.version {
 	case 0, 1:
 	default:
-		return nil, InvalidKeyFileError{"invalid metadata version"}
-	}
-
-=======
-// On success, the unsealed cleartext key is returned as the first return value, and the private part of the key used for
-// authorizing PCR policy updates with UpdateKeyPCRProtectionPolicy is returned as the second return value.
-func (k *SealedKeyObject) UnsealFromTPM(tpm *TPMConnection, pin string) (key []byte, authKey TPMPolicyAuthKey, err error) {
->>>>>>> 40b8847f
+		return nil, nil, InvalidKeyFileError{"invalid metadata version"}
+	}
+
 	// Check if the TPM is in lockout mode
 	props, err := tpm.GetCapabilityTPMProperties(tpm2.PropertyPermanent, 1)
 	if err != nil {
@@ -133,10 +128,9 @@
 		return nil, nil, err
 	}
 	defer tpm.FlushContext(keyObject)
-<<<<<<< HEAD
 
 	if !k.data.sealedKey.public.NameAlg.Supported() {
-		return nil, InvalidKeyFileError{"sealed key object has an unsupported name algorithm"}
+		return nil, nil, InvalidKeyFileError{"sealed key object has an unsupported name algorithm"}
 	}
 
 	var ik []byte
@@ -150,12 +144,12 @@
 			var err error
 			ik, tpmAuthValue, err = k.data.pinData.decryptIKAndObtainTPMAuthValue(pin, k.data.sealedKey.public.NameAlg.Size())
 			if err != nil {
-				return nil, InvalidKeyFileError{fmt.Sprintf("cannot decrypt intermediate key: %v", err)}
+				return nil, nil, InvalidKeyFileError{fmt.Sprintf("cannot decrypt intermediate key: %v", err)}
 			}
-		}
-	}
-=======
->>>>>>> 40b8847f
+			// We don't know that the PIN is correct yet. If it is wrong then both ik and tpmAuthValue will be wrong, and this will
+			// be picked up by the TPM first.
+		}
+	}
 
 	// Begin and execute policy session
 	policySession, err := tpm.StartAuthSession(nil, nil, tpm2.SessionTypePolicy, nil, k.data.sealedKey.public.NameAlg)
@@ -184,54 +178,36 @@
 
 	// For metadata version > 0, the PIN is used to derive the auth value for the sealed key object, and the authorization
 	// policy asserts that this value is known when the policy session is used.
-<<<<<<< HEAD
 	keyObject.SetAuthValue([]byte(tpmAuthValue))
-
-	// Unseal
-	key, err := tpm.Unseal(keyObject, policySession, hmacSession.IncludeAttrs(tpm2.AttrResponseEncrypt))
-=======
-	keyObject.SetAuthValue([]byte(pin))
 
 	// Unseal
 	keyData, err := tpm.Unseal(keyObject, policySession, hmacSession.IncludeAttrs(tpm2.AttrResponseEncrypt))
->>>>>>> 40b8847f
 	switch {
 	case tpm2.IsTPMSessionError(err, tpm2.ErrorPolicyFail, tpm2.CommandUnseal, 1):
 		return nil, nil, InvalidKeyFileError{"the authorization policy check failed during unsealing"}
 	case isAuthFailError(err, tpm2.CommandUnseal, 1):
 		return nil, nil, ErrPINFail
 	case err != nil:
-<<<<<<< HEAD
-		return nil, xerrors.Errorf("cannot unseal encrypted key: %w", err)
+		return nil, nil, xerrors.Errorf("cannot unseal encrypted key: %w", err)
 	}
 
 	if k.data.version == 0 {
-		return key, nil
+		return keyData, nil, nil
 	}
 
 	// key is really keyEnc, encrypted with the intermediate key
 	c, err := aes.NewCipher(ik)
 	if err != nil {
-		return nil, xerrors.Errorf("cannot create block cipher: %w", err)
+		return nil, nil, xerrors.Errorf("cannot create block cipher: %w", err)
 	}
 	if len(k.data.keyIV) != c.BlockSize() {
-		return nil, InvalidKeyFileError{"invalid IV length"}
-	}
-	if len(key)%c.BlockSize() != 0 {
-		return nil, InvalidKeyFileError{"invalid encrypted key length"}
-=======
-		return nil, nil, xerrors.Errorf("cannot unseal key: %w", err)
->>>>>>> 40b8847f
+		return nil, nil, InvalidKeyFileError{"invalid IV length"}
+	}
+	if len(keyData)%c.BlockSize() != 0 {
+		return nil, nil, InvalidKeyFileError{"invalid encrypted key length"}
 	}
 	b := cipher.NewCBCDecrypter(c, k.data.keyIV)
-	b.CryptBlocks(key, key)
-
-<<<<<<< HEAD
-	return key, nil
-=======
-	if k.data.version == 0 {
-		return keyData, nil, nil
-	}
+	b.CryptBlocks(keyData, keyData)
 
 	var sealedData sealedData
 	if _, err := tpm2.UnmarshalFromBytes(keyData, &sealedData); err != nil {
@@ -239,5 +215,4 @@
 	}
 
 	return sealedData.Key, sealedData.AuthPrivateKey, nil
->>>>>>> 40b8847f
 }