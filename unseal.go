--- conflicted
+++ resolved
@@ -132,15 +132,9 @@
 		case isStaticPolicyDataError(err):
 			return nil, nil, InvalidKeyFileError{err.Error()}
 		case isAuthFailError(err, tpm2.CommandPolicySecret, 1):
-<<<<<<< HEAD
-			return nil, ErrPINFail
+			return nil, nil, ErrPINFail
 		case tpm2.IsResourceUnavailableError(err, lockNVHandle1) || tpm2.IsResourceUnavailableError(err, lockNVHandle2):
-			return nil, ErrTPMProvisioning
-=======
-			return nil, nil, ErrPINFail
-		case tpm2.IsResourceUnavailableError(err, lockNVHandle):
 			return nil, nil, ErrTPMProvisioning
->>>>>>> 40b8847f
 		case tpm2.IsTPMError(err, tpm2.ErrorNVLocked, tpm2.CommandPolicyNV):
 			return nil, nil, ErrSealedKeyAccessLocked
 		}
