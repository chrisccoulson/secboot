--- conflicted
+++ resolved
@@ -290,16 +290,11 @@
 # TPM simulator run-time/state files
 NVChip
 RsaKeyCacheCrt.data
-<<<<<<< HEAD
-/TPMCmd/lib
-/TPMCmd/OsslInclude
-=======
 
 # Ossl support
+TPMCmd/Lib/*
 TPMCmd/OsslInclude/*
-TPMCmd/Lib/*
 
 # Wolf Build results 
 TPMCmd/WolfDebug/*
-TPMCmd/WolfRelease/*
->>>>>>> 72225880
+TPMCmd/WolfRelease/*