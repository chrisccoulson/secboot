// -*- Mode: Go; indent-tabs-mode: t -*-

/*
 * Copyright (C) 2019 Canonical Ltd
 *
 * This program is free software: you can redistribute it and/or modify
 * it under the terms of the GNU General Public License version 3 as
 * published by the Free Software Foundation.
 *
 * This program is distributed in the hope that it will be useful,
 * but WITHOUT ANY WARRANTY; without even the implied warranty of
 * MERCHANTABILITY or FITNESS FOR A PARTICULAR PURPOSE.  See the
 * GNU General Public License for more details.
 *
 * You should have received a copy of the GNU General Public License
 * along with this program.  If not, see <http://www.gnu.org/licenses/>.
 *
 */

package secboot_test

import (
	"bytes"
	"io"
	"io/ioutil"
	"math/rand"
	"os"
	"path/filepath"
	"testing"

	"github.com/canonical/go-tpm2"
	. "github.com/snapcore/secboot"
	"github.com/snapcore/secboot/internal/tcg"
)

func TestUnsealWithNo2FA(t *testing.T) {
	tpm := openTPMForTesting(t)
	defer closeTPM(t, tpm)

	if err := ProvisionTPM(tpm, ProvisionModeFull, nil); err != nil {
		t.Fatalf("Failed to provision TPM for test: %v", err)
	}

	key := make([]byte, 64)
	rand.Read(key)

	run := func(t *testing.T, params *KeyCreationParams) {
		tmpDir, err := ioutil.TempDir("", "_TestUnsealWithNo2FA_")
		if err != nil {
			t.Fatalf("Creating temporary directory failed: %v", err)
		}
		defer os.RemoveAll(tmpDir)

		keyFile := tmpDir + "/keydata"

		authKey, err := SealKeyToTPM(tpm, key, keyFile, params)
		if err != nil {
			t.Fatalf("SealKeyToTPM failed: %v", err)
		}
		defer undefineKeyNVSpace(t, tpm, keyFile)

		k, err := ReadSealedKeyObject(keyFile)
		if err != nil {
			t.Fatalf("ReadSealedKeyObject failed: %v", err)
		}

		keyUnsealed, authKeyUnsealed, err := k.UnsealFromTPM(tpm, "")
		if err != nil {
			t.Fatalf("UnsealFromTPM failed: %v", err)
		}

		if !bytes.Equal(key, keyUnsealed) {
			t.Errorf("TPM returned the wrong key")
		}
		if !bytes.Equal(authKey, authKeyUnsealed) {
			t.Errorf("TPM returned the wrong auth key")
		}
	}

	t.Run("SimplePCRProfile", func(t *testing.T) {
		run(t, &KeyCreationParams{PCRProfile: getTestPCRProfile(), PCRPolicyCounterHandle: 0x0181fff0})
	})

	t.Run("NilPCRProfile", func(t *testing.T) {
		run(t, &KeyCreationParams{PCRPolicyCounterHandle: 0x0181fff0})
	})

	t.Run("NoPCRPolicyCounterHandle", func(t *testing.T) {
		run(t, &KeyCreationParams{PCRProfile: getTestPCRProfile(), PCRPolicyCounterHandle: tpm2.HandleNull})
	})
}

func TestUnsealWithPIN(t *testing.T) {
	tpm := openTPMForTesting(t)
	defer closeTPM(t, tpm)

	if err := ProvisionTPM(tpm, ProvisionModeFull, nil); err != nil {
		t.Fatalf("Failed to provision TPM for test: %v", err)
	}

	key := make([]byte, 64)
	rand.Read(key)

	tmpDir, err := ioutil.TempDir("", "_TestUnsealWithPIN_")
	if err != nil {
		t.Fatalf("Creating temporary directory failed: %v", err)
	}
	defer os.RemoveAll(tmpDir)

	keyFile := tmpDir + "/keydata"

	if _, err := SealKeyToTPM(tpm, key, keyFile, &KeyCreationParams{PCRProfile: getTestPCRProfile(), PCRPolicyCounterHandle: 0x0181fff0}); err != nil {
		t.Fatalf("SealKeyToTPM failed: %v", err)
	}
	defer undefineKeyNVSpace(t, tpm, keyFile)

	testPIN := "1234"

	if err := ChangePIN(tpm, keyFile, &testPINParams, "", testPIN); err != nil {
		t.Errorf("ChangePIN failed: %v", err)
	}

	k, err := ReadSealedKeyObject(keyFile)
	if err != nil {
		t.Fatalf("ReadSealedKeyObject failed: %v", err)
	}

	keyUnsealed, _, err := k.UnsealFromTPM(tpm, testPIN)
	if err != nil {
		t.Fatalf("UnsealFromTPM failed: %v", err)
	}

	if !bytes.Equal(key, keyUnsealed) {
		t.Errorf("TPM returned the wrong key")
	}
}

func TestUnsealErrorHandling(t *testing.T) {
	key := make([]byte, 64)
	rand.Read(key)

	run := func(t *testing.T, tpm *TPMConnection, fn func(string, []byte)) error {
		if err := ProvisionTPM(tpm, ProvisionModeFull, nil); err != nil {
			t.Errorf("ProvisionTPM failed: %v", err)
		}

		tmpDir, err := ioutil.TempDir("", "_TestUnsealErrorHandling_")
		if err != nil {
			t.Fatalf("Creating temporary directory failed: %v", err)
		}
		defer os.RemoveAll(tmpDir)

		keyFile := tmpDir + "/keydata"

		authKey, err := SealKeyToTPM(tpm, key, keyFile, &KeyCreationParams{PCRProfile: getTestPCRProfile(), PCRPolicyCounterHandle: 0x0181fff0})
		if err != nil {
			t.Fatalf("SealKeyToTPM failed: %v", err)
		}
		defer undefineKeyNVSpace(t, tpm, keyFile)

		fn(keyFile, authKey)

		k, err := ReadSealedKeyObject(keyFile)
		if err != nil {
			t.Fatalf("ReadSealedKeyObject failed: %v", err)
		}

		_, _, err = k.UnsealFromTPM(tpm, "")
		return err
	}

	t.Run("TPMLockout", func(t *testing.T) {
		tpm := openTPMForTesting(t)
		defer closeTPM(t, tpm)

		err := run(t, tpm, func(_ string, _ []byte) {
			// Put the TPM in DA lockout mode
			if err := tpm.DictionaryAttackParameters(tpm.LockoutHandleContext(), 0, 7200, 86400, nil); err != nil {
				t.Errorf("DictionaryAttackParameters failed: %v", err)
			}
		})
		if err != ErrTPMLockout {
			t.Errorf("Unexepcted error: %v", err)
		}
	})

	t.Run("NoSRK", func(t *testing.T) {
		tpm := openTPMForTesting(t)
		defer closeTPM(t, tpm)

		err := run(t, tpm, func(_ string, _ []byte) {
			srk, err := tpm.CreateResourceContextFromTPM(tcg.SRKHandle)
			if err != nil {
				t.Fatalf("No SRK: %v", err)
			}
			if _, err := tpm.EvictControl(tpm.OwnerHandleContext(), srk, srk.Handle(), nil); err != nil {
				t.Errorf("EvictControl failed: %v", err)
			}
		})
		if err != ErrTPMProvisioning {
			t.Errorf("Unexpected error: %v", err)
		}
	})

	t.Run("InvalidSRK", func(t *testing.T) {
		tpm := openTPMForTesting(t)
		defer closeTPM(t, tpm)

		err := run(t, tpm, func(_ string, _ []byte) {
			srk, err := tpm.CreateResourceContextFromTPM(tcg.SRKHandle)
			if err != nil {
				t.Fatalf("No SRK: %v", err)
			}
			if _, err := tpm.EvictControl(tpm.OwnerHandleContext(), srk, srk.Handle(), nil); err != nil {
				t.Errorf("EvictControl failed: %v", err)
			}
			srkTemplate := tcg.MakeDefaultSRKTemplate()
			srkTemplate.Unique.RSA()[0] = 0xff
			srkTransient, _, _, _, _, err := tpm.CreatePrimary(tpm.OwnerHandleContext(), nil, srkTemplate, nil, nil, nil)
			if err != nil {
				t.Fatalf("CreatePrimary failed: %v", err)
			}
			defer flushContext(t, tpm, srkTransient)
			if _, err := tpm.EvictControl(tpm.OwnerHandleContext(), srkTransient, tcg.SRKHandle, nil); err != nil {
				t.Errorf("EvictControl failed: %v", err)
			}
		})
		if _, ok := err.(InvalidKeyFileError); !ok || err.Error() != "invalid key data file: cannot load sealed key object in to TPM: bad "+
			"sealed key object or TPM owner changed" {
			t.Errorf("Unexpected error: %v", err)
		}
	})

	t.Run("IncorrectPCRProfile", func(t *testing.T) {
		tpm, _ := openTPMSimulatorForTesting(t)
		defer closeTPM(t, tpm)

		err := run(t, tpm, func(_ string, _ []byte) {
			if _, err := tpm.PCREvent(tpm.PCRHandleContext(7), tpm2.Event("foo"), nil); err != nil {
				t.Errorf("PCREvent failed: %v", err)
			}
		})
		if err == nil {
			t.Fatalf("Expected an error")
		}
		if _, ok := err.(InvalidKeyFileError); !ok || err.Error() != "invalid key data file: cannot complete authorization policy "+
			"assertions: cannot complete OR assertions: current session digest not found in policy data" {
			t.Errorf("Unexpected error: %v", err)
		}
	})

	t.Run("RevokedPolicy", func(t *testing.T) {
		tpm := openTPMForTesting(t)
		defer closeTPM(t, tpm)

		err := run(t, tpm, func(keyFile string, authKey []byte) {
			src, err := os.Open(keyFile)
			if err != nil {
				t.Fatalf("Open failed: %v", err)
			}
			defer src.Close()

			newKeyFile := filepath.Dir(keyFile) + "/newkeydata"
			dst, err := os.OpenFile(newKeyFile, os.O_WRONLY|os.O_CREATE, 0644)
			if err != nil {
				t.Fatalf("Open failed: %v", err)
			}
			defer dst.Close()

			io.Copy(dst, src)

			if err := UpdateKeyPCRProtectionPolicy(tpm, newKeyFile, authKey, getTestPCRProfile()); err != nil {
				t.Fatalf("UpdateKeyPCRProtectionPolicy failed: %v", err)
			}
		})
		if _, ok := err.(InvalidKeyFileError); !ok || err.Error() != "invalid key data file: cannot complete authorization policy "+
			"assertions: the PCR policy has been revoked" {
			t.Errorf("Unexpected error: %v", err)
		}
	})

	t.Run("SealedKeyAccessLocked", func(t *testing.T) {
		tpm, tcti := openTPMSimulatorForTesting(t)
		defer func() {
			tpm, _ = resetTPMSimulator(t, tpm, tcti)
			closeTPM(t, tpm)
		}()

		err := run(t, tpm, func(_ string, _ []byte) {
			if err := LockAccessToSealedKeys(tpm); err != nil {
				t.Errorf("LockAccessToSealedKeys failed: %v", err)
			}
		})
		if err != ErrSealedKeyAccessLocked {
			t.Errorf("Unexpected error: %v", err)
		}
	})

	t.Run("PINFail", func(t *testing.T) {
		tpm := openTPMForTesting(t)
		defer closeTPM(t, tpm)

<<<<<<< HEAD
		err := run(t, tpm, func(keyFile, _ string) {
			if err := ChangePIN(tpm, keyFile, &testPINParams, "", "1234"); err != nil {
=======
		err := run(t, tpm, func(keyFile string, _ []byte) {
			if err := ChangePIN(tpm, keyFile, "", "1234"); err != nil {
>>>>>>> 40b8847f
				t.Errorf("ChangePIN failed: %v", err)
			}
		})
		if err != ErrPINFail {
			t.Errorf("Unexpected error: %v", err)
		}
	})
}<|MERGE_RESOLUTION|>--- conflicted
+++ resolved
@@ -300,13 +300,8 @@
 		tpm := openTPMForTesting(t)
 		defer closeTPM(t, tpm)
 
-<<<<<<< HEAD
-		err := run(t, tpm, func(keyFile, _ string) {
+		err := run(t, tpm, func(keyFile string, _ []byte) {
 			if err := ChangePIN(tpm, keyFile, &testPINParams, "", "1234"); err != nil {
-=======
-		err := run(t, tpm, func(keyFile string, _ []byte) {
-			if err := ChangePIN(tpm, keyFile, "", "1234"); err != nil {
->>>>>>> 40b8847f
 				t.Errorf("ChangePIN failed: %v", err)
 			}
 		})
