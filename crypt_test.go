--- conflicted
+++ resolved
@@ -199,11 +199,7 @@
 	ctb.tpmKey = make([]byte, 64)
 	rand.Read(ctb.tpmKey)
 
-<<<<<<< HEAD
-	c.Assert(ProvisionTPM(ctb.base.TPM, ProvisionModeFull, nil), IsNil)
-=======
-	c.Assert(ttb.TPM.EnsureProvisioned(ProvisionModeFull, nil), IsNil)
->>>>>>> 111df581
+	c.Assert(ctb.base.TPM.EnsureProvisioned(ProvisionModeFull, nil), IsNil)
 
 	dir := c.MkDir()
 	ctb.keyFile = dir + "/keydata"
