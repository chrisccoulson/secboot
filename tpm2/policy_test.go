// -*- Mode: Go; indent-tabs-mode: t -*-

/*
 * Copyright (C) 2019-2021 Canonical Ltd
 *
 * This program is free software: you can redistribute it and/or modify
 * it under the terms of the GNU General Public License version 3 as
 * published by the Free Software Foundation.
 *
 * This program is distributed in the hope that it will be useful,
 * but WITHOUT ANY WARRANTY; without even the implied warranty of
 * MERCHANTABILITY or FITNESS FOR A PARTICULAR PURPOSE.  See the
 * GNU General Public License for more details.
 *
 * You should have received a copy of the GNU General Public License
 * along with this program.  If not, see <http://www.gnu.org/licenses/>.
 *
 */

package tpm2_test

import (
	"crypto"
	"crypto/ecdsa"
	"crypto/x509"
	"encoding/pem"
	"io"
	"strconv"

	"github.com/canonical/go-tpm2"
	"github.com/canonical/go-tpm2/templates"
	tpm2_testutil "github.com/canonical/go-tpm2/testutil"
	"github.com/canonical/go-tpm2/util"

	. "gopkg.in/check.v1"

	"github.com/snapcore/secboot/internal/testutil"
	"github.com/snapcore/secboot/internal/tpm2test"
	. "github.com/snapcore/secboot/tpm2"
)

type policyOrTreeMixin struct{}

func (_ policyOrTreeMixin) checkPolicyOrTree(c *C, alg tpm2.HashAlgorithmId, digests tpm2.DigestList, tree *PolicyOrTree) (policy tpm2.Digest, depth int) {
	// Try a manual walk of the tree for every input digest
	for i, digest := range digests {
		trial := util.ComputeAuthPolicy(alg)

		var node *PolicyOrNode
		for _, n := range tree.LeafNodes() {
			if n.Contains(digest) {
				node = n
				break
			}
		}

		c.Assert(node, NotNil)

		d := 0
		for node != nil {
			d += 1

			digests := node.Digests()
			if len(digests) == 1 {
				digests = tpm2.DigestList{digests[0], digests[0]}
			}
			trial.PolicyOR(digests)
			node = node.Parent()
		}

		if i == 0 {
			policy = trial.GetDigest()
			depth = d
		} else {
			c.Assert(trial.GetDigest(), DeepEquals, policy)
			c.Assert(d, Equals, depth)
		}
	}

	return policy, depth
}

type policySuiteNoTPM struct {
	policyOrTreeMixin
}

type policySuite struct {
	tpm2test.TPMTest
}

func (s *policySuite) SetUpSuite(c *C) {
	s.TPMFeatures = tpm2test.TPMFeatureOwnerHierarchy | tpm2test.TPMFeaturePCR | tpm2test.TPMFeatureNV
}

type policySimulatorSuite struct {
	tpm2test.TPMSimulatorTest
}

var _ = Suite(&policySuiteNoTPM{})
var _ = Suite(&policySuite{})
var _ = Suite(&policySimulatorSuite{})

func hash(alg crypto.Hash, data string) []byte {
	h := alg.New()
	io.WriteString(h, data)
	return h.Sum(nil)
}

type testNewPolicyOrTreeData struct {
	alg     tpm2.HashAlgorithmId
	digests tpm2.DigestList

	depth    int
	expected tpm2.Digest
}

func (s *policySuiteNoTPM) testNewPolicyOrTree(c *C, data *testNewPolicyOrTreeData) {
	trial := util.ComputeAuthPolicy(data.alg)

	tree, err := NewPolicyOrTree(data.alg, trial, data.digests)
	c.Assert(err, IsNil)

	c.Assert(trial.GetDigest(), DeepEquals, data.expected)

	policy, depth := s.checkPolicyOrTree(c, data.alg, data.digests, tree)
	c.Check(policy, DeepEquals, data.expected)
	c.Check(depth, Equals, data.depth)
}

func (s *policySuiteNoTPM) TestNewPolicyOrTreeSingleDigest(c *C) {
	s.testNewPolicyOrTree(c, &testNewPolicyOrTreeData{
		alg:      tpm2.HashAlgorithmSHA256,
		digests:  tpm2.DigestList{hash(crypto.SHA256, "foo")},
		depth:    1,
		expected: testutil.DecodeHexString(c, "51d05afe8c2bbc42a2c1f540d7390b0228cd0d59d417a8e765c28af6f43f024c")})
}

func (s *policySuiteNoTPM) TestNewPolicyOrTreeDepth1(c *C) {
	s.testNewPolicyOrTree(c, &testNewPolicyOrTreeData{
		alg: tpm2.HashAlgorithmSHA256,
		digests: tpm2.DigestList{
			hash(crypto.SHA256, "1"),
			hash(crypto.SHA256, "2"),
			hash(crypto.SHA256, "3"),
			hash(crypto.SHA256, "4"),
			hash(crypto.SHA256, "5")},
		depth:    1,
		expected: testutil.DecodeHexString(c, "5e5a5c8790bd34336f2df51c216e072ca52bd9c0c2dc67e249d5952aa81aecfa")})
}

func (s *policySuiteNoTPM) TestNewPolicyOrTreeDepth2(c *C) {
	var digests tpm2.DigestList
	for i := 1; i < 26; i++ {
		digests = append(digests, hash(crypto.SHA256, strconv.Itoa(i)))
	}
	s.testNewPolicyOrTree(c, &testNewPolicyOrTreeData{
		alg:      tpm2.HashAlgorithmSHA256,
		digests:  digests,
		depth:    2,
		expected: testutil.DecodeHexString(c, "84be2df61f929c0afca3bcec125f7365fd825b410a150019e250b0dfb25110cf")})
}

func (s *policySuiteNoTPM) TestNewPolicyOrTreeSHA1(c *C) {
	var digests tpm2.DigestList
	for i := 1; i < 26; i++ {
		digests = append(digests, hash(crypto.SHA1, strconv.Itoa(i)))
	}
	s.testNewPolicyOrTree(c, &testNewPolicyOrTreeData{
		alg:      tpm2.HashAlgorithmSHA1,
		digests:  digests,
		depth:    2,
		expected: testutil.DecodeHexString(c, "dddd1fd38995710c4aa703599b9741e729ac9ceb")})
}

func (s *policySuiteNoTPM) TestNewPolicyOrTreeDepth3(c *C) {
	var digests tpm2.DigestList
	for i := 1; i < 201; i++ {
		digests = append(digests, hash(crypto.SHA256, strconv.Itoa(i)))
	}
	s.testNewPolicyOrTree(c, &testNewPolicyOrTreeData{
		alg:      tpm2.HashAlgorithmSHA256,
		digests:  digests,
		depth:    3,
		expected: testutil.DecodeHexString(c, "9c1cb2f1722a0a06f5e6774a9628cabce76572b0f2201bf66002a9eb2dfd6f11")})
}

func (s *policySuiteNoTPM) TestNewPolicyOrTreeDepth4(c *C) {
	var digests tpm2.DigestList
	for i := 1; i < 1601; i++ {
		digests = append(digests, hash(crypto.SHA256, strconv.Itoa(i)))
	}
	s.testNewPolicyOrTree(c, &testNewPolicyOrTreeData{
		alg:      tpm2.HashAlgorithmSHA256,
		digests:  digests,
		depth:    4,
		expected: testutil.DecodeHexString(c, "6f2ccbe268c9b3324c0922fcc2ccd760f6a7d264b7f61dccd3fba21f98412f85")})
}

func (s *policySuiteNoTPM) TestNewPolicyOrTreeNoDigests(c *C) {
	_, err := NewPolicyOrTree(tpm2.HashAlgorithmSHA256, util.ComputeAuthPolicy(tpm2.HashAlgorithmSHA256), nil)
	c.Check(err, ErrorMatches, "no digests supplied")
}

func (s *policySuiteNoTPM) TestNewPolicyOrTreeTooManyDigests(c *C) {
	_, err := NewPolicyOrTree(tpm2.HashAlgorithmSHA256, util.ComputeAuthPolicy(tpm2.HashAlgorithmSHA256), make(tpm2.DigestList, 5000))
	c.Check(err, ErrorMatches, "too many digests")
}

<<<<<<< HEAD
func (s *policySuite) TestPolicyOrTreeExecuteAssertions(c *C) {
	var digests tpm2.DigestList
	for i := 1; i < 201; i++ {
		trial := util.ComputeAuthPolicy(tpm2.HashAlgorithmSHA256)
		trial.PolicyPCR(hash(crypto.SHA256, strconv.Itoa(i)), tpm2.PCRSelectionList{{Hash: tpm2.HashAlgorithmSHA256, Select: []int{7}}})
		digests = append(digests, trial.GetDigest())
	}

	trial := util.ComputeAuthPolicy(tpm2.HashAlgorithmSHA256)
	tree, err := NewPolicyOrTree(tpm2.HashAlgorithmSHA256, trial, digests)
	c.Assert(err, IsNil)
	expectedDigest := trial.GetDigest()

	session := s.StartAuthSession(c, nil, nil, tpm2.SessionTypeTrial, nil, tpm2.HashAlgorithmSHA256)

	for i := 1; i < 201; i++ {
		c.Assert(s.TPM().PolicyRestart(session), IsNil)
		c.Assert(s.TPM().PolicyPCR(session, hash(crypto.SHA256, strconv.Itoa(i)), tpm2.PCRSelectionList{{Hash: tpm2.HashAlgorithmSHA256, Select: []int{7}}}), IsNil)
		c.Assert(tree.ExecuteAssertions(s.TPM().TPMContext, session), IsNil)

		digest, err := s.TPM().PolicyGetDigest(session)
		c.Assert(err, IsNil)
		c.Assert(digest, DeepEquals, expectedDigest)
	}
}

func (s *policySuite) TestPolicyOrTreeExecuteAssertionsDigestNotFound(c *C) {
	var digests tpm2.DigestList
	for i := 1; i < 201; i++ {
		trial := util.ComputeAuthPolicy(tpm2.HashAlgorithmSHA256)
		trial.PolicyPCR(hash(crypto.SHA256, strconv.Itoa(i)), tpm2.PCRSelectionList{{Hash: tpm2.HashAlgorithmSHA256, Select: []int{7}}})
		digests = append(digests, trial.GetDigest())
	}

	trial := util.ComputeAuthPolicy(tpm2.HashAlgorithmSHA256)
	tree, err := NewPolicyOrTree(tpm2.HashAlgorithmSHA256, trial, digests)
	c.Assert(err, IsNil)

	session := s.StartAuthSession(c, nil, nil, tpm2.SessionTypeTrial, nil, tpm2.HashAlgorithmSHA256)
	c.Check(s.TPM().PolicyPCR(session, hash(crypto.SHA256, "500"), tpm2.PCRSelectionList{{Hash: tpm2.HashAlgorithmSHA256, Select: []int{7}}}), IsNil)
	c.Check(tree.ExecuteAssertions(s.TPM().TPMContext, session), Equals, ErrSessionDigestNotFound)
}

=======
>>>>>>> b172150b
type testNewKeyDataPolicyData struct {
	alg                 tpm2.HashAlgorithmId
	key                 string
	pcrPolicyCounterPub *tpm2.NVPublic
	pcrPolicySequence   uint64

	expected tpm2.Digest
}

func (s *policySuiteNoTPM) testNewKeyDataPolicy(c *C, data *testNewKeyDataPolicyData) {
	block, _ := pem.Decode([]byte(data.key))
	c.Assert(block, NotNil)
	key, err := x509.ParsePKIXPublicKey(block.Bytes)
	c.Assert(err, IsNil)
	c.Assert(key, tpm2_testutil.ConvertibleTo, &ecdsa.PublicKey{})

	authKey := util.NewExternalECCPublicKeyWithDefaults(templates.KeyUsageSign, key.(*ecdsa.PublicKey))

	pcrPolicyCounterHandle := tpm2.HandleNull
	if data.pcrPolicyCounterPub != nil {
		pcrPolicyCounterHandle = data.pcrPolicyCounterPub.Index
	}

	policy, digest, err := NewKeyDataPolicy(data.alg, authKey, data.pcrPolicyCounterPub, data.pcrPolicySequence)
	c.Assert(err, IsNil)
	c.Assert(policy, tpm2_testutil.ConvertibleTo, &KeyDataPolicy_v2{})
	c.Check(policy.(*KeyDataPolicy_v2).StaticData.AuthPublicKey, DeepEquals, authKey)
	c.Check(policy.PCRPolicyCounterHandle(), Equals, pcrPolicyCounterHandle)
	c.Check(policy.PCRPolicySequence(), Equals, data.pcrPolicySequence)

	c.Check(digest, DeepEquals, data.expected)
}

func (s *policySuiteNoTPM) TestNewKeyDataPolicy(c *C) {
	s.testNewKeyDataPolicy(c, &testNewKeyDataPolicyData{
		alg: tpm2.HashAlgorithmSHA256,
		key: `
-----BEGIN PUBLIC KEY-----
MFkwEwYHKoZIzj0CAQYIKoZIzj0DAQcDQgAE49+rltJgmI3V7QqrkLBpB4V3xunW
xtjPyepMPNg3K7iPmPopFLA5Ap8RjR1Eu9B8LllUHTqYHJY6YQ3o+CP5TQ==
-----END PUBLIC KEY-----`,
		pcrPolicyCounterPub: &tpm2.NVPublic{
			Index:   0x0181fff0,
			NameAlg: tpm2.HashAlgorithmSHA256,
			Attrs:   tpm2.NVTypeCounter.WithAttrs(tpm2.AttrNVPolicyWrite | tpm2.AttrNVAuthRead | tpm2.AttrNVNoDA | tpm2.AttrNVWritten),
			Size:    8},
		pcrPolicySequence: 10,
		expected:          testutil.DecodeHexString(c, "61f5396bcbd2bd3ed1392edaf88314da1230f6f252962c704119659295eca112")})
}

func (s *policySuiteNoTPM) TestNewKeyDataPolicySHA1(c *C) {
	s.testNewKeyDataPolicy(c, &testNewKeyDataPolicyData{
		alg: tpm2.HashAlgorithmSHA1,
		key: `
-----BEGIN PUBLIC KEY-----
MFkwEwYHKoZIzj0CAQYIKoZIzj0DAQcDQgAE49+rltJgmI3V7QqrkLBpB4V3xunW
xtjPyepMPNg3K7iPmPopFLA5Ap8RjR1Eu9B8LllUHTqYHJY6YQ3o+CP5TQ==
-----END PUBLIC KEY-----`,
		pcrPolicyCounterPub: &tpm2.NVPublic{
			Index:   0x0181fff0,
			NameAlg: tpm2.HashAlgorithmSHA256,
			Attrs:   tpm2.NVTypeCounter.WithAttrs(tpm2.AttrNVPolicyWrite | tpm2.AttrNVAuthRead | tpm2.AttrNVNoDA | tpm2.AttrNVWritten),
			Size:    8},
		pcrPolicySequence: 10,
		expected:          testutil.DecodeHexString(c, "1a1afefb96937bd752a24cc23dbc16ecde3c8268")})
}

func (s *policySuiteNoTPM) TestNewKeyDataPolicyNoPCRPolicyCounterHandle(c *C) {
	s.testNewKeyDataPolicy(c, &testNewKeyDataPolicyData{
		alg: tpm2.HashAlgorithmSHA256,
		key: `
-----BEGIN PUBLIC KEY-----
MFkwEwYHKoZIzj0CAQYIKoZIzj0DAQcDQgAE49+rltJgmI3V7QqrkLBpB4V3xunW
xtjPyepMPNg3K7iPmPopFLA5Ap8RjR1Eu9B8LllUHTqYHJY6YQ3o+CP5TQ==
-----END PUBLIC KEY-----`,
		expected: testutil.DecodeHexString(c, "2171bcd975facbf5bf0ac504e2e9812d3cf5583c0162f96c849dd9b8154f4dc0")})
}

func (s *policySuiteNoTPM) TestNewKeyDataPolicyDifferentInitialSequence(c *C) {
	s.testNewKeyDataPolicy(c, &testNewKeyDataPolicyData{
		alg: tpm2.HashAlgorithmSHA256,
		key: `
-----BEGIN PUBLIC KEY-----
MFkwEwYHKoZIzj0CAQYIKoZIzj0DAQcDQgAE49+rltJgmI3V7QqrkLBpB4V3xunW
xtjPyepMPNg3K7iPmPopFLA5Ap8RjR1Eu9B8LllUHTqYHJY6YQ3o+CP5TQ==
-----END PUBLIC KEY-----`,
		pcrPolicyCounterPub: &tpm2.NVPublic{
			Index:   0x0181fff0,
			NameAlg: tpm2.HashAlgorithmSHA256,
			Attrs:   tpm2.NVTypeCounter.WithAttrs(tpm2.AttrNVPolicyWrite | tpm2.AttrNVAuthRead | tpm2.AttrNVNoDA | tpm2.AttrNVWritten),
			Size:    8},
		pcrPolicySequence: 3000,
		expected:          testutil.DecodeHexString(c, "61f5396bcbd2bd3ed1392edaf88314da1230f6f252962c704119659295eca112")})
}

func (s *policySuite) TestPolicyOrTreeExecuteAssertions(c *C) {
	var digests tpm2.DigestList
	for i := 1; i < 201; i++ {
		trial := util.ComputeAuthPolicy(tpm2.HashAlgorithmSHA256)
		trial.PolicyPCR(hash(crypto.SHA256, strconv.Itoa(i)), tpm2.PCRSelectionList{{Hash: tpm2.HashAlgorithmSHA256, Select: []int{7}}})
		digests = append(digests, trial.GetDigest())
	}

	trial := util.ComputeAuthPolicy(tpm2.HashAlgorithmSHA256)
	tree, err := NewPolicyOrTree(tpm2.HashAlgorithmSHA256, trial, digests)
	c.Assert(err, IsNil)
	expectedDigest := trial.GetDigest()

	session := s.StartAuthSession(c, nil, nil, tpm2.SessionTypeTrial, nil, tpm2.HashAlgorithmSHA256)

	for i := 1; i < 201; i++ {
		c.Assert(s.TPM().PolicyRestart(session), IsNil)
		c.Assert(s.TPM().PolicyPCR(session, hash(crypto.SHA256, strconv.Itoa(i)), tpm2.PCRSelectionList{{Hash: tpm2.HashAlgorithmSHA256, Select: []int{7}}}), IsNil)
		c.Assert(tree.ExecuteAssertions(s.TPM().TPMContext, session), IsNil)

		digest, err := s.TPM().PolicyGetDigest(session)
		c.Assert(err, IsNil)
		c.Assert(digest, DeepEquals, expectedDigest)
	}
}

func (s *policySuite) TestPolicyOrTreeExecuteAssertionsDigestNotFound(c *C) {
	var digests tpm2.DigestList
	for i := 1; i < 201; i++ {
		trial := util.ComputeAuthPolicy(tpm2.HashAlgorithmSHA256)
		trial.PolicyPCR(hash(crypto.SHA256, strconv.Itoa(i)), tpm2.PCRSelectionList{{Hash: tpm2.HashAlgorithmSHA256, Select: []int{7}}})
		digests = append(digests, trial.GetDigest())
	}

	trial := util.ComputeAuthPolicy(tpm2.HashAlgorithmSHA256)
	tree, err := NewPolicyOrTree(tpm2.HashAlgorithmSHA256, trial, digests)
	c.Assert(err, IsNil)

	session := s.StartAuthSession(c, nil, nil, tpm2.SessionTypeTrial, nil, tpm2.HashAlgorithmSHA256)
	c.Check(s.TPM().PolicyPCR(session, hash(crypto.SHA256, "500"), tpm2.PCRSelectionList{{Hash: tpm2.HashAlgorithmSHA256, Select: []int{7}}}), IsNil)
	c.Check(tree.ExecuteAssertions(s.TPM().TPMContext, session), Equals, ErrSessionDigestNotFound)
}

func (s *policySuite) TestCreatePcrPolicyCounter(c *C) {
	testPublic := tpm2.NVPublic{
		Index:   s.NextAvailableHandle(c, 0x0181fe00),
		NameAlg: tpm2.HashAlgorithmSHA256,
		Attrs:   tpm2.NVTypeCounter.WithAttrs(tpm2.AttrNVAuthWrite | tpm2.AttrNVAuthRead | tpm2.AttrNVNoDA),
		Size:    8}
	testIndex := s.NVDefineSpace(c, tpm2.HandleOwner, nil, &testPublic)
	c.Check(s.TPM().NVIncrement(testIndex, testIndex, nil), IsNil)

	testCount, err := s.TPM().NVReadCounter(testIndex, testIndex, nil)
	c.Check(err, IsNil)

	block, _ := pem.Decode([]byte(`
-----BEGIN PUBLIC KEY-----
MFkwEwYHKoZIzj0CAQYIKoZIzj0DAQcDQgAE9pYAXaeeWBHZZ9TCRXNHClxi6NBB
69lQKonf26mcR8EFYdFOUjUzRxsrjQ8B9oQQnm5yuYZxHLxZN+aCD3D/0w==
-----END PUBLIC KEY-----`))
	c.Assert(block, NotNil)
	key, err := x509.ParsePKIXPublicKey(block.Bytes)
	c.Assert(err, IsNil)
	c.Assert(key, tpm2_testutil.ConvertibleTo, &ecdsa.PublicKey{})

	handle := s.NextAvailableHandle(c, 0x0181ff00)
	pub, count, err := CreatePcrPolicyCounter(s.TPM().TPMContext, handle,
		util.NewExternalECCPublicKeyWithDefaults(templates.KeyUsageSign, key.(*ecdsa.PublicKey)), s.TPM().HmacSession())
	c.Assert(err, IsNil)
	c.Check(pub.Index, Equals, handle)
	c.Check(pub.Attrs.Type(), Equals, tpm2.NVTypeCounter)
	c.Check(pub.AuthPolicy, DeepEquals, tpm2.Digest(testutil.DecodeHexString(c, "f47efcbc358c13854bfda01bfc38ce166b1abf0c8509e6b522cdc2edc69488a3")))
	c.Check(count, Equals, testCount)

	name, err := pub.Name()
	c.Check(err, IsNil)

	index, err := s.TPM().CreateResourceContextFromTPM(handle)
	c.Assert(err, IsNil)
	c.Check(name, DeepEquals, index.Name())
}

func (s *policySuite) testBlockPCRProtectionPolicies(c *C, n []int) {
	pcrs := tpm2.PCRSelectionList{
		{Hash: tpm2.HashAlgorithmSHA256, Select: []int{0, 1, 2, 3, 4, 5, 6, 7, 8, 9, 10, 11, 12, 13, 14, 15, 16, 17, 18, 19, 20, 21, 22, 23}},
		{Hash: tpm2.HashAlgorithmSHA1, Select: []int{0, 1, 2, 3, 4, 5, 6, 7, 8, 9, 10, 11, 12, 13, 14, 15, 16, 17, 18, 19, 20, 21, 22, 23}}}
	_, pcrValues, err := s.TPM().PCRRead(pcrs)
	c.Assert(err, IsNil)

	c.Check(BlockPCRProtectionPolicies(s.TPM(), n), IsNil)

	for _, p := range pcrs {
		h := p.Hash.NewHash()
		h.Write(make([]byte, 4))
		fenceHash := h.Sum(nil)

		for _, s := range n {
			h = p.Hash.NewHash()
			h.Write(pcrValues[p.Hash][s])
			h.Write(fenceHash)
			pcrValues[p.Hash][s] = h.Sum(nil)
		}
	}

	_, pcrValues2, err := s.TPM().PCRRead(pcrs)
	c.Assert(err, IsNil)
	c.Check(pcrValues2, DeepEquals, pcrValues)
}

func (s *policySuite) TestBlockPCRProtectionPolicies1(c *C) {
	s.testBlockPCRProtectionPolicies(c, []int{23})
}

func (s *policySuite) TestBlockPCRProtectionPolicies2(c *C) {
	s.testBlockPCRProtectionPolicies(c, []int{16})
}

func (s *policySuite) TestBlockPCRProtectionPolicies3(c *C) {
	s.testBlockPCRProtectionPolicies(c, []int{16, 23})
}

func (s *policySimulatorSuite) TestCreatePcrPolicyCounter(c *C) {
	testPublic := tpm2.NVPublic{
		Index:   0x0181fe00,
		NameAlg: tpm2.HashAlgorithmSHA256,
		Attrs:   tpm2.NVTypeCounter.WithAttrs(tpm2.AttrNVAuthWrite | tpm2.AttrNVAuthRead | tpm2.AttrNVNoDA),
		Size:    8}
	testIndex := s.NVDefineSpace(c, tpm2.HandleOwner, nil, &testPublic)
	c.Check(s.TPM().NVIncrement(testIndex, testIndex, nil), IsNil)

	testCount, err := s.TPM().NVReadCounter(testIndex, testIndex, nil)
	c.Check(err, IsNil)

	block, _ := pem.Decode([]byte(`
-----BEGIN PUBLIC KEY-----
MFkwEwYHKoZIzj0CAQYIKoZIzj0DAQcDQgAE9pYAXaeeWBHZZ9TCRXNHClxi6NBB
69lQKonf26mcR8EFYdFOUjUzRxsrjQ8B9oQQnm5yuYZxHLxZN+aCD3D/0w==
-----END PUBLIC KEY-----`))
	c.Assert(block, NotNil)
	key, err := x509.ParsePKIXPublicKey(block.Bytes)
	c.Assert(err, IsNil)
	c.Assert(key, tpm2_testutil.ConvertibleTo, &ecdsa.PublicKey{})

	handle := tpm2.Handle(0x0181ff00)
	pub, count, err := CreatePcrPolicyCounter(s.TPM().TPMContext, handle,
		util.NewExternalECCPublicKeyWithDefaults(templates.KeyUsageSign, key.(*ecdsa.PublicKey)), s.TPM().HmacSession())
	c.Assert(err, IsNil)
	c.Check(pub.Index, Equals, handle)
	c.Check(pub.Attrs.Type(), Equals, tpm2.NVTypeCounter)
	c.Check(pub.AuthPolicy, DeepEquals, tpm2.Digest(testutil.DecodeHexString(c, "f47efcbc358c13854bfda01bfc38ce166b1abf0c8509e6b522cdc2edc69488a3")))
	c.Check(count, Equals, testCount)

	name, err := pub.Name()
	c.Check(err, IsNil)

	index, err := s.TPM().CreateResourceContextFromTPM(handle)
	c.Assert(err, IsNil)
	c.Check(name, DeepEquals, index.Name())
}<|MERGE_RESOLUTION|>--- conflicted
+++ resolved
@@ -206,52 +206,6 @@
 	c.Check(err, ErrorMatches, "too many digests")
 }
 
-<<<<<<< HEAD
-func (s *policySuite) TestPolicyOrTreeExecuteAssertions(c *C) {
-	var digests tpm2.DigestList
-	for i := 1; i < 201; i++ {
-		trial := util.ComputeAuthPolicy(tpm2.HashAlgorithmSHA256)
-		trial.PolicyPCR(hash(crypto.SHA256, strconv.Itoa(i)), tpm2.PCRSelectionList{{Hash: tpm2.HashAlgorithmSHA256, Select: []int{7}}})
-		digests = append(digests, trial.GetDigest())
-	}
-
-	trial := util.ComputeAuthPolicy(tpm2.HashAlgorithmSHA256)
-	tree, err := NewPolicyOrTree(tpm2.HashAlgorithmSHA256, trial, digests)
-	c.Assert(err, IsNil)
-	expectedDigest := trial.GetDigest()
-
-	session := s.StartAuthSession(c, nil, nil, tpm2.SessionTypeTrial, nil, tpm2.HashAlgorithmSHA256)
-
-	for i := 1; i < 201; i++ {
-		c.Assert(s.TPM().PolicyRestart(session), IsNil)
-		c.Assert(s.TPM().PolicyPCR(session, hash(crypto.SHA256, strconv.Itoa(i)), tpm2.PCRSelectionList{{Hash: tpm2.HashAlgorithmSHA256, Select: []int{7}}}), IsNil)
-		c.Assert(tree.ExecuteAssertions(s.TPM().TPMContext, session), IsNil)
-
-		digest, err := s.TPM().PolicyGetDigest(session)
-		c.Assert(err, IsNil)
-		c.Assert(digest, DeepEquals, expectedDigest)
-	}
-}
-
-func (s *policySuite) TestPolicyOrTreeExecuteAssertionsDigestNotFound(c *C) {
-	var digests tpm2.DigestList
-	for i := 1; i < 201; i++ {
-		trial := util.ComputeAuthPolicy(tpm2.HashAlgorithmSHA256)
-		trial.PolicyPCR(hash(crypto.SHA256, strconv.Itoa(i)), tpm2.PCRSelectionList{{Hash: tpm2.HashAlgorithmSHA256, Select: []int{7}}})
-		digests = append(digests, trial.GetDigest())
-	}
-
-	trial := util.ComputeAuthPolicy(tpm2.HashAlgorithmSHA256)
-	tree, err := NewPolicyOrTree(tpm2.HashAlgorithmSHA256, trial, digests)
-	c.Assert(err, IsNil)
-
-	session := s.StartAuthSession(c, nil, nil, tpm2.SessionTypeTrial, nil, tpm2.HashAlgorithmSHA256)
-	c.Check(s.TPM().PolicyPCR(session, hash(crypto.SHA256, "500"), tpm2.PCRSelectionList{{Hash: tpm2.HashAlgorithmSHA256, Select: []int{7}}}), IsNil)
-	c.Check(tree.ExecuteAssertions(s.TPM().TPMContext, session), Equals, ErrSessionDigestNotFound)
-}
-
-=======
->>>>>>> b172150b
 type testNewKeyDataPolicyData struct {
 	alg                 tpm2.HashAlgorithmId
 	key                 string
