// -*- Mode: Go; indent-tabs-mode: t -*-

/*
 * Copyright (C) 2022 Canonical Ltd
 *
 * This program is free software: you can redistribute it and/or modify
 * it under the terms of the GNU General Public License version 3 as
 * published by the Free Software Foundation.
 *
 * This program is distributed in the hope that it will be useful,
 * but WITHOUT ANY WARRANTY; without even the implied warranty of
 * MERCHANTABILITY or FITNESS FOR A PARTICULAR PURPOSE.  See the
 * GNU General Public License for more details.
 *
 * You should have received a copy of the GNU General Public License
 * along with this program.  If not, see <http://www.gnu.org/licenses/>.
 *
 */

package tpm2

import (
	"crypto"
	"crypto/aes"
	"crypto/cipher"
	"crypto/rand"
	"errors"

	"github.com/canonical/go-tpm2"
	"github.com/canonical/go-tpm2/mu"

	"golang.org/x/xerrors"

	"github.com/snapcore/secboot"
)

var (
	secbootNewKeyData               = secboot.NewKeyData
	secbootNewKeyDataWithPassphrase = secboot.NewKeyDataWithPassphrase
)

// ProtectKeyParams provides arguments for the ProtectKey* APIs.
type ProtectKeyParams struct {
	// PCRProfile defines the profile used to generate the initial PCR protection
	// policy for the newly created sealed key data. This can be updated later on
	// by calling SealedKeyData.UpdatePCRProtectionPolicy.
	PCRProfile *PCRProtectionProfile

	Role string

	// PCRPolicyCounterHandle is the handle at which to create a NV index for PCR
	// authorization policy revocation support. The handle must either be tpm2.HandleNull
	// (in which case, no NV index will be created and the sealed key will not benefit
	// from PCR authorization policy revocation support), or it must be a valid NV index
	// handle (MSO == 0x01). The choice of handle should take in to consideration the
	// reserved indices from the "Registry of reserved TPM 2.0 handles and localities"
	// specification. It is recommended that the handle is in the block reserved for
	// owner objects (0x01800000 - 0x01bfffff).
	PCRPolicyCounterHandle tpm2.Handle

	PrimaryKey secboot.PrimaryKey
}

type PassphraseProtectKeyParams struct {
	ProtectKeyParams

	KDFOptions *secboot.Argon2Options
}

type keyDataConstructor func(skd *SealedKeyData, role string, encryptedPayload []byte, kdfAlg crypto.Hash) (*secboot.KeyData, error)

func makeKeyDataNoAuth(skd *SealedKeyData, role string, encryptedPayload []byte, kdfAlg crypto.Hash) (*secboot.KeyData, error) {
	return secbootNewKeyData(&secboot.KeyParams{
		Handle:           skd,
		Role:             role,
		EncryptedPayload: encryptedPayload,
		PlatformName:     platformName,
		KDFAlg:           kdfAlg,
	})
}

func makeKeyDataWithPassphraseConstructor(kdfOptions *secboot.Argon2Options, passphrase string) keyDataConstructor {
	return func(skd *SealedKeyData, role string, encryptedPayload []byte, kdfAlg crypto.Hash) (*secboot.KeyData, error) {
		return secbootNewKeyDataWithPassphrase(&secboot.KeyWithPassphraseParams{
			KeyParams: secboot.KeyParams{
				Handle:           skd,
				Role:             role,
				EncryptedPayload: encryptedPayload,
				PlatformName:     platformName,
				KDFAlg:           kdfAlg,
			},
			KDFOptions:  kdfOptions,
			AuthKeySize: skd.data.Public().NameAlg.Size(),
		}, passphrase)
	}
}

type makeSealedKeyDataParams struct {
	PcrProfile             *PCRProtectionProfile
	Role                   string
	PcrPolicyCounterHandle tpm2.Handle
	PrimaryKey             secboot.PrimaryKey
	AuthMode               secboot.AuthMode
}

func makeSealedKeyData(tpm *tpm2.TPMContext, params *makeSealedKeyDataParams, sealer keySealer, constructor keyDataConstructor, session tpm2.SessionContext) (*secboot.KeyData, secboot.PrimaryKey, secboot.DiskUnlockKey, error) {
	// Create a primary key, if required.
	primaryKey := params.PrimaryKey
	if primaryKey == nil {
		primaryKey = make(secboot.PrimaryKey, 32)
		if _, err := rand.Read(primaryKey); err != nil {
			return nil, nil, nil, xerrors.Errorf("cannot create primary key: %w", err)
		}
	}

	// Create the key for authorizing PCR policy updates.
	authPublicKey, err := newPolicyAuthPublicKey(primaryKey)
	if err != nil {
		return nil, nil, nil, xerrors.Errorf("cannot derive public area of key for signing dynamic authorization policies: %w", err)
	}

	// Create PCR policy counter, if requested and if one doesn't already exist.
	var pcrPolicyCounterPub *tpm2.NVPublic
	if params.PcrPolicyCounterHandle != tpm2.HandleNull {
		if tpm == nil {
			return nil, nil, nil, errors.New("cannot create a PCR policy counter without a TPM connection")
		}

		var err error
		pcrPolicyCounterPub, err = ensurePcrPolicyCounter(tpm, params.PcrPolicyCounterHandle, authPublicKey, session)
		switch {
		case tpm2.IsTPMError(err, tpm2.ErrorNVDefined, tpm2.CommandNVDefineSpace):
			return nil, nil, nil, TPMResourceExistsError{params.PcrPolicyCounterHandle}
		case isAuthFailError(err, tpm2.CommandNVDefineSpace, 1):
			return nil, nil, nil, AuthFailError{tpm2.HandleOwner}
		case err != nil:
			return nil, nil, nil, xerrors.Errorf("cannot create new PCR policy counter: %w", err)
		}
	}

	// Create the initial policy data.
	nameAlg := tpm2.HashAlgorithmSHA256
	requireAuthValue := params.AuthMode != secboot.AuthModeNone

	policyData, authPolicyDigest, err := newKeyDataPolicy(nameAlg, authPublicKey, params.Role, pcrPolicyCounterPub, requireAuthValue)
	if err != nil {
		return nil, nil, nil, xerrors.Errorf("cannot create initial policy data: %w", err)
	}

	// Create a 32 byte symmetric key and 12 byte nonce.
	var symKey [32 + 12]byte
	if _, err := rand.Read(symKey[:]); err != nil {
		return nil, nil, nil, xerrors.Errorf("cannot create symmetric key: %w", err)
	}

	// Seal the symmetric key and nonce.
	priv, pub, importSymSeed, err := sealer.CreateSealedObject(symKey[:], nameAlg, authPolicyDigest)
	if err != nil {
		return nil, nil, nil, err
	}

	// Create a new SealedKeyData.
	data, err := newKeyData(priv, pub, importSymSeed, policyData)
	if err != nil {
		return nil, nil, nil, xerrors.Errorf("cannot create key data: %w", err)
	}
	skd := &SealedKeyData{sealedKeyDataBase: sealedKeyDataBase{data: data}}

	// Set the initial PCR policy.
	pcrProfile := params.PcrProfile
	if pcrProfile == nil {
		pcrProfile = NewPCRProtectionProfile()
	}
<<<<<<< HEAD
	if err := skdbUpdatePCRProtectionPolicyImpl(&skd.sealedKeyDataBase, tpm, authKey, pcrPolicyCounter.Pub(), pcrProfile); err != nil {
=======
	if err := skdbUpdatePCRProtectionPolicyNoValidate(&skd.sealedKeyDataBase, tpm, primaryKey, pcrPolicyCounterPub, pcrProfile, resetPcrPolicyVersion, session); err != nil {
>>>>>>> 54378e6a
		return nil, nil, nil, xerrors.Errorf("cannot set initial PCR policy: %w", err)
	}

	// Create the GCM encrypted payload. Use the name algorithm as the KDF algorithm here.
	kdfAlg := crypto.SHA256
	unlockKey, payload, err := secboot.MakeDiskUnlockKey(rand.Reader, kdfAlg, primaryKey)
	if err != nil {
		return nil, nil, nil, xerrors.Errorf("cannot create new unlock key: %w", err)
	}

	// Serialize the AAD. Note that we don't protect the role parameter directly because it's
	// already bound to the sealed object via its authorization policy.
	aad, err := mu.MarshalToBytes(&additionalData_v3{
		Generation: uint32(secboot.KeyDataGeneration),
		KDFAlg:     tpm2.HashAlgorithmSHA256,
		AuthMode:   params.AuthMode,
	})
	if err != nil {
		return nil, nil, nil, xerrors.Errorf("cannot create AAD: %w", err)
	}

	b, err := aes.NewCipher(symKey[:32])
	if err != nil {
		return nil, nil, nil, xerrors.Errorf("cannot create new cipher: %w", err)
	}
	aead, err := cipher.NewGCM(b)
	if err != nil {
		return nil, nil, nil, xerrors.Errorf("cannot create AEAD cipher: %w", err)
	}
	ciphertext := aead.Seal(nil, symKey[32:], payload, aad)

	// Construct the secboot.KeyData object
	kd, err := constructor(skd, params.Role, ciphertext, kdfAlg)
	if err != nil {
		return nil, nil, nil, xerrors.Errorf("cannot create key data object: %w", err)
	}

	return kd, primaryKey, unlockKey, nil
}

// NewExternalTPMProtectedKey seals the supplied primary key to the TPM storage
// key asociated with the supplied public tpmKey. This creates an importable sealed key and
// is suitable in environments that don't have access to the TPM but do have access to the
// public part of the TPM's storage primary key.
//
// The tpmKey argument must correspond to the storage primary key on the target TPM,
// persisted at the standard handle (0x81000001).
//
// This function cannot create a sealed key that uses a PCR policy counter. The
// PCRPolicyCounterHandle field of the params argument must be tpm2.HandleNull.
//
// The key will be protected with a PCR policy computed from the PCRProtectionProfile
// supplied via the PCRProfile field of the params argument. The PCR policy can be updated
// later on via the SealedKeyObject.UpdatePCRProtectionPolicy API.
//
// On success, this function returns the the sealed key object, the primary key and the
// unique key which is used for disk unlocking.
func NewExternalTPMProtectedKey(tpmKey *tpm2.Public, params *ProtectKeyParams) (protectedKey *secboot.KeyData, primaryKey secboot.PrimaryKey, unlockKey secboot.DiskUnlockKey, err error) {
	// params is mandatory.
	if params == nil {
		return nil, nil, nil, errors.New("no ProtectKeyParams provided")
	}

	sealer := &importableObjectKeySealer{tpmKey: tpmKey}

	return makeSealedKeyData(nil, &makeSealedKeyDataParams{
		PrimaryKey:             params.PrimaryKey,
		PcrPolicyCounterHandle: params.PCRPolicyCounterHandle,
		AuthMode:               secboot.AuthModeNone,
		Role:                   params.Role,
		PcrProfile:             params.PCRProfile,
	}, sealer, makeKeyDataNoAuth, nil)
}

// NewTPMProtectedKey seals the supplied disk encryption key to the storage hierarchy of
// the TPM.
//
// This function will create a NV index at the handle specified by the
// PCRPolicyCounterHandle field of the params argument if it is not tpm2.HandleNull. If
// the handle is already in use, a TPMResourceExistsError error will be returned. In this
// case, the caller will need to either choose a different handle or undefine the existing
// one. If it is not tpm2.HandleNull, then it must be a valid NV index handle (MSO == 0x01),
// and the choice of handle should take in to consideration the reserved indices from the
// "Registry of reserved TPM 2.0 handles and localities" specification. It is recommended
// that the handle is in the block reserved for owner objects (0x01800000 - 0x01bfffff).
//
// The key will be protected with a PCR policy computed from the PCRProtectionProfile
// supplied via the PCRProfile field of the params argument. The PCR policy can be updated
// later on via the SealedKeyObject.UpdatePCRProtectionPolicy API.
//
// The key used for authorizing changes to the sealed key object via the
// SealedKeyObject.UpdatePCRProtectionPolicy is derived from the primary key.
//
// On success, this function returns the the sealed key object, the primary key and the
// unique key which is used for disk unlocking.
func NewTPMProtectedKey(tpm *Connection, params *ProtectKeyParams) (protectedKey *secboot.KeyData, primaryKey secboot.PrimaryKey, unlockKey secboot.DiskUnlockKey, err error) {
	// params is mandatory.
	if params == nil {
		return nil, nil, nil, errors.New("no ProtectKeyParams provided")
	}

	sealer := &sealedObjectKeySealer{tpm}

	return makeSealedKeyData(tpm.TPMContext, &makeSealedKeyDataParams{
		PcrProfile:             params.PCRProfile,
		Role:                   params.Role,
		PcrPolicyCounterHandle: params.PCRPolicyCounterHandle,
		PrimaryKey:             params.PrimaryKey,
		AuthMode:               secboot.AuthModeNone,
	}, sealer, makeKeyDataNoAuth, tpm.HmacSession())
}

func NewTPMPassphraseProtectedKey(tpm *Connection, params *PassphraseProtectKeyParams, passphrase string) (protectedKey *secboot.KeyData, primaryKey secboot.PrimaryKey, unlockKey secboot.DiskUnlockKey, err error) {
	// params is mandatory.
	if params == nil {
		return nil, nil, nil, errors.New("no PassphraseProtectKeyParams provided")
	}

	sealer := &sealedObjectKeySealer{tpm}

	return makeSealedKeyData(tpm.TPMContext, &makeSealedKeyDataParams{
		PrimaryKey:             params.PrimaryKey,
		PcrPolicyCounterHandle: params.PCRPolicyCounterHandle,
		AuthMode:               secboot.AuthModePassphrase,
		Role:                   params.Role,
		PcrProfile:             params.PCRProfile,
	}, sealer, makeKeyDataWithPassphraseConstructor(params.KDFOptions, passphrase), tpm.HmacSession())
}<|MERGE_RESOLUTION|>--- conflicted
+++ resolved
@@ -171,11 +171,7 @@
 	if pcrProfile == nil {
 		pcrProfile = NewPCRProtectionProfile()
 	}
-<<<<<<< HEAD
-	if err := skdbUpdatePCRProtectionPolicyImpl(&skd.sealedKeyDataBase, tpm, authKey, pcrPolicyCounter.Pub(), pcrProfile); err != nil {
-=======
-	if err := skdbUpdatePCRProtectionPolicyNoValidate(&skd.sealedKeyDataBase, tpm, primaryKey, pcrPolicyCounterPub, pcrProfile, resetPcrPolicyVersion, session); err != nil {
->>>>>>> 54378e6a
+	if err := skdbUpdatePCRProtectionPolicyNoValidate(&skd.sealedKeyDataBase, tpm, primaryKey, pcrPolicyCounterPub, pcrProfile, resetPcrPolicyVersion); err != nil {
 		return nil, nil, nil, xerrors.Errorf("cannot set initial PCR policy: %w", err)
 	}
 
