--- conflicted
+++ resolved
@@ -95,11 +95,7 @@
 
 	skd, err := NewSealedKeyData(k)
 	c.Assert(err, IsNil)
-<<<<<<< HEAD
-	c.Check(skd.Validate(s.TPM().TPMContext, authKey), IsNil)
-=======
-	c.Check(skd.Validate(s.TPM().TPMContext, primaryKey, s.TPM().HmacSession()), IsNil)
->>>>>>> 54378e6a
+	c.Check(skd.Validate(s.TPM().TPMContext, primaryKey), IsNil)
 
 	c.Check(skd.Version(), Equals, uint32(3))
 	c.Check(skd.PCRPolicyCounterHandle(), Equals, params.PCRPolicyCounterHandle)
@@ -295,235 +291,7 @@
 	s.testProtectKeyWithTPM(c, &ProtectKeyParams{
 		PCRProfile:             tpm2test.NewPCRProfileFromCurrentValues(tpm2.HashAlgorithmSHA256, []int{7, 23}),
 		PCRPolicyCounterHandle: s.NextAvailableHandle(c, 0x01810000),
-<<<<<<< HEAD
-		AuthorizedSnapModels: []secboot.SnapModel{
-			testutil.MakeMockCore20ModelAssertion(c, map[string]interface{}{
-				"authority-id": "fake-brand",
-				"series":       "16",
-				"brand-id":     "fake-brand",
-				"model":        "fake-model",
-				"grade":        "secured",
-			}, "Jv8_JiHiIzJVcO9M55pPdqSDWUvuhfDIBJUS-3VW7F_idjix7Ffn5qMxB21ZQuij")},
-		AuthKey: authKey})
-}
-
-type testProtectKeysWithTPMData struct {
-	n      int
-	params *ProtectKeyParams
-}
-
-func (s *sealSuite) testProtectKeysWithTPM(c *C, data *testProtectKeysWithTPMData) {
-	var keys []secboot.DiskUnlockKey
-	for i := 0; i < data.n; i++ {
-		key := make(secboot.DiskUnlockKey, 32)
-		rand.Read(key)
-
-		keys = append(keys, key)
-	}
-
-	protectedKeys, authKey, err := ProtectKeysWithTPM(s.TPM(), keys, data.params)
-	c.Check(err, IsNil)
-	c.Check(protectedKeys, HasLen, data.n)
-
-	policyAuthPublicKey, err := NewPolicyAuthPublicKey(authKey)
-	c.Assert(err, IsNil)
-
-	var pcrPolicyCounterPub *tpm2.NVPublic
-	var pcrPolicySequence uint64
-	if data.params.PCRPolicyCounterHandle != tpm2.HandleNull {
-		index, err := s.TPM().CreateResourceContextFromTPM(data.params.PCRPolicyCounterHandle)
-		c.Assert(err, IsNil)
-
-		pcrPolicyCounterPub, _, err = s.TPM().NVReadPublic(index)
-		c.Check(err, IsNil)
-
-		pcrPolicySequence, err = s.TPM().NVReadCounter(index, index, nil)
-		c.Check(err, IsNil)
-	}
-
-	expectedPolicyData, expectedPolicyDigest, err := NewKeyDataPolicy(tpm2.HashAlgorithmSHA256, policyAuthPublicKey, pcrPolicyCounterPub, pcrPolicySequence)
-	c.Assert(err, IsNil)
-
-	for i, k := range protectedKeys {
-		for _, model := range data.params.AuthorizedSnapModels {
-			ok, err := k.IsSnapModelAuthorized(authKey, model)
-			c.Check(err, IsNil)
-			c.Check(ok, testutil.IsTrue)
-		}
-
-		skd, err := NewSealedKeyData(k)
-		c.Assert(err, IsNil)
-		c.Check(skd.Validate(s.TPM().TPMContext, authKey), IsNil)
-
-		c.Check(skd.Version(), Equals, uint32(3))
-		c.Check(skd.PCRPolicyCounterHandle(), Equals, data.params.PCRPolicyCounterHandle)
-
-		c.Check(skd.Data().Public().NameAlg, Equals, tpm2.HashAlgorithmSHA256)
-		c.Check(skd.Data().Public().AuthPolicy, DeepEquals, expectedPolicyDigest)
-		c.Check(skd.Data().Policy().(*KeyDataPolicy_v3).StaticData, tpm2_testutil.TPMValueDeepEquals, expectedPolicyData.(*KeyDataPolicy_v3).StaticData)
-
-		keyUnsealed, authKeyUnsealed, err := k.RecoverKeys()
-		c.Check(err, IsNil)
-		c.Check(keyUnsealed, DeepEquals, keys[i])
-		c.Check(authKeyUnsealed, DeepEquals, authKey)
-	}
-
-	if data.params.AuthKey != nil {
-		c.Check(authKey, DeepEquals, data.params.AuthKey)
-	}
-
-	if data.params.PCRProfile != nil {
-		// Verify that the keys are sealed with the supplied PCR profile by changing
-		// the PCR values.
-		_, err := s.TPM().PCREvent(s.TPM().PCRHandleContext(23), []byte("foo"), nil)
-		c.Check(err, IsNil)
-
-		for _, k := range protectedKeys {
-			_, _, err = k.RecoverKeys()
-			c.Check(err, ErrorMatches, "invalid key data: cannot complete authorization policy assertions: cannot execute PCR assertions: "+
-				"cannot execute PolicyOR assertions: current session digest not found in policy data")
-		}
-	}
-}
-
-func (s *sealSuite) TestProtectKeysWithTPMSingle(c *C) {
-	s.testProtectKeysWithTPM(c, &testProtectKeysWithTPMData{
-		n: 1,
-		params: &ProtectKeyParams{
-			PCRProfile:             tpm2test.NewPCRProfileFromCurrentValues(tpm2.HashAlgorithmSHA256, []int{7, 23}),
-			PCRPolicyCounterHandle: s.NextAvailableHandle(c, 0x01810000),
-			AuthorizedSnapModels: []secboot.SnapModel{
-				testutil.MakeMockCore20ModelAssertion(c, map[string]interface{}{
-					"authority-id": "fake-brand",
-					"series":       "16",
-					"brand-id":     "fake-brand",
-					"model":        "fake-model",
-					"grade":        "secured",
-				}, "Jv8_JiHiIzJVcO9M55pPdqSDWUvuhfDIBJUS-3VW7F_idjix7Ffn5qMxB21ZQuij")}}})
-}
-
-func (s *sealSuite) TestProtectKeysWithTPM2Keys(c *C) {
-	s.testProtectKeysWithTPM(c, &testProtectKeysWithTPMData{
-		n: 2,
-		params: &ProtectKeyParams{
-			PCRProfile:             tpm2test.NewPCRProfileFromCurrentValues(tpm2.HashAlgorithmSHA256, []int{7, 23}),
-			PCRPolicyCounterHandle: s.NextAvailableHandle(c, 0x01810000),
-			AuthorizedSnapModels: []secboot.SnapModel{
-				testutil.MakeMockCore20ModelAssertion(c, map[string]interface{}{
-					"authority-id": "fake-brand",
-					"series":       "16",
-					"brand-id":     "fake-brand",
-					"model":        "fake-model",
-					"grade":        "secured",
-				}, "Jv8_JiHiIzJVcO9M55pPdqSDWUvuhfDIBJUS-3VW7F_idjix7Ffn5qMxB21ZQuij")}}})
-}
-
-func (s *sealSuite) TestProtectKeysWithTPMDifferentPCRPolicyCounterHandle(c *C) {
-	s.testProtectKeysWithTPM(c, &testProtectKeysWithTPMData{
-		n: 2,
-		params: &ProtectKeyParams{
-			PCRProfile:             tpm2test.NewPCRProfileFromCurrentValues(tpm2.HashAlgorithmSHA256, []int{7, 23}),
-			PCRPolicyCounterHandle: s.NextAvailableHandle(c, 0x0181fff0),
-			AuthorizedSnapModels: []secboot.SnapModel{
-				testutil.MakeMockCore20ModelAssertion(c, map[string]interface{}{
-					"authority-id": "fake-brand",
-					"series":       "16",
-					"brand-id":     "fake-brand",
-					"model":        "fake-model",
-					"grade":        "secured",
-				}, "Jv8_JiHiIzJVcO9M55pPdqSDWUvuhfDIBJUS-3VW7F_idjix7Ffn5qMxB21ZQuij")}}})
-}
-
-func (s *sealSuite) TestProtectKeysWithTPMWithNewConnection(c *C) {
-	// ProtectKeysWithTPM behaves slightly different if called immediately
-	// after EnsureProvisioned with the same Connection
-	s.ReinitTPMConnectionFromExisting(c)
-
-	s.testProtectKeysWithTPM(c, &testProtectKeysWithTPMData{
-		n: 2,
-		params: &ProtectKeyParams{
-			PCRProfile:             tpm2test.NewPCRProfileFromCurrentValues(tpm2.HashAlgorithmSHA256, []int{7, 23}),
-			PCRPolicyCounterHandle: s.NextAvailableHandle(c, 0x01810000),
-			AuthorizedSnapModels: []secboot.SnapModel{
-				testutil.MakeMockCore20ModelAssertion(c, map[string]interface{}{
-					"authority-id": "fake-brand",
-					"series":       "16",
-					"brand-id":     "fake-brand",
-					"model":        "fake-model",
-					"grade":        "secured",
-				}, "Jv8_JiHiIzJVcO9M55pPdqSDWUvuhfDIBJUS-3VW7F_idjix7Ffn5qMxB21ZQuij")}}})
-}
-
-func (s *sealSuite) TestProtectKeysWithTPMMissingSRK(c *C) {
-	// Ensure that calling ProtectKeysWithTPM recreates the SRK with the standard
-	// template
-	srk, err := s.TPM().CreateResourceContextFromTPM(tcg.SRKHandle)
-	c.Assert(err, IsNil)
-	s.EvictControl(c, tpm2.HandleOwner, srk, srk.Handle())
-
-	s.ReinitTPMConnectionFromExisting(c)
-
-	s.testProtectKeysWithTPM(c, &testProtectKeysWithTPMData{
-		n: 2,
-		params: &ProtectKeyParams{
-			PCRProfile:             tpm2test.NewPCRProfileFromCurrentValues(tpm2.HashAlgorithmSHA256, []int{7, 23}),
-			PCRPolicyCounterHandle: s.NextAvailableHandle(c, 0x01810000),
-			AuthorizedSnapModels: []secboot.SnapModel{
-				testutil.MakeMockCore20ModelAssertion(c, map[string]interface{}{
-					"authority-id": "fake-brand",
-					"series":       "16",
-					"brand-id":     "fake-brand",
-					"model":        "fake-model",
-					"grade":        "secured",
-				}, "Jv8_JiHiIzJVcO9M55pPdqSDWUvuhfDIBJUS-3VW7F_idjix7Ffn5qMxB21ZQuij")}}})
-
-	s.validateSRK(c)
-}
-
-func (s *sealSuite) TestProtectKeyWithTPMMultipeNilPCRProfileAndNoAuthorizedSnapModels(c *C) {
-	s.testProtectKeysWithTPM(c, &testProtectKeysWithTPMData{
-		n: 2,
-		params: &ProtectKeyParams{
-			PCRPolicyCounterHandle: s.NextAvailableHandle(c, 0x01810000)}})
-}
-
-func (s *sealSuite) TestProtectKeysWithTPMNoPCRPolicyCounterHandle(c *C) {
-	s.testProtectKeysWithTPM(c, &testProtectKeysWithTPMData{
-		n: 2,
-		params: &ProtectKeyParams{
-			PCRProfile:             tpm2test.NewPCRProfileFromCurrentValues(tpm2.HashAlgorithmSHA256, []int{7, 23}),
-			PCRPolicyCounterHandle: tpm2.HandleNull,
-			AuthorizedSnapModels: []secboot.SnapModel{
-				testutil.MakeMockCore20ModelAssertion(c, map[string]interface{}{
-					"authority-id": "fake-brand",
-					"series":       "16",
-					"brand-id":     "fake-brand",
-					"model":        "fake-model",
-					"grade":        "secured",
-				}, "Jv8_JiHiIzJVcO9M55pPdqSDWUvuhfDIBJUS-3VW7F_idjix7Ffn5qMxB21ZQuij")}}})
-}
-
-func (s *sealSuite) TestProtectKeysWithTPMWithProvidedAuthKey(c *C) {
-	authKey := make(secboot.AuxiliaryKey, 32)
-	rand.Read(authKey)
-
-	s.testProtectKeysWithTPM(c, &testProtectKeysWithTPMData{
-		n: 2,
-		params: &ProtectKeyParams{
-			PCRProfile:             tpm2test.NewPCRProfileFromCurrentValues(tpm2.HashAlgorithmSHA256, []int{7, 23}),
-			PCRPolicyCounterHandle: s.NextAvailableHandle(c, 0x01810000),
-			AuthorizedSnapModels: []secboot.SnapModel{
-				testutil.MakeMockCore20ModelAssertion(c, map[string]interface{}{
-					"authority-id": "fake-brand",
-					"series":       "16",
-					"brand-id":     "fake-brand",
-					"model":        "fake-model",
-					"grade":        "secured",
-				}, "Jv8_JiHiIzJVcO9M55pPdqSDWUvuhfDIBJUS-3VW7F_idjix7Ffn5qMxB21ZQuij")},
-			AuthKey: authKey}})
-=======
 		PrimaryKey:             primaryKey})
->>>>>>> 54378e6a
 }
 
 func (s *sealSuite) testProtectKeyWithTPMErrorHandling(c *C, params *ProtectKeyParams) error {
@@ -614,11 +382,7 @@
 
 	skd, err := NewSealedKeyData(k)
 	c.Assert(err, IsNil)
-<<<<<<< HEAD
-	c.Check(skd.Validate(s.TPM().TPMContext, authKey), IsNil)
-=======
-	c.Check(skd.Validate(s.TPM().TPMContext, primaryKey, s.TPM().HmacSession()), IsNil)
->>>>>>> 54378e6a
+	c.Check(skd.Validate(s.TPM().TPMContext, primaryKey), IsNil)
 
 	c.Check(skd.Version(), Equals, uint32(3))
 	c.Check(skd.PCRPolicyCounterHandle(), Equals, tpm2.HandleNull)
@@ -822,11 +586,7 @@
 	defer restore()
 
 	pcrPolicyInitialized := false
-<<<<<<< HEAD
-	restore = MockSkdbUpdatePCRProtectionPolicyImpl(func(skdb *SealedKeyDataBase, tpm *tpm2.TPMContext, authKey secboot.AuxiliaryKey, counterPub *tpm2.NVPublic, profile *PCRProtectionProfile) error {
-=======
-	restore = MockSkdbUpdatePCRProtectionPolicyNoValidate(func(skdb *SealedKeyDataBase, tpm *tpm2.TPMContext, primaryKey secboot.PrimaryKey, counterPub *tpm2.NVPublic, profile *PCRProtectionProfile, policyVersionOption PcrPolicyVersionOption, session tpm2.SessionContext) error {
->>>>>>> 54378e6a
+	restore = MockSkdbUpdatePCRProtectionPolicyNoValidate(func(skdb *SealedKeyDataBase, tpm *tpm2.TPMContext, primaryKey secboot.PrimaryKey, counterPub *tpm2.NVPublic, profile *PCRProtectionProfile, policyVersionOption PcrPolicyVersionOption) error {
 		c.Check(tpm, Equals, mockTpm)
 		c.Check(primaryKey, DeepEquals, s.lastAuthKey)
 		c.Check(counterPub, Equals, mockPcrPolicyCounterPub)
@@ -834,11 +594,7 @@
 		if data.PCRProfile != nil {
 			c.Check(profile, Equals, data.PCRProfile)
 		}
-<<<<<<< HEAD
-=======
-		c.Check(session, Equals, mockSession)
 		c.Check(policyVersionOption, Equals, ResetPcrPolicyVersion)
->>>>>>> 54378e6a
 		pcrPolicyInitialized = true
 		return nil
 	})
