--- conflicted
+++ resolved
@@ -394,49 +394,12 @@
 
 // write serializes keyData in to the provided io.Writer.
 func (d *keyData) write(w io.Writer) error {
-<<<<<<< HEAD
-	_, err := tpm2.MarshalToWriter(w, d)
+	_, err := mu.MarshalToWriter(w, d)
 	return err
-=======
-	if _, err := mu.MarshalToWriter(w, keyDataHeader, d); err != nil {
-		return err
-	}
-	return nil
-}
-
-// writeToFileAtomic serializes keyData and writes it atomically to the file at the specified path.
-func (d *keyData) writeToFileAtomic(dest string) error {
-	f, err := osutil.NewAtomicFile(dest, 0600, 0, sys.UserID(osutil.NoChown), sys.GroupID(osutil.NoChown))
-	if err != nil {
-		return xerrors.Errorf("cannot create new atomic file: %w", err)
-	}
-	defer f.Cancel()
-
-	if err := d.write(f); err != nil {
-		return xerrors.Errorf("cannot write to temporary file: %w", err)
-	}
-
-	if err := f.Commit(); err != nil {
-		return xerrors.Errorf("cannot atomically replace file: %w", err)
-	}
-
-	return nil
->>>>>>> b9923f8f
 }
 
 // decodeKeyData deserializes keyData from the provided io.Reader.
 func decodeKeyData(r io.Reader) (*keyData, error) {
-<<<<<<< HEAD
-=======
-	var header uint32
-	if _, err := mu.UnmarshalFromReader(r, &header); err != nil {
-		return nil, xerrors.Errorf("cannot unmarshal header: %w", err)
-	}
-	if header != keyDataHeader {
-		return nil, fmt.Errorf("unexpected header (%d)", header)
-	}
-
->>>>>>> b9923f8f
 	var d keyData
 	if _, err := mu.UnmarshalFromReader(r, &d); err != nil {
 		return nil, xerrors.Errorf("cannot unmarshal data: %w", err)
