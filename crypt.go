// -*- Mode: Go; indent-tabs-mode: t -*-

/*
 * Copyright (C) 2019 Canonical Ltd
 *
 * This program is free software: you can redistribute it and/or modify
 * it under the terms of the GNU General Public License version 3 as
 * published by the Free Software Foundation.
 *
 * This program is distributed in the hope that it will be useful,
 * but WITHOUT ANY WARRANTY; without even the implied warranty of
 * MERCHANTABILITY or FITNESS FOR A PARTICULAR PURPOSE.  See the
 * GNU General Public License for more details.
 *
 * You should have received a copy of the GNU General Public License
 * along with this program.  If not, see <http://www.gnu.org/licenses/>.
 *
 */

package secboot

import (
	"bytes"
	"encoding/binary"
	"errors"
	"fmt"
	"os"
	"strconv"
	"time"

	"github.com/snapcore/snapd/asserts"

	"golang.org/x/xerrors"

	"github.com/snapcore/secboot/internal/keyring"
	"github.com/snapcore/secboot/internal/luks2"
)

var (
	luks2Activate   = luks2.Activate
	luks2Deactivate = luks2.Deactivate
)

// RecoveryKey corresponds to a 16-byte recovery key in its binary form.
type RecoveryKey [16]byte

func (k RecoveryKey) String() string {
	var u16 [8]uint16
	for i := 0; i < 8; i++ {
		u16[i] = binary.LittleEndian.Uint16(k[i*2:])
	}
	return fmt.Sprintf("%05d-%05d-%05d-%05d-%05d-%05d-%05d-%05d", u16[0], u16[1], u16[2], u16[3], u16[4], u16[5], u16[6], u16[7])
}

// ParseRecoveryKey interprets the supplied string and returns the corresponding RecoveryKey. The recovery key is a
// 16-byte number, and the formatted version of this is represented as 8 5-digit zero-extended base-10 numbers (each
// with a range of 00000-65535) which may be separated by an optional '-', eg:
//
// "61665-00531-54469-09783-47273-19035-40077-28287"
//
// The formatted version of the recovery key is designed to be able to be inputted on a numeric keypad.
func ParseRecoveryKey(s string) (out RecoveryKey, err error) {
	for i := 0; i < 8; i++ {
		if len(s) < 5 {
			return RecoveryKey{}, errors.New("incorrectly formatted: insufficient characters")
		}
		x, err := strconv.ParseUint(s[0:5], 10, 16)
		if err != nil {
			return RecoveryKey{}, xerrors.Errorf("incorrectly formatted: %w", err)
		}
		binary.LittleEndian.PutUint16(out[i*2:], uint16(x))

		// Move to the next 5 digits
		s = s[5:]
		// Permit each set of 5 digits to be separated by an optional '-', but don't allow the formatted key to end or begin with one.
		if len(s) > 1 && s[0] == '-' {
			s = s[1:]
		}
	}

	if len(s) > 0 {
		return RecoveryKey{}, errors.New("incorrectly formatted: too many characters")
	}

	return
}

<<<<<<< HEAD
type execError struct {
	path string
	err  error
}

func (e *execError) Error() string {
	return fmt.Sprintf("%s failed: %s", e.path, e.err)
}

func (e *execError) Unwrap() error {
	return e.err
}

func wrapExecError(cmd *exec.Cmd, err error) error {
	if err == nil {
		return nil
	}
	return &execError{path: cmd.Path, err: err}
}

func askPassword(sourceDevicePath, msg string) (string, error) {
	cmd := exec.Command(
		"systemd-ask-password",
		"--icon", "drive-harddisk",
		"--id", filepath.Base(os.Args[0])+":"+sourceDevicePath,
		msg)
	var out bytes.Buffer
	cmd.Stdout = &out
	cmd.Stdin = os.Stdin
	if err := cmd.Run(); err != nil {
		return "", wrapExecError(cmd, err)
	}
	result, err := out.ReadString('\n')
	if err != nil {
		return "", xerrors.Errorf("cannot read result from systemd-ask-password: %w", err)
	}
	return strings.TrimRight(result, "\n"), nil
}

func getPassword(sourceDevicePath, description string, reader io.Reader) (string, error) {
	if reader != nil {
		scanner := bufio.NewScanner(reader)
		switch {
		case scanner.Scan():
			return scanner.Text(), nil
		case scanner.Err() != nil:
			return "", xerrors.Errorf("cannot obtain %s from scanner: %w", description, scanner.Err())
		}
	}
	return askPassword(sourceDevicePath, "Please enter the "+description+" for disk "+sourceDevicePath+":")
=======
type snapModelCheckerImpl struct {
	volumeName string
	keyData    *KeyData
	auxKey     AuxiliaryKey
}

func (c *snapModelCheckerImpl) IsModelAuthorized(model SnapModel) (bool, error) {
	return c.keyData.IsSnapModelAuthorized(c.auxKey, model)
}

func (c *snapModelCheckerImpl) VolumeName() string {
	return c.volumeName
}

// SnapModelChecker is used for verifying whether a Snap device model is
// authorized to access the data on a volume unlocked by this package.
type SnapModelChecker interface {
	// IsModelAuthorized indicates whether the supplied Snap device model is
	// authorized to access the data on the decrypted volume with the device
	// mapper name returned by VolumeName.
	IsModelAuthorized(model SnapModel) (bool, error)

	// VolumeName is the device mapper name of the volume associated with this
	// SnapModelChecker.
	VolumeName() string
>>>>>>> 6a34ef47
}

type activateWithKeyDataError struct {
	k   *KeyData
	err error
}

func (e *activateWithKeyDataError) Error() string {
	return fmt.Sprintf("%s: %v", e.k.ReadableName(), e.err)
}

func (e *activateWithKeyDataError) Unwrap() error {
	return e.err
}

type keyDataAndError struct {
	*KeyData
	err error
}

type activateWithKeyDataState struct {
	volumeName       string
	sourceDevicePath string
	model            SnapModel
	keyringPrefix    string

	keys []*keyDataAndError
}

func (s *activateWithKeyDataState) errors() (out []*activateWithKeyDataError) {
	for _, k := range s.keys {
		if k.err == nil {
			continue
		}
		out = append(out, &activateWithKeyDataError{k: k.KeyData, err: k.err})
	}
	return out
}

func (s *activateWithKeyDataState) tryActivateWithRecoveredKey(keyData *KeyData, key DiskUnlockKey, auxKey AuxiliaryKey) error {
	if s.model != SkipSnapModelCheck {
		authorized, err := keyData.IsSnapModelAuthorized(auxKey, s.model)
		switch {
		case err != nil:
			return xerrors.Errorf("cannot check if snap model is authorized: %w", err)
		case !authorized:
			return errors.New("snap model is not authorized")
		}
	}

	if err := luks2Activate(s.volumeName, s.sourceDevicePath, key); err != nil {
		return xerrors.Errorf("cannot activate volume: %w", err)
	}

	if err := keyring.AddKeyToUserKeyring(key, s.sourceDevicePath, keyringPurposeDiskUnlock, s.keyringPrefix); err != nil {
		fmt.Fprintf(os.Stderr, "secboot: Cannot add key to user keyring: %v\n", err)
	}

	if err := keyring.AddKeyToUserKeyring(auxKey, s.sourceDevicePath, keyringPurposeAuxiliary, s.keyringPrefix); err != nil {
		fmt.Fprintf(os.Stderr, "secboot: Cannot add key to user keyring: %v\n", err)
	}

	return nil
}

func (s *activateWithKeyDataState) tryKeyDataAuthModeNone(k *KeyData) error {
	key, auxKey, err := k.RecoverKeys()
	if err != nil {
		return xerrors.Errorf("cannot recover key: %w", err)
	}

	return s.tryActivateWithRecoveredKey(k, key, auxKey)
}

func (s *activateWithKeyDataState) run() (success bool) {
	// Try keys that don't require any additional authentication first
	for _, k := range s.keys {
		if k.AuthMode() != AuthModeNone {
			continue
		}

		if err := s.tryKeyDataAuthModeNone(k.KeyData); err != nil {
			k.err = err
			continue
		}

		return true
	}

	// TODO: Passphrase support

	// We've failed at this point
	return false
}

func newActivateWithKeyDataState(volumeName, sourceDevicePath string, keyringPrefix string, model SnapModel, keys []*KeyData) *activateWithKeyDataState {
	s := &activateWithKeyDataState{
		volumeName:       volumeName,
		sourceDevicePath: sourceDevicePath,
		keyringPrefix:    keyringPrefixOrDefault(keyringPrefix),
		model:            model}
	for _, k := range keys {
		s.keys = append(s.keys, &keyDataAndError{KeyData: k})
	}
	return s
}

func activateWithRecoveryKey(volumeName, sourceDevicePath string, authRequestor AuthRequestor, tries int, keyringPrefix string) error {
	if tries == 0 {
		return errors.New("no recovery key tries permitted")
	}

	var lastErr error

	for ; tries > 0; tries-- {
		lastErr = nil

		key, err := authRequestor.RequestRecoveryKey(volumeName, sourceDevicePath)
		if err != nil {
			lastErr = xerrors.Errorf("cannot obtain recovery key: %w", err)
			continue
		}

		if err := luks2Activate(volumeName, sourceDevicePath, key[:]); err != nil {
			lastErr = xerrors.Errorf("cannot activate volume: %w", err)
			continue
		}

		if err := keyring.AddKeyToUserKeyring(key[:], sourceDevicePath, keyringPurposeDiskUnlock, keyringPrefixOrDefault(keyringPrefix)); err != nil {
			fmt.Fprintf(os.Stderr, "secboot: Cannot add key to user keyring: %v\n", err)
		}

		break
	}

	return lastErr
}

type nullSnapModel struct{}

func (_ nullSnapModel) Series() string            { return "" }
func (_ nullSnapModel) BrandID() string           { return "" }
func (_ nullSnapModel) Model() string             { return "" }
func (_ nullSnapModel) Grade() asserts.ModelGrade { return "" }
func (_ nullSnapModel) SignKeyID() string         { return "" }

// SkipSnapModelCheck provides a mechanism to skip the snap device model
// check when calling one of the ActivateVolumeWith* functions.
var SkipSnapModelCheck SnapModel = nullSnapModel{}

// ActivateVolumeOptions provides options to the ActivateVolumeWith*
// family of functions.
type ActivateVolumeOptions struct {
	// PassphraseTries specifies the maximum number of times
	// that unsealing with a user passphrase should be attempted
	// before failing with an error and falling back to activating
	// with the recovery key (see RecoveryKeyTries).
	// Setting this to zero disables unsealing with a user
	// passphrase - in this case, an error will be returned if the
	// sealed key object indicates that a user passphrase has been
	// set.
	// With a TPM, attempts to unseal will stop if the TPM enters
	// dictionary attack lockout mode before this limit is
	// reached.
	// It is ignored by ActivateVolumeWithRecoveryKey.
	PassphraseTries int

	// RecoveryKeyTries specifies the maximum number of times that
	// activation with the fallback recovery key should be
	// attempted.
	// It is used directly by ActivateVolumeWithRecoveryKey and
	// indirectly with other methods upon failure, for example
	// failed TPM unsealing.  Setting this to zero will disable
	// attempts to activate with the fallback recovery key.
	RecoveryKeyTries int

	// KeyringPrefix is the prefix used for the description of any
	// kernel keys created during activation.
	KeyringPrefix string

	// SnapModel is the snap device model that will access the data
	// on the encrypted container. The ActivateVolumeWith* functions
	// will check that this model is authorized via the KeyData
	// binding before unlocking the encrypted container.
	//
	// The caller of the ActivateVolumeWith* API is responsible for
	// validating the associated model assertion and fundamental
	// snaps.
	//
	// Set this to SkipSnapModelCheck to skip the check.
	//
	// It is ignored by ActivateVolumeWithRecoveryKey.
	SnapModel SnapModel
}

type activateVolumeWithKeyDataError struct {
	keyDataErrs         []error
	recoveryKeyUsageErr error
}

func (e *activateVolumeWithKeyDataError) Error() string {
	var s bytes.Buffer
	fmt.Fprintf(&s, "cannot activate with platform protected keys:")
	for _, err := range e.keyDataErrs {
		fmt.Fprintf(&s, "\n- %v", err)
	}
	fmt.Fprintf(&s, "\nand activation with recovery key failed: %v", e.recoveryKeyUsageErr)
	return s.String()
}

// ErrRecoveryKeyUsed is returned from ActivateVolumeWithKeyData and
// ActivateVolumeWithMultipleKeyData if the volume could not be activated with
// any platform protected keys but activation with the recovery key was
// successful.
var ErrRecoveryKeyUsed = errors.New("cannot activate with platform protected keys but activation with the recovery key was successful")

// ActivateVolumeWithKeyData attempts to activate the LUKS encrypted container at
// sourceDevicePath and create a mapping with the name volumeName, using the
// supplied KeyData objects to recover the disk unlock key from the platform's
// secure device. This makes use of systemd-cryptsetup.
//
// If activation with the supplied KeyData objects fails, this function will
// attempt to activate it with the fallback recovery key instead. The fallback
// recovery key is requested via the supplied authRequestor. If an AuthRequestor
// is not supplied, an error will be returned if the fallback recovery key is
// required. The RecoveryKeyTries field of options specifies how many attemps to
// request and use the recovery key will be made before failing. If it is set to
// 0, then no attempts will be made to request and use the fallback recovery key.
//
<<<<<<< HEAD
// Before activating the container with a recovered key, this function will check that the Snap device model specified
// via the SnapModel field of options is authorized to access the data inside the container, via the KeyData binding.
//
// If either the PassphraseTries or RecoveryKeyTries fields of options are less than zero, an error will be returned.
// If the SnapModel field of options is nil, an error will be returned.
//
// If the fallback recovery key is used for successfully for activation, an ErrRecoveryKeyUsed error will be returned.
//
// If activation fails, an error will be returned.
func ActivateVolumeWithMultipleKeyData(volumeName, sourceDevicePath string, keys []*KeyData, options *ActivateVolumeOptions) error {
=======
// If either the PassphraseTries or RecoveryKeyTries fields of options are less
// than zero, an error will be returned.
//
// If activation with one of the supplied KeyData objects succeeds, a
// SnapModelChecker will be returned so that the caller can check whether a
// particular Snap device model has previously been authorized to access the data
// on this volume. If the fallback recovery key is used for successfully for
// activation, no SnapModelChecker will be returned and a ErrRecoveryKeyUsed error
// will be returned.
//
// If activation fails, an error will be returned.
func ActivateVolumeWithMultipleKeyData(volumeName, sourceDevicePath string, keys []*KeyData, authRequestor AuthRequestor, options *ActivateVolumeOptions) (SnapModelChecker, error) {
>>>>>>> 6a34ef47
	if len(keys) == 0 {
		return errors.New("no keys provided")
	}
	if options.PassphraseTries < 0 {
		return errors.New("invalid PassphraseTries")
	}
	if options.RecoveryKeyTries < 0 {
		return errors.New("invalid RecoveryKeyTries")
	}
	if options.SnapModel == nil {
		return errors.New("invalid SnapModel")
	}

<<<<<<< HEAD
	s := newActivateWithKeyDataState(volumeName, sourceDevicePath, options.KeyringPrefix, options.SnapModel, keys)
=======
	if options.RecoveryKeyTries > 0 && authRequestor == nil {
		return nil, errors.New("nil authRequestor")
	}

	s := newActivateWithKeyDataState(volumeName, sourceDevicePath, options.KeyringPrefix, keys)
>>>>>>> 6a34ef47
	switch s.run() {
	case true: // success!
		return nil
	default: // failed - try recovery key
		if rErr := activateWithRecoveryKey(volumeName, sourceDevicePath, authRequestor, options.RecoveryKeyTries, options.KeyringPrefix); rErr != nil {
			// failed with recovery key - return errors
			var kdErrs []error
			for _, e := range s.errors() {
				kdErrs = append(kdErrs, e)
			}
			return &activateVolumeWithKeyDataError{kdErrs, rErr}
		}
		// succeeded with recovery key
		return ErrRecoveryKeyUsed
	}
}

// ActivateVolumeWithKeyData attempts to activate the LUKS encrypted container at
// sourceDevicePath and create a mapping with the name volumeName, using the
// supplied KeyData to recover the disk unlock key from the platform's secure
// device. This makes use of systemd-cryptsetup.
//
// If activation with the supplied KeyData fails, this function will attempt to
// activate it with the fallback recovery key instead. The fallback recovery key is
// requested via the supplied authRequestor. If an AuthRequestor is not supplied,
// an error will be returned if the fallback recovery key is required. The
// RecoveryKeyTries field of options specifies how many attemps to request and use
// the recovery key will be made before failing. If it is set to 0, then no attempts
// will be made to request and use the fallback recovery key.
//
<<<<<<< HEAD
// Before activating the container with the recovered key, this function will check that the Snap device model specified
// via the SnapModel field of options is authorized to access the data inside the container, via the KeyData binding.
//
// If either the PassphraseTries or RecoveryKeyTries fields of options are less than zero, an error will be returned.
// If the SnapModel field of options is nil, an error will be returned.
//
// If the fallback recovery key is used for successfully for activation, an ErrRecoveryKeyUsed error will be returned.
//
// If activation fails, an error will be returned.
func ActivateVolumeWithKeyData(volumeName, sourceDevicePath string, key *KeyData, options *ActivateVolumeOptions) error {
	return ActivateVolumeWithMultipleKeyData(volumeName, sourceDevicePath, []*KeyData{key}, options)
=======
// If either the PassphraseTries or RecoveryKeyTries fields of options are less than
// zero, an error will be returned.
//
// If activation with the supplied KeyData succeeds, a SnapModelChecker will be
// returned so that the caller can check whether a particular Snap device model has
// previously been authorized to access the data on this volume. If the fallback
// recovery key is used for successfully for activation, no SnapModelChecker will be
// returned and a ErrRecoveryKeyUsed error will be returned.
//
// If activation fails, an error will be returned.
func ActivateVolumeWithKeyData(volumeName, sourceDevicePath string, key *KeyData, authRequestor AuthRequestor, options *ActivateVolumeOptions) (SnapModelChecker, error) {
	return ActivateVolumeWithMultipleKeyData(volumeName, sourceDevicePath, []*KeyData{key}, authRequestor, options)
>>>>>>> 6a34ef47
}

// ActivateVolumeWithRecoveryKey attempts to activate the LUKS encrypted volume at
// sourceDevicePath and create a mapping with the name volumeName, using the fallback
// recovery key. This makes use of systemd-cryptsetup.
//
// The recovery key is requested via the supplied AuthRequestor. If an AuthRequestor
// is not supplied, an error will be returned. The RecoveryKeyTries field of options
// specifies how many attempts to request and use the recovery key will be made before
// failing.
//
// If the RecoveryKeyTries field of options is less than zero, an error will be
// returned.
func ActivateVolumeWithRecoveryKey(volumeName, sourceDevicePath string, authRequestor AuthRequestor, options *ActivateVolumeOptions) error {
	if authRequestor == nil {
		return errors.New("nil authRequestor")
	}
	if options.RecoveryKeyTries < 0 {
		return errors.New("invalid RecoveryKeyTries")
	}

	return activateWithRecoveryKey(volumeName, sourceDevicePath, authRequestor, options.RecoveryKeyTries, options.KeyringPrefix)
}

// ActivateVolumeWithKey attempts to activate the LUKS encrypted volume at
// sourceDevicePath and create a mapping with the name volumeName, using the
// provided key. This makes use of systemd-cryptsetup.
func ActivateVolumeWithKey(volumeName, sourceDevicePath string, key []byte, options *ActivateVolumeOptions) error {
	return luks2Activate(volumeName, sourceDevicePath, key)
}

// DeactivateVolume attempts to deactivate the LUKS encrypted volumeName.
// This makes use of systemd-cryptsetup.
func DeactivateVolume(volumeName string) error {
	return luks2Deactivate(volumeName)
}

// KDFOptions specifies parameters for the Argon2 KDF used by cryptsetup.
type KDFOptions struct {
	// MemoryKiB specifies the maximum memory cost in KiB when ForceIterations
	// is zero. If ForceIterations is not zero, then this is used as the
	// memory cost.
	MemoryKiB int

	// TargetDuration specifies the target duration for the KDF which
	// is used to benchmark the time and memory cost parameters. If it
	// is zero then the cryptsetup default is used. If ForceIterations
	// is not zero then this field is ignored.
	TargetDuration time.Duration

	// ForceIterations can be used to turn off KDF benchmarking by
	// setting the time cost directly. If this is zero then the cost
	// parameters are benchmarked based on the value of TargetDuration.
	ForceIterations int

	// Parallel sets the maximum number of parallel threads for the
	// KDF (up to 4). Cryptsetup will adjust this downwards based on
	// the actual number of CPUs.
	Parallel int
}

func (o *KDFOptions) internalOpts() luks2.KDFOptions {
	return luks2.KDFOptions{
		TargetDuration:  o.TargetDuration,
		MemoryKiB:       o.MemoryKiB,
		ForceIterations: o.ForceIterations,
		Parallel:        o.Parallel}
}

// InitializeLUKS2ContainerOptions carries options for initializing LUKS2
// containers.
type InitializeLUKS2ContainerOptions struct {
	// MetadataKiBSize sets the size of the LUKS2 metadata (JSON) area,
	// expressed in multiples of 1024 bytes. The value includes 4096 bytes
	// for the binary metadata. According to LUKS2 specification and
	// cryptsetup(8), only these values are valid: 16, 32, 64, 128, 256,
	// 512, 1024, 2048 and 4096 KiB.
	MetadataKiBSize int
	// KeyslotsAreaSize sets the size of the LUKS2 binary keyslot area,
	// expressed in multiples of 1024 bytes. The value must be aligned to
	// 4096 bytes, with the maximum size of 128MB.
	KeyslotsAreaKiBSize int

	// KDFOptions sets the KDF options for the initial keyslot. If this
	// is nil then the defaults are used.
	KDFOptions *KDFOptions
}

func (o *InitializeLUKS2ContainerOptions) formatOpts() *luks2.FormatOptions {
	return &luks2.FormatOptions{
		MetadataKiBSize:     o.MetadataKiBSize,
		KeyslotsAreaKiBSize: o.KeyslotsAreaKiBSize,
		KDFOptions:          o.KDFOptions.internalOpts()}
}

func validateInitializeLUKS2Options(options *InitializeLUKS2ContainerOptions) error {
	if options == nil {
		return nil
	}

	if options.MetadataKiBSize != 0 {
		// metadata size is one of the allowed values (in kB)
		allowedSizesKB := []int{16, 32, 64, 128, 256, 512, 1024, 2048, 4096}
		found := false
		for _, sz := range allowedSizesKB {
			if options.MetadataKiBSize == sz {
				found = true
				break
			}
		}
		if !found {
			return fmt.Errorf("cannot set metadata size to %v KiB",
				options.MetadataKiBSize)
		}
	}
	if options.KeyslotsAreaKiBSize != 0 {
		// minimum size 4096 (4KiB), a multiple of 4096, max size 128MiB
		sizeValid := options.KeyslotsAreaKiBSize >= 4 &&
			options.KeyslotsAreaKiBSize <= 128*1024 &&
			options.KeyslotsAreaKiBSize%4 == 0
		if !sizeValid {
			return fmt.Errorf("cannot set keyslots area size to %v KiB",
				options.KeyslotsAreaKiBSize)
		}
	}
	return nil
}

// InitializeLUKS2Container will initialize the partition at the specified devicePath as a new LUKS2 container. This can only
// be called on a partition that isn't mapped. The label for the new LUKS2 container is provided via the label argument.
//
// The initial key used for unlocking the container is provided via the key argument, and must be a cryptographically secure
// random number of at least 32-bytes. The key should be encrypted by using SealKeyToTPM.
//
// The container will be configured to encrypt data with AES-256 and XTS block cipher mode.
//
// On failure, this will return an error containing the output of the cryptsetup command.
//
// WARNING: This function is destructive. Calling this on an existing LUKS container will make the data contained inside of it
// irretrievable.
func InitializeLUKS2Container(devicePath, label string, key []byte, options *InitializeLUKS2ContainerOptions) error {
	if len(key) < 32 {
		return fmt.Errorf("expected a key length of at least 256-bits (got %d)", len(key)*8)
	}

	// Simplify things a bit
	// Use a reduced cost for the KDF. This is done because we have a high entropy key rather
	// than a low entropy passphrase. Setting a higher cost provides no security benefit but
	// does slow down unlocking. If an adversary is going to attempt to brute force this key,
	// then they could instead turn their attention to one of the other keys involved in the
	// protection of this key, some of which can be verified without running a KDF. For
	// example, with a TPM sealed object, you can verify the parent storage key's seed by
	// computing the key object's HMAC key and verifying the integrity value on the outer wrapper.
	defaultKdfOptions := &KDFOptions{TargetDuration: 100 * time.Millisecond}
	if options == nil {
		options = &InitializeLUKS2ContainerOptions{KDFOptions: defaultKdfOptions}
	} else if options.KDFOptions == nil {
		options.KDFOptions = defaultKdfOptions
	}

	if err := validateInitializeLUKS2Options(options); err != nil {
		return err
	}

	if err := luks2.Format(devicePath, label, key, options.formatOpts()); err != nil {
		return xerrors.Errorf("cannot format %s: %w", err)
	}

	if err := luks2.SetSlotPriority(devicePath, 0, luks2.SlotPriorityHigh); err != nil {
		return xerrors.Errorf("cannot change keyslot priority: %w", err)
	}

	return nil
}

// AddRecoveryKeyToLUKS2Container adds a fallback recovery key to an existing LUKS2 container created with InitializeLUKS2Container.
// The recovery key is intended to be used as a fallback mechanism that operates independently of the TPM in order to unlock the
// container in the event that the key encrypted with SealKeyToTPM cannot be used to unlock it. The devicePath argument specifies
// the device node for the partition that contains the LUKS2 container. The existing key for the container is provided via the
// key argument.
//
// The recovery key is provided via the recoveryKey argument and must be a cryptographically secure 16-byte number.
func AddRecoveryKeyToLUKS2Container(devicePath string, key []byte, recoveryKey RecoveryKey, options *KDFOptions) error {
	if options == nil {
		options = &KDFOptions{}
	}
	return luks2.AddKey(devicePath, key, recoveryKey[:],
		&luks2.AddKeyOptions{
			KDFOptions: options.internalOpts(),
			Slot:       luks2.AnySlot})
}

// ChangeLUKS2KeyUsingRecoveryKey changes the key normally used for unlocking the LUKS2 container at devicePath. This function
// is intended to be used after the container is unlocked with the recovery key, in the scenario that the TPM sealed key is
// invalid and needs to be recreated.
//
// In order to perform this action, the recovery key needs to be supplied via the recoveryKey argument. The new key is provided via
// the key argument. The new key should be stored encrypted with SealKeyToTPM.
//
// Note that this operation is not atomic. It will delete the existing key from the container before configuring the keyslot with
// the new key. This is not a problem, because this function is intended to be called in the scenario that the default key cannot
// be used to activate the LUKS2 container.
func ChangeLUKS2KeyUsingRecoveryKey(devicePath string, recoveryKey RecoveryKey, key []byte) error {
	if len(key) < 32 {
		return fmt.Errorf("expected a key length of at least 256-bits (got %d)", len(key)*8)
	}

	if err := luks2.KillSlot(devicePath, 0, recoveryKey[:]); err != nil {
		return xerrors.Errorf("cannot kill existing slot: %w", err)
	}

	// Use a reduced cost for the KDF. This is done because we have a high entropy key rather
	// than a low entropy passphrase. Setting a higher cost provides no security benefit but
	// does slow down unlocking. If an adversary is going to attempt to brute force this key,
	// then they could instead turn their attention to one of the other keys involved in the
	// protection of this key, some of which can be verified without running a KDF. For
	// example, with a TPM sealed object, you can verify the parent storage key's seed by
	// computing the key object's HMAC key and verifying the integrity value on the outer wrapper.
	options := luks2.AddKeyOptions{
		KDFOptions: luks2.KDFOptions{TargetDuration: 100 * time.Millisecond},
		Slot:       0}
	if err := luks2.AddKey(devicePath, recoveryKey[:], key, &options); err != nil {
		return xerrors.Errorf("cannot add key: %w", err)
	}

	if err := luks2.SetSlotPriority(devicePath, 0, luks2.SlotPriorityHigh); err != nil {
		return xerrors.Errorf("cannot change keyslot priority: %w", err)
	}

	return nil
}<|MERGE_RESOLUTION|>--- conflicted
+++ resolved
@@ -85,86 +85,6 @@
 	return
 }
 
-<<<<<<< HEAD
-type execError struct {
-	path string
-	err  error
-}
-
-func (e *execError) Error() string {
-	return fmt.Sprintf("%s failed: %s", e.path, e.err)
-}
-
-func (e *execError) Unwrap() error {
-	return e.err
-}
-
-func wrapExecError(cmd *exec.Cmd, err error) error {
-	if err == nil {
-		return nil
-	}
-	return &execError{path: cmd.Path, err: err}
-}
-
-func askPassword(sourceDevicePath, msg string) (string, error) {
-	cmd := exec.Command(
-		"systemd-ask-password",
-		"--icon", "drive-harddisk",
-		"--id", filepath.Base(os.Args[0])+":"+sourceDevicePath,
-		msg)
-	var out bytes.Buffer
-	cmd.Stdout = &out
-	cmd.Stdin = os.Stdin
-	if err := cmd.Run(); err != nil {
-		return "", wrapExecError(cmd, err)
-	}
-	result, err := out.ReadString('\n')
-	if err != nil {
-		return "", xerrors.Errorf("cannot read result from systemd-ask-password: %w", err)
-	}
-	return strings.TrimRight(result, "\n"), nil
-}
-
-func getPassword(sourceDevicePath, description string, reader io.Reader) (string, error) {
-	if reader != nil {
-		scanner := bufio.NewScanner(reader)
-		switch {
-		case scanner.Scan():
-			return scanner.Text(), nil
-		case scanner.Err() != nil:
-			return "", xerrors.Errorf("cannot obtain %s from scanner: %w", description, scanner.Err())
-		}
-	}
-	return askPassword(sourceDevicePath, "Please enter the "+description+" for disk "+sourceDevicePath+":")
-=======
-type snapModelCheckerImpl struct {
-	volumeName string
-	keyData    *KeyData
-	auxKey     AuxiliaryKey
-}
-
-func (c *snapModelCheckerImpl) IsModelAuthorized(model SnapModel) (bool, error) {
-	return c.keyData.IsSnapModelAuthorized(c.auxKey, model)
-}
-
-func (c *snapModelCheckerImpl) VolumeName() string {
-	return c.volumeName
-}
-
-// SnapModelChecker is used for verifying whether a Snap device model is
-// authorized to access the data on a volume unlocked by this package.
-type SnapModelChecker interface {
-	// IsModelAuthorized indicates whether the supplied Snap device model is
-	// authorized to access the data on the decrypted volume with the device
-	// mapper name returned by VolumeName.
-	IsModelAuthorized(model SnapModel) (bool, error)
-
-	// VolumeName is the device mapper name of the volume associated with this
-	// SnapModelChecker.
-	VolumeName() string
->>>>>>> 6a34ef47
-}
-
 type activateWithKeyDataError struct {
 	k   *KeyData
 	err error
@@ -349,8 +269,7 @@
 	// binding before unlocking the encrypted container.
 	//
 	// The caller of the ActivateVolumeWith* API is responsible for
-	// validating the associated model assertion and fundamental
-	// snaps.
+	// validating the associated model assertion and snaps.
 	//
 	// Set this to SkipSnapModelCheck to skip the check.
 	//
@@ -392,31 +311,19 @@
 // request and use the recovery key will be made before failing. If it is set to
 // 0, then no attempts will be made to request and use the fallback recovery key.
 //
-<<<<<<< HEAD
-// Before activating the container with a recovered key, this function will check that the Snap device model specified
-// via the SnapModel field of options is authorized to access the data inside the container, via the KeyData binding.
-//
-// If either the PassphraseTries or RecoveryKeyTries fields of options are less than zero, an error will be returned.
-// If the SnapModel field of options is nil, an error will be returned.
-//
-// If the fallback recovery key is used for successfully for activation, an ErrRecoveryKeyUsed error will be returned.
+// If either the PassphraseTries or RecoveryKeyTries fields of options are less
+// than zero, an error will be returned. If the SnapModel field of options is nil,
+// an error will be returned.
+//
+// If the fallback recovery key is used for successfully for activation, an
+// ErrRecoveryKeyUsed error will be returned.
 //
 // If activation fails, an error will be returned.
-func ActivateVolumeWithMultipleKeyData(volumeName, sourceDevicePath string, keys []*KeyData, options *ActivateVolumeOptions) error {
-=======
-// If either the PassphraseTries or RecoveryKeyTries fields of options are less
-// than zero, an error will be returned.
-//
-// If activation with one of the supplied KeyData objects succeeds, a
-// SnapModelChecker will be returned so that the caller can check whether a
-// particular Snap device model has previously been authorized to access the data
-// on this volume. If the fallback recovery key is used for successfully for
-// activation, no SnapModelChecker will be returned and a ErrRecoveryKeyUsed error
-// will be returned.
-//
-// If activation fails, an error will be returned.
-func ActivateVolumeWithMultipleKeyData(volumeName, sourceDevicePath string, keys []*KeyData, authRequestor AuthRequestor, options *ActivateVolumeOptions) (SnapModelChecker, error) {
->>>>>>> 6a34ef47
+//
+// If activation with one of the supplied KeyData objects succeeds (ie, no error
+// is returned), then the supplied SnapModel is authorized to access the data on
+// this volume.
+func ActivateVolumeWithMultipleKeyData(volumeName, sourceDevicePath string, keys []*KeyData, authRequestor AuthRequestor, options *ActivateVolumeOptions) error {
 	if len(keys) == 0 {
 		return errors.New("no keys provided")
 	}
@@ -430,15 +337,11 @@
 		return errors.New("invalid SnapModel")
 	}
 
-<<<<<<< HEAD
+	if options.RecoveryKeyTries > 0 && authRequestor == nil {
+		return errors.New("nil authRequestor")
+	}
+
 	s := newActivateWithKeyDataState(volumeName, sourceDevicePath, options.KeyringPrefix, options.SnapModel, keys)
-=======
-	if options.RecoveryKeyTries > 0 && authRequestor == nil {
-		return nil, errors.New("nil authRequestor")
-	}
-
-	s := newActivateWithKeyDataState(volumeName, sourceDevicePath, options.KeyringPrefix, keys)
->>>>>>> 6a34ef47
 	switch s.run() {
 	case true: // success!
 		return nil
@@ -469,32 +372,19 @@
 // the recovery key will be made before failing. If it is set to 0, then no attempts
 // will be made to request and use the fallback recovery key.
 //
-<<<<<<< HEAD
-// Before activating the container with the recovered key, this function will check that the Snap device model specified
-// via the SnapModel field of options is authorized to access the data inside the container, via the KeyData binding.
-//
-// If either the PassphraseTries or RecoveryKeyTries fields of options are less than zero, an error will be returned.
-// If the SnapModel field of options is nil, an error will be returned.
-//
-// If the fallback recovery key is used for successfully for activation, an ErrRecoveryKeyUsed error will be returned.
+// If either the PassphraseTries or RecoveryKeyTries fields of options are less
+// than zero, an error will be returned. If the SnapModel field of options is nil,
+// an error will be returned.
+//
+// If the fallback recovery key is used for successfully for activation, an
+// ErrRecoveryKeyUsed error will be returned.
 //
 // If activation fails, an error will be returned.
-func ActivateVolumeWithKeyData(volumeName, sourceDevicePath string, key *KeyData, options *ActivateVolumeOptions) error {
-	return ActivateVolumeWithMultipleKeyData(volumeName, sourceDevicePath, []*KeyData{key}, options)
-=======
-// If either the PassphraseTries or RecoveryKeyTries fields of options are less than
-// zero, an error will be returned.
-//
-// If activation with the supplied KeyData succeeds, a SnapModelChecker will be
-// returned so that the caller can check whether a particular Snap device model has
-// previously been authorized to access the data on this volume. If the fallback
-// recovery key is used for successfully for activation, no SnapModelChecker will be
-// returned and a ErrRecoveryKeyUsed error will be returned.
-//
-// If activation fails, an error will be returned.
-func ActivateVolumeWithKeyData(volumeName, sourceDevicePath string, key *KeyData, authRequestor AuthRequestor, options *ActivateVolumeOptions) (SnapModelChecker, error) {
+//
+// If activation with the supplied KeyData object succeeds (ie, no error is returned),
+// then the supplied SnapModel is authorized to access the data on this volume.
+func ActivateVolumeWithKeyData(volumeName, sourceDevicePath string, key *KeyData, authRequestor AuthRequestor, options *ActivateVolumeOptions) error {
 	return ActivateVolumeWithMultipleKeyData(volumeName, sourceDevicePath, []*KeyData{key}, authRequestor, options)
->>>>>>> 6a34ef47
 }
 
 // ActivateVolumeWithRecoveryKey attempts to activate the LUKS encrypted volume at
