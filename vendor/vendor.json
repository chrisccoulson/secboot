{
	"comment": "",
	"ignore": "test",
	"package": [
		{
			"checksumSHA1": "inZOuvF07VvZnsj1HvApM8Uf7qY=",
			"path": "github.com/canonical/go-tpm2",
			"revision": "fb781d04d0dea72f916cc68b637b7be6bcb3ccd4",
			"revisionTime": "2020-08-24T18:49:43Z"
		},
		{
			"checksumSHA1": "bT/rC7K8St3lNRXf/XJGpB4wNJU=",
			"path": "github.com/canonical/go-tpm2/internal",
			"revision": "16307201a54dc51583440f9416cfa836bcf0b3fc",
			"revisionTime": "2020-04-16T00:17:14Z"
		},
		{
<<<<<<< HEAD
			"checksumSHA1": "QGwWyf2f/5+FacNj2iKpjp8N5hg=",
			"path": "github.com/canonical/tcglog-parser",
			"revision": "12a3a7bcf5a14486e838fea211e8d4aa280e9671",
			"revisionTime": "2020-09-08T16:50:21Z"
=======
			"checksumSHA1": "fGle5W3B2jSAsLeOQnRbGG7uyV8=",
			"path": "github.com/canonical/go-tpm2/mu",
			"revision": "8f372d7de1b07c887e388874555d48f9161feaed",
			"revisionTime": "2020-08-24T11:54:14Z"
		},
		{
			"checksumSHA1": "eDjzake0GpHm9kfTH7FMUWX8zVA=",
			"path": "github.com/chrisccoulson/tcglog-parser",
			"revision": "7b0f085a85398d368e10382a21a44ec2226c35b3",
			"revisionTime": "2020-02-28T14:36:39Z"
>>>>>>> 111df581
		},
		{
			"checksumSHA1": "kmcZh6191ZYy/+G/tIWFZoVEkGs=",
			"path": "github.com/godbus/dbus",
			"revision": "06fc4b473149e499166adbb9e31c7365a8ea146f",
			"revisionTime": "2020-01-14T05:13:59Z"
		},
		{
			"checksumSHA1": "SbguDK5lY8uhaHNrmJmNbiWIGM0=",
			"path": "github.com/kr/text",
			"revision": "e2ffdb16a802fe2bb95e2e35ff34f0e53aeef34f",
			"revisionTime": "2018-05-06T08:24:08Z"
		},
		{
			"checksumSHA1": "YtvGaQLW242TVjn91Awqlth4B1M=",
			"path": "github.com/niemeyer/pretty",
			"revision": "a10e7caefd8e0d600cea437f5c3613aeb1553d56",
			"revisionTime": "2020-02-27T12:48:42Z"
		},
		{
			"checksumSHA1": "adHhPc08cw8siTSUYwpmg4bmN7c=",
			"path": "github.com/snapcore/go-gettext",
			"revision": "82bbea49e7854ab527f73d3ce03c57c4fd852aab",
			"revisionTime": "2019-11-07T14:17:14Z"
		},
		{
			"checksumSHA1": "ZHYmaLRlCMJfx0+Ppr8dZ/+KtAc=",
			"path": "github.com/snapcore/go-gettext/pluralforms",
			"revision": "82bbea49e7854ab527f73d3ce03c57c4fd852aab",
			"revisionTime": "2019-11-07T14:17:14Z"
		},
		{
			"checksumSHA1": "2oDnNscNh8PCY1SXlMEf8DZbQzQ=",
			"path": "github.com/snapcore/snapd/arch",
			"revision": "cba748d1244e6861a5e407f7abe90fb2f76b6f80",
			"revisionTime": "2020-04-20T18:59:55Z"
		},
		{
			"checksumSHA1": "jgludPPsAFSrXo5BMucAcj7A8gY=",
			"path": "github.com/snapcore/snapd/asserts",
			"revision": "cba748d1244e6861a5e407f7abe90fb2f76b6f80",
			"revisionTime": "2020-04-20T18:59:55Z"
		},
		{
			"path": "github.com/snapcore/snapd/asserts/internal",
			"revision": ""
		},
		{
			"checksumSHA1": "3Db7Lb2ueEX1hc6WoIM79lk6lbM=",
			"path": "github.com/snapcore/snapd/cmd/cmdutil",
			"revision": "cba748d1244e6861a5e407f7abe90fb2f76b6f80",
			"revisionTime": "2020-04-20T18:59:55Z"
		},
		{
			"checksumSHA1": "tMdCPTwArfTM0Z0MpKxIfkbUmO4=",
			"path": "github.com/snapcore/snapd/dirs",
			"revision": "cba748d1244e6861a5e407f7abe90fb2f76b6f80",
			"revisionTime": "2020-04-20T18:59:55Z"
		},
		{
			"checksumSHA1": "r1kWpKwr6tgQczLNgyJJU3fueZE=",
			"path": "github.com/snapcore/snapd/httputil",
			"revision": "cba748d1244e6861a5e407f7abe90fb2f76b6f80",
			"revisionTime": "2020-04-20T18:59:55Z"
		},
		{
			"checksumSHA1": "4Ie673xc3PJbxsnujxe8bCifr4I=",
			"path": "github.com/snapcore/snapd/i18n",
			"revision": "cba748d1244e6861a5e407f7abe90fb2f76b6f80",
			"revisionTime": "2020-04-20T18:59:55Z"
		},
		{
			"checksumSHA1": "F8KzaQ2JCF/jAEKWcA8SGYBd7bk=",
			"path": "github.com/snapcore/snapd/logger",
			"revision": "cba748d1244e6861a5e407f7abe90fb2f76b6f80",
			"revisionTime": "2020-04-20T18:59:55Z"
		},
		{
			"checksumSHA1": "d09E/bfjOHPFE0emxHDWa25o8rc=",
			"path": "github.com/snapcore/snapd/metautil",
			"revision": "cba748d1244e6861a5e407f7abe90fb2f76b6f80",
			"revisionTime": "2020-04-20T18:59:55Z"
		},
		{
			"checksumSHA1": "wtg8UKbHVL8qRZ8ggQb+cDQlVNo=",
			"path": "github.com/snapcore/snapd/osutil",
			"revision": "cba748d1244e6861a5e407f7abe90fb2f76b6f80",
			"revisionTime": "2020-04-20T18:59:55Z"
		},
		{
			"checksumSHA1": "uviyHf48hcnZN/cGKNUxmvqLISQ=",
			"path": "github.com/snapcore/snapd/osutil/mount",
			"revision": "cba748d1244e6861a5e407f7abe90fb2f76b6f80",
			"revisionTime": "2020-04-20T18:59:55Z"
		},
		{
			"checksumSHA1": "EYRtD9fNCHSSnWkkZSNTAB63IhQ=",
			"path": "github.com/snapcore/snapd/osutil/sys",
			"revision": "cba748d1244e6861a5e407f7abe90fb2f76b6f80",
			"revisionTime": "2020-04-20T18:59:55Z"
		},
		{
			"checksumSHA1": "1LtMtOxaLmu0tGueD4kzOVgUpjs=",
			"path": "github.com/snapcore/snapd/randutil",
			"revision": "cba748d1244e6861a5e407f7abe90fb2f76b6f80",
			"revisionTime": "2020-04-20T18:59:55Z"
		},
		{
			"checksumSHA1": "CtpWGDbGNLv+/eGYtTC9UlZPuQE=",
			"path": "github.com/snapcore/snapd/release",
			"revision": "cba748d1244e6861a5e407f7abe90fb2f76b6f80",
			"revisionTime": "2020-04-20T18:59:55Z"
		},
		{
			"checksumSHA1": "HkMOOna80MQh9z0VJO1gVYSlicQ=",
			"path": "github.com/snapcore/snapd/sandbox/apparmor",
			"revision": "cba748d1244e6861a5e407f7abe90fb2f76b6f80",
			"revisionTime": "2020-04-20T18:59:55Z"
		},
		{
			"checksumSHA1": "4vA1HfsUqsC3IODAqoJEKTt3j/M=",
			"path": "github.com/snapcore/snapd/sandbox/cgroup",
			"revision": "cba748d1244e6861a5e407f7abe90fb2f76b6f80",
			"revisionTime": "2020-04-20T18:59:55Z"
		},
		{
			"checksumSHA1": "TOoWW8rGy9VaSreHsF41wC9AKZo=",
			"path": "github.com/snapcore/snapd/snap",
			"revision": "fb087b94699cd51acf7b3fe14585c3b24f37873e",
			"revisionTime": "2020-08-27T07:31:38Z"
		},
		{
			"checksumSHA1": "o5TwzS0cwJNV8HNIIZrRfZPANLU=",
			"path": "github.com/snapcore/snapd/snap/channel",
			"revision": "cba748d1244e6861a5e407f7abe90fb2f76b6f80",
			"revisionTime": "2020-04-20T18:59:55Z"
		},
		{
			"checksumSHA1": "bvtO/K0/j2AzLlIVIoTSMMKoWdg=",
			"path": "github.com/snapcore/snapd/snap/naming",
			"revision": "cba748d1244e6861a5e407f7abe90fb2f76b6f80",
			"revisionTime": "2020-04-20T18:59:55Z"
		},
		{
			"checksumSHA1": "vm3N9KUtggnspT4hGPd3Nw3yTHM=",
			"path": "github.com/snapcore/snapd/snap/snapdir",
			"revision": "cba748d1244e6861a5e407f7abe90fb2f76b6f80",
			"revisionTime": "2020-04-20T18:59:55Z"
		},
		{
			"checksumSHA1": "Nls67Y45Thmm2FvrUIyJD9ol/G4=",
			"path": "github.com/snapcore/snapd/snap/squashfs",
			"revision": "cba748d1244e6861a5e407f7abe90fb2f76b6f80",
			"revisionTime": "2020-04-20T18:59:55Z"
		},
		{
			"checksumSHA1": "mdfRqW8vKSoyVONzofJ7ZG/8rLw=",
			"path": "github.com/snapcore/snapd/snapdenv",
			"revision": "cba748d1244e6861a5e407f7abe90fb2f76b6f80",
			"revisionTime": "2020-04-20T18:59:55Z"
		},
		{
			"checksumSHA1": "nv9pDBzs9U3Q/scdzoyWbcNOcW4=",
			"path": "github.com/snapcore/snapd/spdx",
			"revision": "cba748d1244e6861a5e407f7abe90fb2f76b6f80",
			"revisionTime": "2020-04-20T18:59:55Z"
		},
		{
			"checksumSHA1": "AxDnGd+bLjj9MSRHdKac2N9yQRw=",
			"path": "github.com/snapcore/snapd/strutil",
			"revision": "cba748d1244e6861a5e407f7abe90fb2f76b6f80",
			"revisionTime": "2020-04-20T18:59:55Z"
		},
		{
			"checksumSHA1": "gwLER4MDLp8vaTXkUFarvfl5DXM=",
			"path": "github.com/snapcore/snapd/testutil",
			"revision": "cba748d1244e6861a5e407f7abe90fb2f76b6f80",
			"revisionTime": "2020-04-20T18:59:55Z"
		},
		{
			"checksumSHA1": "leL+WTjj2xj4V+wbm76CXw2Eo/c=",
			"path": "github.com/snapcore/snapd/timeout",
			"revision": "cba748d1244e6861a5e407f7abe90fb2f76b6f80",
			"revisionTime": "2020-04-20T18:59:55Z"
		},
		{
			"checksumSHA1": "d7Uh5DAb5V1dL6tuUALM/Fnyzuc=",
			"path": "github.com/snapcore/snapd/timeutil",
			"revision": "cba748d1244e6861a5e407f7abe90fb2f76b6f80",
			"revisionTime": "2020-04-20T18:59:55Z"
		},
		{
			"checksumSHA1": "/mphxOFx5uIoQCnt6YtFmmPDBao=",
			"path": "go.mozilla.org/pkcs7",
			"revision": "432b2356ecb18209c1cec25680b8a23632794f21",
			"revisionTime": "2020-01-28T12:03:23Z"
		},
		{
			"checksumSHA1": "zJybXQZcPAht+soLp/ozc9q5teE=",
			"path": "golang.org/x/crypto/cast5",
			"revision": "0848c9571904fcbcb24543358ca8b5a7dbfde875",
			"revisionTime": "2020-04-11T01:31:37Z"
		},
		{
			"checksumSHA1": "juTyoXrV63uP4Quf10LtBfNdHO0=",
			"path": "golang.org/x/crypto/openpgp/elgamal",
			"revision": "0848c9571904fcbcb24543358ca8b5a7dbfde875",
			"revisionTime": "2020-04-11T01:31:37Z"
		},
		{
			"checksumSHA1": "rlxVSaGgqdAgwblsErxTxIfuGfg=",
			"path": "golang.org/x/crypto/openpgp/errors",
			"revision": "0848c9571904fcbcb24543358ca8b5a7dbfde875",
			"revisionTime": "2020-04-11T01:31:37Z"
		},
		{
			"checksumSHA1": "nmTG13ss3pBFyKgAjiKXm5xmjGw=",
			"path": "golang.org/x/crypto/openpgp/packet",
			"revision": "0848c9571904fcbcb24543358ca8b5a7dbfde875",
			"revisionTime": "2020-04-11T01:31:37Z"
		},
		{
			"checksumSHA1": "s2qT4UwvzBSkzXuiuMkowif1Olw=",
			"path": "golang.org/x/crypto/openpgp/s2k",
			"revision": "0848c9571904fcbcb24543358ca8b5a7dbfde875",
			"revisionTime": "2020-04-11T01:31:37Z"
		},
		{
			"checksumSHA1": "drLEAT3CZZ9uo4nlQx1kxuDnXpU=",
			"path": "golang.org/x/crypto/sha3",
			"revision": "0848c9571904fcbcb24543358ca8b5a7dbfde875",
			"revisionTime": "2020-04-11T01:31:37Z"
		},
		{
			"checksumSHA1": "GtamqiJoL7PGHsN454AoffBFMa8=",
			"path": "golang.org/x/net/context",
			"revision": "16171245cfb220d5317888b716d69c1fb4e7992b",
			"revisionTime": "2020-01-30T10:58:50Z"
		},
		{
			"checksumSHA1": "/b8Fw69AsJ3HgYjSxafhU5VrgGE=",
			"path": "golang.org/x/sys/cpu",
			"revision": "669c56c373c468cbe0f0c12b7939832b26088d33",
			"revisionTime": "2020-04-10T17:18:43Z"
		},
		{
			"checksumSHA1": "Ola9GKVm7hRQO+Wworwy7zE16L0=",
			"path": "golang.org/x/sys/unix",
			"revision": "12a6c2dcc1e4cb348b57847c73987099e261714b",
			"revisionTime": "2020-02-12T08:54:49Z"
		},
		{
			"checksumSHA1": "uIgpefsunMZTr8uZTJKcevvU/yg=",
			"path": "golang.org/x/xerrors",
			"revision": "9bdfabe68543c54f90421aeb9a60ef8061b5b544",
			"revisionTime": "2019-07-19T19:12:34Z"
		},
		{
			"checksumSHA1": "LnzK4nslUNXBIfAt9PbXCJCvMdA=",
			"path": "golang.org/x/xerrors/internal",
			"revision": "9bdfabe68543c54f90421aeb9a60ef8061b5b544",
			"revisionTime": "2019-07-19T19:12:34Z"
		},
		{
			"checksumSHA1": "QxGa2uH6p8ccOl8nFQPZyUoU4tA=",
			"path": "gopkg.in/check.v1",
			"revision": "8fa46927fb4f5b54d48bde78c6c08db205b2298c",
			"revisionTime": "2020-02-27T12:52:54Z"
		},
		{
			"checksumSHA1": "e5X6+yC/8PS/M2j+Y9Z0cSdDEYI=",
			"path": "gopkg.in/retry.v1",
			"revision": "cd7d3b308163f575bf3e14623edd50ef2b90b877",
			"revisionTime": "2019-05-15T07:55:55Z"
		},
		{
			"checksumSHA1": "t95/FNK2nGCx3e6IARbO7OrcCuY=",
			"path": "gopkg.in/tomb.v2",
			"revision": "d5d1b5820637886def9eef33e03a27a9f166942c",
			"revisionTime": "2016-12-08T15:16:19Z"
		},
		{
			"checksumSHA1": "dIH8v3OdMGX07t3yJGMODGFUKPg=",
			"path": "gopkg.in/yaml.v2",
			"revision": "53403b58ad1b561927d19068c655246f2db79d48",
			"revisionTime": "2020-01-21T17:19:40Z"
		}
	],
	"rootPath": "github.com/snapcore/secboot"
}<|MERGE_RESOLUTION|>--- conflicted
+++ resolved
@@ -15,23 +15,16 @@
 			"revisionTime": "2020-04-16T00:17:14Z"
 		},
 		{
-<<<<<<< HEAD
+			"checksumSHA1": "fGle5W3B2jSAsLeOQnRbGG7uyV8=",
+			"path": "github.com/canonical/go-tpm2/mu",
+			"revision": "8f372d7de1b07c887e388874555d48f9161feaed",
+			"revisionTime": "2020-08-24T11:54:14Z"
+        },
+        {
 			"checksumSHA1": "QGwWyf2f/5+FacNj2iKpjp8N5hg=",
 			"path": "github.com/canonical/tcglog-parser",
 			"revision": "12a3a7bcf5a14486e838fea211e8d4aa280e9671",
 			"revisionTime": "2020-09-08T16:50:21Z"
-=======
-			"checksumSHA1": "fGle5W3B2jSAsLeOQnRbGG7uyV8=",
-			"path": "github.com/canonical/go-tpm2/mu",
-			"revision": "8f372d7de1b07c887e388874555d48f9161feaed",
-			"revisionTime": "2020-08-24T11:54:14Z"
-		},
-		{
-			"checksumSHA1": "eDjzake0GpHm9kfTH7FMUWX8zVA=",
-			"path": "github.com/chrisccoulson/tcglog-parser",
-			"revision": "7b0f085a85398d368e10382a21a44ec2226c35b3",
-			"revisionTime": "2020-02-28T14:36:39Z"
->>>>>>> 111df581
 		},
 		{
 			"checksumSHA1": "kmcZh6191ZYy/+G/tIWFZoVEkGs=",
