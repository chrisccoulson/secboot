﻿<?xml version="1.0" encoding="utf-8"?>
<Project DefaultTargets="Build" ToolsVersion="15.0" xmlns="http://schemas.microsoft.com/developer/msbuild/2003">
  <ItemGroup Label="ProjectConfigurations">
    <ProjectConfiguration Include="Coverage|Win32">
      <Configuration>Coverage</Configuration>
      <Platform>Win32</Platform>
    </ProjectConfiguration>
    <ProjectConfiguration Include="Coverage|x64">
      <Configuration>Coverage</Configuration>
      <Platform>x64</Platform>
    </ProjectConfiguration>
    <ProjectConfiguration Include="Debug|Win32">
      <Configuration>Debug</Configuration>
      <Platform>Win32</Platform>
    </ProjectConfiguration>
    <ProjectConfiguration Include="Debug|x64">
      <Configuration>Debug</Configuration>
      <Platform>x64</Platform>
    </ProjectConfiguration>
    <ProjectConfiguration Include="GccCompile|Win32">
      <Configuration>GccCompile</Configuration>
      <Platform>Win32</Platform>
    </ProjectConfiguration>
    <ProjectConfiguration Include="GccCompile|x64">
      <Configuration>GccCompile</Configuration>
      <Platform>x64</Platform>
    </ProjectConfiguration>
    <ProjectConfiguration Include="Profile|Win32">
      <Configuration>Profile</Configuration>
      <Platform>Win32</Platform>
    </ProjectConfiguration>
    <ProjectConfiguration Include="Profile|x64">
      <Configuration>Profile</Configuration>
      <Platform>x64</Platform>
    </ProjectConfiguration>
    <ProjectConfiguration Include="Release|Win32">
      <Configuration>Release</Configuration>
      <Platform>Win32</Platform>
    </ProjectConfiguration>
    <ProjectConfiguration Include="Release|x64">
      <Configuration>Release</Configuration>
      <Platform>x64</Platform>
    </ProjectConfiguration>
    <ProjectConfiguration Include="SelfTest|Win32">
      <Configuration>SelfTest</Configuration>
      <Platform>Win32</Platform>
    </ProjectConfiguration>
    <ProjectConfiguration Include="SelfTest|x64">
      <Configuration>SelfTest</Configuration>
      <Platform>x64</Platform>
    </ProjectConfiguration>
    <ProjectConfiguration Include="Static|Win32">
      <Configuration>Static</Configuration>
      <Platform>Win32</Platform>
    </ProjectConfiguration>
    <ProjectConfiguration Include="Static|x64">
      <Configuration>Static</Configuration>
      <Platform>x64</Platform>
    </ProjectConfiguration>
    <ProjectConfiguration Include="WolfDebug|Win32">
      <Configuration>WolfDebug</Configuration>
      <Platform>Win32</Platform>
    </ProjectConfiguration>
    <ProjectConfiguration Include="WolfDebug|x64">
      <Configuration>WolfDebug</Configuration>
      <Platform>x64</Platform>
    </ProjectConfiguration>
    <ProjectConfiguration Include="WolfRelease|Win32">
      <Configuration>WolfRelease</Configuration>
      <Platform>Win32</Platform>
    </ProjectConfiguration>
    <ProjectConfiguration Include="WolfRelease|x64">
      <Configuration>WolfRelease</Configuration>
      <Platform>x64</Platform>
    </ProjectConfiguration>
  </ItemGroup>
  <PropertyGroup Label="Globals">
    <ProjectName>Tpm</ProjectName>
    <ProjectGuid>{B7456491-A2ED-4B1C-B59E-41C7B32B7E3B}</ProjectGuid>
    <RootNamespace>TPMCmd</RootNamespace>
    <Keyword>Win32Proj</Keyword>
    <WindowsTargetPlatformVersion>10.0.16299.0</WindowsTargetPlatformVersion>
  </PropertyGroup>
  <Import Project="$(VCTargetsPath)\Microsoft.Cpp.Default.props" />
  <PropertyGroup Condition="'$(Configuration)|$(Platform)'=='Release|Win32'" Label="Configuration">
    <ConfigurationType>DynamicLibrary</ConfigurationType>
    <CharacterSet>Unicode</CharacterSet>
    <WholeProgramOptimization>false</WholeProgramOptimization>
    <PlatformToolset>v140</PlatformToolset>
  </PropertyGroup>
  <PropertyGroup Condition="'$(Configuration)|$(Platform)'=='WolfRelease|Win32'" Label="Configuration">
    <ConfigurationType>DynamicLibrary</ConfigurationType>
    <CharacterSet>Unicode</CharacterSet>
    <WholeProgramOptimization>false</WholeProgramOptimization>
    <PlatformToolset>v140</PlatformToolset>
  </PropertyGroup>
  <PropertyGroup Condition="'$(Configuration)|$(Platform)'=='Debug|Win32'" Label="Configuration">
    <ConfigurationType>DynamicLibrary</ConfigurationType>
    <CharacterSet>Unicode</CharacterSet>
    <PlatformToolset>v140</PlatformToolset>
<<<<<<< HEAD
=======
  </PropertyGroup>
  <PropertyGroup Condition="'$(Configuration)|$(Platform)'=='WolfDebug|Win32'" Label="Configuration">
    <ConfigurationType>DynamicLibrary</ConfigurationType>
    <CharacterSet>Unicode</CharacterSet>
    <PlatformToolset>v140</PlatformToolset>
>>>>>>> 72225880
  </PropertyGroup>
  <PropertyGroup Condition="'$(Configuration)|$(Platform)'=='Static|Win32'" Label="Configuration">
    <ConfigurationType>StaticLibrary</ConfigurationType>
    <CharacterSet>Unicode</CharacterSet>
    <PlatformToolset>v140</PlatformToolset>
  </PropertyGroup>
  <PropertyGroup Condition="'$(Configuration)|$(Platform)'=='SelfTest|Win32'" Label="Configuration">
    <ConfigurationType>DynamicLibrary</ConfigurationType>
    <CharacterSet>Unicode</CharacterSet>
    <PlatformToolset>v140</PlatformToolset>
  </PropertyGroup>
  <PropertyGroup Condition="'$(Configuration)|$(Platform)'=='Coverage|Win32'" Label="Configuration">
    <ConfigurationType>DynamicLibrary</ConfigurationType>
    <CharacterSet>Unicode</CharacterSet>
    <PlatformToolset>v140</PlatformToolset>
  </PropertyGroup>
  <PropertyGroup Condition="'$(Configuration)|$(Platform)'=='Profile|Win32'" Label="Configuration">
    <ConfigurationType>DynamicLibrary</ConfigurationType>
    <CharacterSet>Unicode</CharacterSet>
    <PlatformToolset>v140</PlatformToolset>
  </PropertyGroup>
  <PropertyGroup Condition="'$(Configuration)|$(Platform)'=='Release|x64'" Label="Configuration">
    <ConfigurationType>DynamicLibrary</ConfigurationType>
    <CharacterSet>Unicode</CharacterSet>
    <WholeProgramOptimization>false</WholeProgramOptimization>
    <PlatformToolset>v140</PlatformToolset>
  </PropertyGroup>
  <PropertyGroup Condition="'$(Configuration)|$(Platform)'=='WolfRelease|x64'" Label="Configuration">
    <ConfigurationType>DynamicLibrary</ConfigurationType>
    <CharacterSet>Unicode</CharacterSet>
    <WholeProgramOptimization>false</WholeProgramOptimization>
    <PlatformToolset>v140</PlatformToolset>
  </PropertyGroup>
  <PropertyGroup Condition="'$(Configuration)|$(Platform)'=='Debug|x64'" Label="Configuration">
    <ConfigurationType>DynamicLibrary</ConfigurationType>
    <CharacterSet>Unicode</CharacterSet>
    <PlatformToolset>v140</PlatformToolset>
  </PropertyGroup>
  <PropertyGroup Condition="'$(Configuration)|$(Platform)'=='WolfDebug|x64'" Label="Configuration">
    <ConfigurationType>DynamicLibrary</ConfigurationType>
    <CharacterSet>Unicode</CharacterSet>
    <PlatformToolset>v140</PlatformToolset>
  </PropertyGroup>
  <PropertyGroup Condition="'$(Configuration)|$(Platform)'=='Static|x64'" Label="Configuration">
    <ConfigurationType>DynamicLibrary</ConfigurationType>
    <CharacterSet>Unicode</CharacterSet>
    <PlatformToolset>v140</PlatformToolset>
  </PropertyGroup>
  <PropertyGroup Condition="'$(Configuration)|$(Platform)'=='SelfTest|x64'" Label="Configuration">
    <ConfigurationType>DynamicLibrary</ConfigurationType>
    <CharacterSet>Unicode</CharacterSet>
    <PlatformToolset>v140</PlatformToolset>
  </PropertyGroup>
  <PropertyGroup Condition="'$(Configuration)|$(Platform)'=='Coverage|x64'" Label="Configuration">
    <ConfigurationType>DynamicLibrary</ConfigurationType>
    <CharacterSet>Unicode</CharacterSet>
    <PlatformToolset>v140</PlatformToolset>
  </PropertyGroup>
  <PropertyGroup Condition="'$(Configuration)|$(Platform)'=='Profile|x64'" Label="Configuration">
    <ConfigurationType>DynamicLibrary</ConfigurationType>
    <CharacterSet>Unicode</CharacterSet>
    <PlatformToolset>v140</PlatformToolset>
  </PropertyGroup>
  <PropertyGroup Label="Configuration" Condition="'$(Configuration)|$(Platform)'=='GccCompile|x64'">
    <PlatformToolset>v140</PlatformToolset>
  </PropertyGroup>
  <PropertyGroup Label="Configuration" Condition="'$(Configuration)|$(Platform)'=='GccCompile|Win32'">
    <PlatformToolset>v140</PlatformToolset>
    <ConfigurationType>Makefile</ConfigurationType>
  </PropertyGroup>
  <Import Project="$(VCTargetsPath)\Microsoft.Cpp.props" />
  <ImportGroup Label="ExtensionSettings">
  </ImportGroup>
  <ImportGroup Condition="'$(Configuration)|$(Platform)'=='Release|Win32'" Label="PropertySheets">
    <Import Project="$(UserRootDir)\Microsoft.Cpp.$(Platform).user.props" Condition="exists('$(UserRootDir)\Microsoft.Cpp.$(Platform).user.props')" Label="LocalAppDataPlatform" />
  </ImportGroup>
  <ImportGroup Condition="'$(Configuration)|$(Platform)'=='WolfRelease|Win32'" Label="PropertySheets">
    <Import Project="$(UserRootDir)\Microsoft.Cpp.$(Platform).user.props" Condition="exists('$(UserRootDir)\Microsoft.Cpp.$(Platform).user.props')" Label="LocalAppDataPlatform" />
  </ImportGroup>
  <ImportGroup Condition="'$(Configuration)|$(Platform)'=='Debug|Win32'" Label="PropertySheets">
    <Import Project="$(UserRootDir)\Microsoft.Cpp.$(Platform).user.props" Condition="exists('$(UserRootDir)\Microsoft.Cpp.$(Platform).user.props')" Label="LocalAppDataPlatform" />
  </ImportGroup>
  <ImportGroup Condition="'$(Configuration)|$(Platform)'=='WolfDebug|Win32'" Label="PropertySheets">
    <Import Project="$(UserRootDir)\Microsoft.Cpp.$(Platform).user.props" Condition="exists('$(UserRootDir)\Microsoft.Cpp.$(Platform).user.props')" Label="LocalAppDataPlatform" />
  </ImportGroup>
  <ImportGroup Condition="'$(Configuration)|$(Platform)'=='Static|Win32'" Label="PropertySheets">
    <Import Project="$(UserRootDir)\Microsoft.Cpp.$(Platform).user.props" Condition="exists('$(UserRootDir)\Microsoft.Cpp.$(Platform).user.props')" Label="LocalAppDataPlatform" />
  </ImportGroup>
  <ImportGroup Condition="'$(Configuration)|$(Platform)'=='SelfTest|Win32'" Label="PropertySheets">
    <Import Project="$(UserRootDir)\Microsoft.Cpp.$(Platform).user.props" Condition="exists('$(UserRootDir)\Microsoft.Cpp.$(Platform).user.props')" Label="LocalAppDataPlatform" />
  </ImportGroup>
  <ImportGroup Condition="'$(Configuration)|$(Platform)'=='Coverage|Win32'" Label="PropertySheets">
    <Import Project="$(UserRootDir)\Microsoft.Cpp.$(Platform).user.props" Condition="exists('$(UserRootDir)\Microsoft.Cpp.$(Platform).user.props')" Label="LocalAppDataPlatform" />
  </ImportGroup>
  <ImportGroup Condition="'$(Configuration)|$(Platform)'=='Profile|Win32'" Label="PropertySheets">
    <Import Project="$(UserRootDir)\Microsoft.Cpp.$(Platform).user.props" Condition="exists('$(UserRootDir)\Microsoft.Cpp.$(Platform).user.props')" Label="LocalAppDataPlatform" />
  </ImportGroup>
  <ImportGroup Condition="'$(Configuration)|$(Platform)'=='Release|x64'" Label="PropertySheets">
    <Import Project="$(UserRootDir)\Microsoft.Cpp.$(Platform).user.props" Condition="exists('$(UserRootDir)\Microsoft.Cpp.$(Platform).user.props')" Label="LocalAppDataPlatform" />
  </ImportGroup>
  <ImportGroup Condition="'$(Configuration)|$(Platform)'=='WolfRelease|x64'" Label="PropertySheets">
    <Import Project="$(UserRootDir)\Microsoft.Cpp.$(Platform).user.props" Condition="exists('$(UserRootDir)\Microsoft.Cpp.$(Platform).user.props')" Label="LocalAppDataPlatform" />
  </ImportGroup>
  <ImportGroup Condition="'$(Configuration)|$(Platform)'=='Debug|x64'" Label="PropertySheets">
    <Import Project="$(UserRootDir)\Microsoft.Cpp.$(Platform).user.props" Condition="exists('$(UserRootDir)\Microsoft.Cpp.$(Platform).user.props')" Label="LocalAppDataPlatform" />
  </ImportGroup>
  <ImportGroup Condition="'$(Configuration)|$(Platform)'=='WolfDebug|x64'" Label="PropertySheets">
    <Import Project="$(UserRootDir)\Microsoft.Cpp.$(Platform).user.props" Condition="exists('$(UserRootDir)\Microsoft.Cpp.$(Platform).user.props')" Label="LocalAppDataPlatform" />
  </ImportGroup>
  <ImportGroup Condition="'$(Configuration)|$(Platform)'=='Static|x64'" Label="PropertySheets">
    <Import Project="$(UserRootDir)\Microsoft.Cpp.$(Platform).user.props" Condition="exists('$(UserRootDir)\Microsoft.Cpp.$(Platform).user.props')" Label="LocalAppDataPlatform" />
  </ImportGroup>
  <ImportGroup Condition="'$(Configuration)|$(Platform)'=='SelfTest|x64'" Label="PropertySheets">
    <Import Project="$(UserRootDir)\Microsoft.Cpp.$(Platform).user.props" Condition="exists('$(UserRootDir)\Microsoft.Cpp.$(Platform).user.props')" Label="LocalAppDataPlatform" />
  </ImportGroup>
  <ImportGroup Condition="'$(Configuration)|$(Platform)'=='Coverage|x64'" Label="PropertySheets">
    <Import Project="$(UserRootDir)\Microsoft.Cpp.$(Platform).user.props" Condition="exists('$(UserRootDir)\Microsoft.Cpp.$(Platform).user.props')" Label="LocalAppDataPlatform" />
  </ImportGroup>
  <ImportGroup Condition="'$(Configuration)|$(Platform)'=='Profile|x64'" Label="PropertySheets">
    <Import Project="$(UserRootDir)\Microsoft.Cpp.$(Platform).user.props" Condition="exists('$(UserRootDir)\Microsoft.Cpp.$(Platform).user.props')" Label="LocalAppDataPlatform" />
  </ImportGroup>
  <PropertyGroup Label="UserMacros" />
  <PropertyGroup>
    <_ProjectFileVersion>10.0.30319.1</_ProjectFileVersion>
    <ReferencePath Condition="'$(Configuration)|$(Platform)'=='Debug|Win32'">.\Debug;$(ReferencePath)</ReferencePath>
    <ReferencePath Condition="'$(Configuration)|$(Platform)'=='WolfDebug|Win32'">.\Debug;$(ReferencePath)</ReferencePath>
    <ReferencePath Condition="'$(Configuration)|$(Platform)'=='Static|Win32'">.\Debug;$(ReferencePath)</ReferencePath>
    <ReferencePath Condition="'$(Configuration)|$(Platform)'=='SelfTest|Win32'">.\Debug;$(ReferencePath)</ReferencePath>
    <ReferencePath Condition="'$(Configuration)|$(Platform)'=='Coverage|Win32'">.\Debug;$(ReferencePath)</ReferencePath>
    <ReferencePath Condition="'$(Configuration)|$(Platform)'=='Profile|Win32'">.\Debug;$(ReferencePath)</ReferencePath>
    <OutDir Condition="'$(Configuration)|$(Platform)'=='Debug|Win32'">$(SolutionDir)\$(Configuration)\</OutDir>
    <OutDir Condition="'$(Configuration)|$(Platform)'=='WolfDebug|Win32'">$(SolutionDir)\$(Configuration)\</OutDir>
    <OutDir Condition="'$(Configuration)|$(Platform)'=='Static|Win32'">bin\$(PlatformTarget)\$(Configuration)\</OutDir>
    <OutDir Condition="'$(Configuration)|$(Platform)'=='SelfTest|Win32'">$(Configuration)\</OutDir>
    <OutDir Condition="'$(Configuration)|$(Platform)'=='Coverage|Win32'">bin\$(PlatformTarget)\$(Configuration)\</OutDir>
    <OutDir Condition="'$(Configuration)|$(Platform)'=='Profile|Win32'">bin\$(PlatformTarget)\$(Configuration)\</OutDir>
    <IntDir Condition="'$(Configuration)|$(Platform)'=='Debug|Win32'">$(SolutionDir)\bin\$(ProjectName)\$(PlatformTarget)\$(Configuration)\</IntDir>
    <IntDir Condition="'$(Configuration)|$(Platform)'=='WolfDebug|Win32'">$(SolutionDir)\bin\$(ProjectName)\$(PlatformTarget)\$(Configuration)\</IntDir>
    <IntDir Condition="'$(Configuration)|$(Platform)'=='Static|Win32'">bin\obj\$(PlatformTarget)\$(Configuration)\</IntDir>
    <IntDir Condition="'$(Configuration)|$(Platform)'=='SelfTest|Win32'">bin\obj\$(PlatformTarget)\$(Configuration)\</IntDir>
    <IntDir Condition="'$(Configuration)|$(Platform)'=='Coverage|Win32'">bin\obj\$(PlatformTarget)\$(Configuration)\</IntDir>
    <IntDir Condition="'$(Configuration)|$(Platform)'=='Profile|Win32'">bin\obj\$(PlatformTarget)\$(Configuration)\</IntDir>
    <LinkIncremental Condition="'$(Configuration)|$(Platform)'=='Debug|Win32'">true</LinkIncremental>
    <LinkIncremental Condition="'$(Configuration)|$(Platform)'=='WolfDebug|Win32'">true</LinkIncremental>
    <LinkIncremental Condition="'$(Configuration)|$(Platform)'=='Static|Win32'">true</LinkIncremental>
    <LinkIncremental Condition="'$(Configuration)|$(Platform)'=='SelfTest|Win32'">true</LinkIncremental>
    <LinkIncremental Condition="'$(Configuration)|$(Platform)'=='Coverage|Win32'">false</LinkIncremental>
    <LinkIncremental Condition="'$(Configuration)|$(Platform)'=='Profile|Win32'">false</LinkIncremental>
    <ReferencePath Condition="'$(Configuration)|$(Platform)'=='Debug|x64'">.\Debug;$(ReferencePath)</ReferencePath>
    <ReferencePath Condition="'$(Configuration)|$(Platform)'=='WolfDebug|x64'">.\Debug;$(ReferencePath)</ReferencePath>
    <ReferencePath Condition="'$(Configuration)|$(Platform)'=='Static|x64'">.\Debug;$(ReferencePath)</ReferencePath>
    <ReferencePath Condition="'$(Configuration)|$(Platform)'=='SelfTest|x64'">.\Debug;$(ReferencePath)</ReferencePath>
    <ReferencePath Condition="'$(Configuration)|$(Platform)'=='Coverage|x64'">.\Debug;$(ReferencePath)</ReferencePath>
    <ReferencePath Condition="'$(Configuration)|$(Platform)'=='Profile|x64'">.\Debug;$(ReferencePath)</ReferencePath>
    <OutDir Condition="'$(Configuration)|$(Platform)'=='Debug|x64'">$(SolutionDir)\bin\$(PlatformTarget)\$(Configuration)\</OutDir>
<<<<<<< HEAD
    <OutDir Condition="'$(Configuration)|$(Platform)'=='Static|x64'">bin\$(PlatformTarget)\$(Configuration)\</OutDir>
    <OutDir Condition="'$(Configuration)|$(Platform)'=='SelfTest|x64'">bin\$(PlatformTarget)\$(Configuration)\</OutDir>
    <OutDir Condition="'$(Configuration)|$(Platform)'=='Coverage|x64'">bin\$(PlatformTarget)\$(Configuration)\</OutDir>
    <OutDir Condition="'$(Configuration)|$(Platform)'=='Profile|x64'">bin\$(PlatformTarget)\$(Configuration)\</OutDir>
    <IntDir Condition="'$(Configuration)|$(Platform)'=='Debug|x64'">$(SolutionDir)\bin\$(ProjectName)\$(PlatformTarget)\$(Configuration)\</IntDir>
    <IntDir Condition="'$(Configuration)|$(Platform)'=='Static|x64'">bin\obj\$(PlatformTarget)\$(Configuration)\</IntDir>
    <IntDir Condition="'$(Configuration)|$(Platform)'=='SelfTest|x64'">bin\obj\$(PlatformTarget)\$(Configuration)\</IntDir>
    <IntDir Condition="'$(Configuration)|$(Platform)'=='Coverage|x64'">bin\obj\$(PlatformTarget)\$(Configuration)\</IntDir>
    <IntDir Condition="'$(Configuration)|$(Platform)'=='Profile|x64'">bin\obj\$(PlatformTarget)\$(Configuration)\</IntDir>
=======
    <OutDir Condition="'$(Configuration)|$(Platform)'=='WolfDebug|x64'">$(SolutionDir)\bin\$(PlatformTarget)\$(Configuration)\</OutDir>
    <OutDir Condition="'$(Configuration)|$(Platform)'=='Static|x64'">$(SolutionDir)\bin\$(PlatformTarget)\$(Configuration)\</OutDir>
    <OutDir Condition="'$(Configuration)|$(Platform)'=='SelfTest|x64'">$(SolutionDir)\bin\$(PlatformTarget)\$(Configuration)\</OutDir>
    <OutDir Condition="'$(Configuration)|$(Platform)'=='Coverage|x64'">$(SolutionDir)\bin\$(PlatformTarget)\$(Configuration)\</OutDir>
    <OutDir Condition="'$(Configuration)|$(Platform)'=='Profile|x64'">$(SolutionDir)\bin\$(PlatformTarget)\$(Configuration)\</OutDir>
    <IntDir Condition="'$(Configuration)|$(Platform)'=='Debug|x64'">$(SolutionDir)\bin\$(ProjectName)\$(PlatformTarget)\$(Configuration)\</IntDir>
    <IntDir Condition="'$(Configuration)|$(Platform)'=='WolfDebug|x64'">$(SolutionDir)\bin\$(ProjectName)\$(PlatformTarget)\$(Configuration)\</IntDir>
    <IntDir Condition="'$(Configuration)|$(Platform)'=='Static|x64'">$(SolutionDir)\bin\$(ProjectName)\$(PlatformTarget)\$(Configuration)\</IntDir>
    <IntDir Condition="'$(Configuration)|$(Platform)'=='SelfTest|x64'">$(SolutionDir)\bin\$(ProjectName)\$(PlatformTarget)\$(Configuration)\</IntDir>
    <IntDir Condition="'$(Configuration)|$(Platform)'=='Coverage|x64'">$(SolutionDir)\bin\$(ProjectName)\$(PlatformTarget)\$(Configuration)\</IntDir>
    <IntDir Condition="'$(Configuration)|$(Platform)'=='Profile|x64'">$(SolutionDir)\bin\$(ProjectName)\$(PlatformTarget)\$(Configuration)\</IntDir>
>>>>>>> 72225880
    <LinkIncremental Condition="'$(Configuration)|$(Platform)'=='Debug|x64'">true</LinkIncremental>
    <LinkIncremental Condition="'$(Configuration)|$(Platform)'=='WolfDebug|x64'">true</LinkIncremental>
    <LinkIncremental Condition="'$(Configuration)|$(Platform)'=='Static|x64'">true</LinkIncremental>
    <LinkIncremental Condition="'$(Configuration)|$(Platform)'=='SelfTest|x64'">true</LinkIncremental>
    <LinkIncremental Condition="'$(Configuration)|$(Platform)'=='Coverage|x64'">true</LinkIncremental>
    <LinkIncremental Condition="'$(Configuration)|$(Platform)'=='Profile|x64'">true</LinkIncremental>
    <ReferencePath Condition="'$(Configuration)|$(Platform)'=='Release|Win32'">.\Debug;$(ReferencePath)</ReferencePath>
    <ReferencePath Condition="'$(Configuration)|$(Platform)'=='WolfRelease|Win32'">.\Debug;$(ReferencePath)</ReferencePath>
    <OutDir Condition="'$(Configuration)|$(Platform)'=='Release|Win32'">$(SolutionDir)\$(Configuration)\</OutDir>
    <OutDir Condition="'$(Configuration)|$(Platform)'=='WolfRelease|Win32'">$(SolutionDir)\$(Configuration)\</OutDir>
    <IntDir Condition="'$(Configuration)|$(Platform)'=='Release|Win32'">$(SolutionDir)\bin\$(ProjectName)\$(PlatformTarget)\$(Configuration)\</IntDir>
    <IntDir Condition="'$(Configuration)|$(Platform)'=='WolfRelease|Win32'">$(SolutionDir)\bin\$(ProjectName)\$(PlatformTarget)\$(Configuration)\</IntDir>
    <LinkIncremental Condition="'$(Configuration)|$(Platform)'=='Release|Win32'">false</LinkIncremental>
    <LinkIncremental Condition="'$(Configuration)|$(Platform)'=='WolfRelease|Win32'">false</LinkIncremental>
    <ReferencePath Condition="'$(Configuration)|$(Platform)'=='Release|x64'">.\Debug;$(ReferencePath)</ReferencePath>
<<<<<<< HEAD
    <OutDir Condition="'$(Configuration)|$(Platform)'=='Release|x64'">$(SolutionDir)\bin\$(PlatformTarget)\$(Configuration)\</OutDir>
    <IntDir Condition="'$(Configuration)|$(Platform)'=='Release|x64'">$(SolutionDir)\bin\$(ProjectName)\$(PlatformTarget)\$(Configuration)\</IntDir>
=======
    <ReferencePath Condition="'$(Configuration)|$(Platform)'=='WolfRelease|x64'">.\Debug;$(ReferencePath)</ReferencePath>
    <OutDir Condition="'$(Configuration)|$(Platform)'=='Release|x64'">$(SolutionDir)\bin\$(PlatformTarget)\$(Configuration)\</OutDir>
    <OutDir Condition="'$(Configuration)|$(Platform)'=='WolfRelease|x64'">$(SolutionDir)\bin\$(PlatformTarget)\$(Configuration)\</OutDir>
    <IntDir Condition="'$(Configuration)|$(Platform)'=='Release|x64'">$(SolutionDir)\bin\$(ProjectName)\$(PlatformTarget)\$(Configuration)\</IntDir>
    <IntDir Condition="'$(Configuration)|$(Platform)'=='WolfRelease|x64'">$(SolutionDir)\bin\$(ProjectName)\$(PlatformTarget)\$(Configuration)\</IntDir>
>>>>>>> 72225880
    <LinkIncremental Condition="'$(Configuration)|$(Platform)'=='Release|x64'">false</LinkIncremental>
    <LinkIncremental Condition="'$(Configuration)|$(Platform)'=='WolfRelease|x64'">false</LinkIncremental>
    <CodeAnalysisRuleSet Condition="'$(Configuration)|$(Platform)'=='Debug|Win32'">AllRules.ruleset</CodeAnalysisRuleSet>
    <CodeAnalysisRuleSet Condition="'$(Configuration)|$(Platform)'=='WolfDebug|Win32'">AllRules.ruleset</CodeAnalysisRuleSet>
    <CodeAnalysisRuleSet Condition="'$(Configuration)|$(Platform)'=='Static|Win32'">AllRules.ruleset</CodeAnalysisRuleSet>
    <CodeAnalysisRuleSet Condition="'$(Configuration)|$(Platform)'=='SelfTest|Win32'">AllRules.ruleset</CodeAnalysisRuleSet>
    <CodeAnalysisRuleSet Condition="'$(Configuration)|$(Platform)'=='Coverage|Win32'">AllRules.ruleset</CodeAnalysisRuleSet>
    <CodeAnalysisRuleSet Condition="'$(Configuration)|$(Platform)'=='Profile|Win32'">AllRules.ruleset</CodeAnalysisRuleSet>
    <CodeAnalysisRules Condition="'$(Configuration)|$(Platform)'=='Debug|Win32'" />
    <CodeAnalysisRules Condition="'$(Configuration)|$(Platform)'=='WolfDebug|Win32'" />
    <CodeAnalysisRules Condition="'$(Configuration)|$(Platform)'=='Static|Win32'" />
    <CodeAnalysisRules Condition="'$(Configuration)|$(Platform)'=='SelfTest|Win32'" />
    <CodeAnalysisRules Condition="'$(Configuration)|$(Platform)'=='Coverage|Win32'" />
    <CodeAnalysisRules Condition="'$(Configuration)|$(Platform)'=='Profile|Win32'" />
    <CodeAnalysisRuleAssemblies Condition="'$(Configuration)|$(Platform)'=='Debug|Win32'" />
    <CodeAnalysisRuleAssemblies Condition="'$(Configuration)|$(Platform)'=='WolfDebug|Win32'" />
    <CodeAnalysisRuleAssemblies Condition="'$(Configuration)|$(Platform)'=='Static|Win32'" />
    <CodeAnalysisRuleAssemblies Condition="'$(Configuration)|$(Platform)'=='SelfTest|Win32'" />
    <CodeAnalysisRuleAssemblies Condition="'$(Configuration)|$(Platform)'=='Coverage|Win32'" />
    <CodeAnalysisRuleAssemblies Condition="'$(Configuration)|$(Platform)'=='Profile|Win32'" />
    <CodeAnalysisRuleSet Condition="'$(Configuration)|$(Platform)'=='Debug|x64'">AllRules.ruleset</CodeAnalysisRuleSet>
    <CodeAnalysisRuleSet Condition="'$(Configuration)|$(Platform)'=='WolfDebug|x64'">AllRules.ruleset</CodeAnalysisRuleSet>
    <CodeAnalysisRuleSet Condition="'$(Configuration)|$(Platform)'=='Static|x64'">AllRules.ruleset</CodeAnalysisRuleSet>
    <CodeAnalysisRuleSet Condition="'$(Configuration)|$(Platform)'=='SelfTest|x64'">AllRules.ruleset</CodeAnalysisRuleSet>
    <CodeAnalysisRuleSet Condition="'$(Configuration)|$(Platform)'=='Coverage|x64'">AllRules.ruleset</CodeAnalysisRuleSet>
    <CodeAnalysisRuleSet Condition="'$(Configuration)|$(Platform)'=='Profile|x64'">AllRules.ruleset</CodeAnalysisRuleSet>
    <CodeAnalysisRules Condition="'$(Configuration)|$(Platform)'=='Debug|x64'" />
    <CodeAnalysisRules Condition="'$(Configuration)|$(Platform)'=='WolfDebug|x64'" />
    <CodeAnalysisRules Condition="'$(Configuration)|$(Platform)'=='Static|x64'" />
    <CodeAnalysisRules Condition="'$(Configuration)|$(Platform)'=='SelfTest|x64'" />
    <CodeAnalysisRules Condition="'$(Configuration)|$(Platform)'=='Coverage|x64'" />
    <CodeAnalysisRules Condition="'$(Configuration)|$(Platform)'=='Profile|x64'" />
    <CodeAnalysisRuleAssemblies Condition="'$(Configuration)|$(Platform)'=='Debug|x64'" />
    <CodeAnalysisRuleAssemblies Condition="'$(Configuration)|$(Platform)'=='WolfDebug|x64'" />
    <CodeAnalysisRuleAssemblies Condition="'$(Configuration)|$(Platform)'=='Static|x64'" />
    <CodeAnalysisRuleAssemblies Condition="'$(Configuration)|$(Platform)'=='SelfTest|x64'" />
    <CodeAnalysisRuleAssemblies Condition="'$(Configuration)|$(Platform)'=='Coverage|x64'" />
    <CodeAnalysisRuleAssemblies Condition="'$(Configuration)|$(Platform)'=='Profile|x64'" />
    <CodeAnalysisRuleSet Condition="'$(Configuration)|$(Platform)'=='Release|Win32'">AllRules.ruleset</CodeAnalysisRuleSet>
    <CodeAnalysisRuleSet Condition="'$(Configuration)|$(Platform)'=='WolfRelease|Win32'">AllRules.ruleset</CodeAnalysisRuleSet>
    <CodeAnalysisRules Condition="'$(Configuration)|$(Platform)'=='Release|Win32'" />
    <CodeAnalysisRules Condition="'$(Configuration)|$(Platform)'=='WolfRelease|Win32'" />
    <CodeAnalysisRuleAssemblies Condition="'$(Configuration)|$(Platform)'=='Release|Win32'" />
    <CodeAnalysisRuleAssemblies Condition="'$(Configuration)|$(Platform)'=='WolfRelease|Win32'" />
    <CodeAnalysisRuleSet Condition="'$(Configuration)|$(Platform)'=='Release|x64'">AllRules.ruleset</CodeAnalysisRuleSet>
    <CodeAnalysisRuleSet Condition="'$(Configuration)|$(Platform)'=='WolfRelease|x64'">AllRules.ruleset</CodeAnalysisRuleSet>
    <CodeAnalysisRules Condition="'$(Configuration)|$(Platform)'=='Release|x64'" />
    <CodeAnalysisRules Condition="'$(Configuration)|$(Platform)'=='WolfRelease|x64'" />
    <CodeAnalysisRuleAssemblies Condition="'$(Configuration)|$(Platform)'=='Release|x64'" />
    <CodeAnalysisRuleAssemblies Condition="'$(Configuration)|$(Platform)'=='WolfRelease|x64'" />
    <TargetExt Condition="'$(Configuration)|$(Platform)'=='Debug|Win32'">.dll</TargetExt>
    <TargetExt Condition="'$(Configuration)|$(Platform)'=='WolfDebug|Win32'">.dll</TargetExt>
    <TargetExt Condition="'$(Configuration)|$(Platform)'=='Static|Win32'">.lib</TargetExt>
    <TargetExt Condition="'$(Configuration)|$(Platform)'=='SelfTest|Win32'">.dll</TargetExt>
    <TargetExt Condition="'$(Configuration)|$(Platform)'=='Coverage|Win32'">.dll</TargetExt>
    <TargetExt Condition="'$(Configuration)|$(Platform)'=='Profile|Win32'">.dll</TargetExt>
    <CustomBuildAfterTargets Condition="'$(Configuration)|$(Platform)'=='Profile|Win32'">BuildLink</CustomBuildAfterTargets>
  </PropertyGroup>
  <PropertyGroup Condition="'$(Configuration)|$(Platform)'=='GccCompile|Win32'">
    <NMakeBuildCommandLine>$(SolutionDir)GccCompile\GccCompile.pl $(ProjectDir)$(ProjectFileName) $(SolutionDir)$(SolutionFileName)</NMakeBuildCommandLine>
    <NMakePreprocessorDefinitions>GCC; _WIN32;  __MINGW32__</NMakePreprocessorDefinitions>
    <NMakeIncludeSearchPath>$(ProjectDir)include\;$(ProjectDir)include\prototypes\;$(SolutionDir)Platform\include\;$(SolutionDir)Platform\include\prototypes\;$(SolutionDir)LtcInclude\;$(SolutionDIr)OsslInclude\;$(SolutionDir)MsBnInclude\;C:\cygwin64\usr\include</NMakeIncludeSearchPath>
    <IncludePath>C:\cygwin64\usr\include\</IncludePath>
  </PropertyGroup>
  <PropertyGroup Condition="'$(Configuration)|$(Platform)'=='Debug|Win32'">
    <GenerateManifest>false</GenerateManifest>
  </PropertyGroup>
  <PropertyGroup Condition="'$(Configuration)|$(Platform)'=='WolfDebug|Win32'">
    <GenerateManifest>false</GenerateManifest>
  </PropertyGroup>
  <ItemDefinitionGroup>
    <ClCompile>
      <AdditionalIncludeDirectories>$(ProjectDir)include\;$(ProjectDir)include\prototypes\;$(SolutionDir)Platform\include\;$(SolutionDir)Platform\include\prototypes\;$(SolutionDir)LtcInclude\;$(SolutionDIr)OsslInclude\;$(SolutionDir)MsBnInclude\
      </AdditionalIncludeDirectories>
    </ClCompile>
  </ItemDefinitionGroup>
  <ItemDefinitionGroup Condition="'$(Configuration)|$(Platform)'=='Debug|Win32'">
    <ClCompile>
      <Optimization>Disabled</Optimization>
<<<<<<< HEAD
      <AdditionalIncludeDirectories>$(ProjectDir)include\;$(ProjectDir)include\prototypes\;$(SolutionDir)Platform\include\;$(SolutionDir)Platform\include\prototypes\;$(SolutionDir)LtcInclude\;$(SolutionDIr)OsslInclude\;$(SolutionDir)MsBnInclude\</AdditionalIncludeDirectories>
      <PreprocessorDefinitions>CRYPTO_ALIGN_4;%(PreprocessorDefinitions)</PreprocessorDefinitions>
=======
      <PreprocessorDefinitions>%(PreprocessorDefinitions)</PreprocessorDefinitions>
>>>>>>> 72225880
      <MinimalRebuild>false</MinimalRebuild>
      <RuntimeLibrary>MultiThreadedDebugDLL</RuntimeLibrary>
      <PrecompiledHeader>NotUsing</PrecompiledHeader>
      <ProgramDataBaseFileName>$(IntDir)Server.pdb</ProgramDataBaseFileName>
      <WarningLevel>EnableAllWarnings</WarningLevel>
      <CallingConvention>Cdecl</CallingConvention>
      <CompileAs>CompileAsC</CompileAs>
      <StructMemberAlignment>Default</StructMemberAlignment>
      <DisableSpecificWarnings>4820</DisableSpecificWarnings>
      <BrowseInformation>true</BrowseInformation>
      <InlineFunctionExpansion>Default</InlineFunctionExpansion>
      <BasicRuntimeChecks>EnableFastChecks</BasicRuntimeChecks>
    </ClCompile>
    <ProjectReference>
      <UseLibraryDependencyInputs>true</UseLibraryDependencyInputs>
      <LinkLibraryDependencies>true</LinkLibraryDependencies>
    </ProjectReference>
    <Link>
      <AdditionalDependencies>platform.lib;libeay32.lib;%(AdditionalDependencies)</AdditionalDependencies>
      <AdditionalLibraryDirectories>$(SolutionDir)\lib;$(OutDir);%(AdditionalLibraryDirectories)</AdditionalLibraryDirectories>
      <ModuleDefinitionFile>
      </ModuleDefinitionFile>
      <GenerateDebugInformation>true</GenerateDebugInformation>
      <SubSystem>NotSet</SubSystem>
      <TargetMachine>MachineX86</TargetMachine>
      <OutputFile>$(OutDir)$(TargetName)$(TargetExt)</OutputFile>
      <ImageHasSafeExceptionHandlers>false</ImageHasSafeExceptionHandlers>
      <GenerateMapFile>false</GenerateMapFile>
      <MapFileName>$(OutDir)Tpm.map</MapFileName>
    </Link>
    <Lib>
      <OutputFile>$(OutDir)$(TargetName)$(TargetExt)</OutputFile>
    </Lib>
    <Lib>
      <AdditionalLibraryDirectories>$(ProjectDir)\lib;$(OutDir);</AdditionalLibraryDirectories>
    </Lib>
    <Lib>
      <ModuleDefinitionFile>$(ProjectDir)\tpm\TPM.def</ModuleDefinitionFile>
      <AdditionalDependencies>CryptoEngine.dll;platform.lib</AdditionalDependencies>
    </Lib>
    <Bscmake>
      <PreserveSbr>true</PreserveSbr>
    </Bscmake>
  </ItemDefinitionGroup>
  <ItemDefinitionGroup Condition="'$(Configuration)|$(Platform)'=='WolfDebug|Win32'">
    <ClCompile>
      <Optimization>Disabled</Optimization>
      <AdditionalIncludeDirectories>$(ProjectDir)include\wolf;$(SolutionDir)..\external\wolfssl;$(SolutionDir)\wolfcrypt\include;%(AdditionalIncludeDirectories)</AdditionalIncludeDirectories>
      <PreprocessorDefinitions>USE_WOLFCRYPT;%(PreprocessorDefinitions)</PreprocessorDefinitions>
      <MinimalRebuild>false</MinimalRebuild>
      <RuntimeLibrary>MultiThreadedDebugDLL</RuntimeLibrary>
      <PrecompiledHeader>NotUsing</PrecompiledHeader>
      <ProgramDataBaseFileName>$(IntDir)Server.pdb</ProgramDataBaseFileName>
      <WarningLevel>EnableAllWarnings</WarningLevel>
      <CallingConvention>Cdecl</CallingConvention>
      <CompileAs>CompileAsC</CompileAs>
      <StructMemberAlignment>Default</StructMemberAlignment>
      <DisableSpecificWarnings>4820;4255</DisableSpecificWarnings>
      <BrowseInformation>true</BrowseInformation>
      <InlineFunctionExpansion>Default</InlineFunctionExpansion>
      <BasicRuntimeChecks>EnableFastChecks</BasicRuntimeChecks>
    </ClCompile>
    <ProjectReference>
      <UseLibraryDependencyInputs>true</UseLibraryDependencyInputs>
      <LinkLibraryDependencies>true</LinkLibraryDependencies>
    </ProjectReference>
    <Link>
      <AdditionalDependencies>wolfssl.lib;platform.lib;%(AdditionalDependencies)</AdditionalDependencies>
      <AdditionalLibraryDirectories>$(SolutionDir)\$(Configuration);$(OutDir);%(AdditionalLibraryDirectories)</AdditionalLibraryDirectories>
      <ModuleDefinitionFile>
      </ModuleDefinitionFile>
      <GenerateDebugInformation>true</GenerateDebugInformation>
      <SubSystem>NotSet</SubSystem>
      <TargetMachine>MachineX86</TargetMachine>
      <OutputFile>$(OutDir)$(TargetName)$(TargetExt)</OutputFile>
      <ImageHasSafeExceptionHandlers>false</ImageHasSafeExceptionHandlers>
      <GenerateMapFile>false</GenerateMapFile>
      <MapFileName>$(OutDir)Tpm.map</MapFileName>
    </Link>
    <Lib>
      <OutputFile>$(OutDir)$(TargetName)$(TargetExt)</OutputFile>
    </Lib>
    <Lib>
      <AdditionalLibraryDirectories>$(ProjectDir)\lib;$(OutDir);</AdditionalLibraryDirectories>
    </Lib>
    <Lib>
      <ModuleDefinitionFile>$(ProjectDir)\tpm\TPM.def</ModuleDefinitionFile>
      <AdditionalDependencies>CryptoEngine.dll;platform.lib</AdditionalDependencies>
    </Lib>
    <Bscmake>
      <PreserveSbr>true</PreserveSbr>
    </Bscmake>
  </ItemDefinitionGroup>
  <ItemDefinitionGroup Condition="'$(Configuration)|$(Platform)'=='Static|Win32'">
    <ClCompile>
      <Optimization>Disabled</Optimization>
      <PreprocessorDefinitions>CRYPTO_ALIGN_4;_DEBUG;%(PreprocessorDefinitions)</PreprocessorDefinitions>
      <MinimalRebuild>false</MinimalRebuild>
      <BasicRuntimeChecks>EnableFastChecks</BasicRuntimeChecks>
      <RuntimeLibrary>MultiThreadedDebugDLL</RuntimeLibrary>
      <PrecompiledHeader>NotUsing</PrecompiledHeader>
      <ProgramDataBaseFileName>$(IntDir)Server.pdb</ProgramDataBaseFileName>
      <WarningLevel>EnableAllWarnings</WarningLevel>
      <DebugInformationFormat>EditAndContinue</DebugInformationFormat>
      <CallingConvention>Cdecl</CallingConvention>
      <CompileAs>CompileAsC</CompileAs>
      <StructMemberAlignment>Default</StructMemberAlignment>
      <DisableSpecificWarnings>4820;4668</DisableSpecificWarnings>
      <ShowIncludes>false</ShowIncludes>
    </ClCompile>
    <ProjectReference>
      <UseLibraryDependencyInputs>true</UseLibraryDependencyInputs>
      <LinkLibraryDependencies>true</LinkLibraryDependencies>
    </ProjectReference>
    <Link>
      <AdditionalDependencies>cryptoengine.lib;platform.lib;%(AdditionalDependencies)</AdditionalDependencies>
      <AdditionalLibraryDirectories>$(ProjectDir)\lib;$(OutDir);%(AdditionalLibraryDirectories)</AdditionalLibraryDirectories>
      <ModuleDefinitionFile>
      </ModuleDefinitionFile>
      <GenerateDebugInformation>true</GenerateDebugInformation>
      <SubSystem>Console</SubSystem>
      <TargetMachine>MachineX86</TargetMachine>
      <OutputFile>$(OutDir)$(TargetName)$(TargetExt)</OutputFile>
    </Link>
    <Lib>
      <OutputFile>$(OutDir)$(TargetName)$(TargetExt)</OutputFile>
    </Lib>
    <Lib>
      <AdditionalLibraryDirectories>
      </AdditionalLibraryDirectories>
    </Lib>
    <Lib>
      <ModuleDefinitionFile>
      </ModuleDefinitionFile>
      <AdditionalDependencies>
      </AdditionalDependencies>
    </Lib>
  </ItemDefinitionGroup>
  <ItemDefinitionGroup Condition="'$(Configuration)|$(Platform)'=='SelfTest|Win32'">
    <ClCompile>
      <Optimization>Disabled</Optimization>
      <PreprocessorDefinitions>CRYPTO_ALIGN_4;_DEBUG;%(PreprocessorDefinitions)</PreprocessorDefinitions>
      <MinimalRebuild>false</MinimalRebuild>
      <BasicRuntimeChecks>EnableFastChecks</BasicRuntimeChecks>
      <RuntimeLibrary>MultiThreadedDebugDLL</RuntimeLibrary>
      <PrecompiledHeader>NotUsing</PrecompiledHeader>
      <ProgramDataBaseFileName>$(IntDir)Server.pdb</ProgramDataBaseFileName>
      <WarningLevel>EnableAllWarnings</WarningLevel>
      <DebugInformationFormat>EditAndContinue</DebugInformationFormat>
      <CallingConvention>Cdecl</CallingConvention>
      <CompileAs>CompileAsC</CompileAs>
      <StructMemberAlignment>Default</StructMemberAlignment>
      <DisableSpecificWarnings>4820;4668</DisableSpecificWarnings>
      <ShowIncludes>false</ShowIncludes>
    </ClCompile>
    <ProjectReference>
      <UseLibraryDependencyInputs>true</UseLibraryDependencyInputs>
      <LinkLibraryDependencies>true</LinkLibraryDependencies>
    </ProjectReference>
    <Link>
      <AdditionalDependencies>cryptoengine.lib;platform.lib;%(AdditionalDependencies)</AdditionalDependencies>
      <AdditionalLibraryDirectories>$(ProjectDir)\lib;$(OutDir);%(AdditionalLibraryDirectories)</AdditionalLibraryDirectories>
      <ModuleDefinitionFile>$(ProjectDir)\tpm\TPM.def</ModuleDefinitionFile>
      <GenerateDebugInformation>true</GenerateDebugInformation>
      <SubSystem>Console</SubSystem>
      <TargetMachine>MachineX86</TargetMachine>
      <OutputFile>$(OutDir)$(TargetName)$(TargetExt)</OutputFile>
    </Link>
    <Lib>
      <OutputFile>$(OutDir)$(TargetName)$(TargetExt)</OutputFile>
    </Lib>
    <Lib>
      <AdditionalLibraryDirectories>$(ProjectDir)\lib;$(OutDir);</AdditionalLibraryDirectories>
    </Lib>
    <Lib>
      <ModuleDefinitionFile>$(ProjectDir)\tpm\TPM.def</ModuleDefinitionFile>
      <AdditionalDependencies>CryptoEngine.dll;platform.lib</AdditionalDependencies>
    </Lib>
  </ItemDefinitionGroup>
  <ItemDefinitionGroup Condition="'$(Configuration)|$(Platform)'=='Coverage|Win32'">
    <ClCompile>
      <Optimization>Disabled</Optimization>
      <PreprocessorDefinitions>EMPTY_ASSERT;CRYPTO_ALIGN_4;_DEBUG;%(PreprocessorDefinitions)</PreprocessorDefinitions>
      <MinimalRebuild>false</MinimalRebuild>
      <BasicRuntimeChecks>EnableFastChecks</BasicRuntimeChecks>
      <RuntimeLibrary>MultiThreadedDebugDLL</RuntimeLibrary>
      <PrecompiledHeader>NotUsing</PrecompiledHeader>
      <ProgramDataBaseFileName>$(IntDir)Server.pdb</ProgramDataBaseFileName>
      <WarningLevel>EnableAllWarnings</WarningLevel>
      <DebugInformationFormat>EditAndContinue</DebugInformationFormat>
      <CallingConvention>Cdecl</CallingConvention>
      <CompileAs>CompileAsC</CompileAs>
      <StructMemberAlignment>Default</StructMemberAlignment>
      <DisableSpecificWarnings>4200;4820;4668</DisableSpecificWarnings>
    </ClCompile>
    <ProjectReference>
      <UseLibraryDependencyInputs>true</UseLibraryDependencyInputs>
      <LinkLibraryDependencies>true</LinkLibraryDependencies>
    </ProjectReference>
    <Link>
      <AdditionalDependencies>cryptoengine.lib;platform.lib;%(AdditionalDependencies)</AdditionalDependencies>
      <AdditionalLibraryDirectories>$(ProjectDir)\lib;$(OutDir);%(AdditionalLibraryDirectories)</AdditionalLibraryDirectories>
      <ModuleDefinitionFile>
      </ModuleDefinitionFile>
      <GenerateDebugInformation>true</GenerateDebugInformation>
      <SubSystem>Console</SubSystem>
      <TargetMachine>MachineX86</TargetMachine>
      <OutputFile>$(OutDir)$(TargetName)$(TargetExt)</OutputFile>
    </Link>
    <Lib>
      <OutputFile>$(OutDir)$(TargetName)$(TargetExt)</OutputFile>
    </Lib>
    <Lib>
      <AdditionalLibraryDirectories>$(ProjectDir)\lib;$(OutDir);</AdditionalLibraryDirectories>
    </Lib>
    <Lib>
      <ModuleDefinitionFile>$(ProjectDir)\tpm\TPM.def</ModuleDefinitionFile>
      <AdditionalDependencies>CryptoEngine.dll;platform.lib</AdditionalDependencies>
    </Lib>
  </ItemDefinitionGroup>
  <ItemDefinitionGroup Condition="'$(Configuration)|$(Platform)'=='Profile|Win32'">
    <ClCompile>
      <Optimization>Disabled</Optimization>
      <PreprocessorDefinitions>CRYPTO_ALIGNMENT=4;_DEBUG;%(PreprocessorDefinitions)</PreprocessorDefinitions>
      <MinimalRebuild>false</MinimalRebuild>
      <BasicRuntimeChecks>EnableFastChecks</BasicRuntimeChecks>
      <RuntimeLibrary>MultiThreadedDebugDLL</RuntimeLibrary>
      <PrecompiledHeader>NotUsing</PrecompiledHeader>
      <ProgramDataBaseFileName>$(IntDir)Server.pdb</ProgramDataBaseFileName>
      <WarningLevel>EnableAllWarnings</WarningLevel>
      <DebugInformationFormat>EditAndContinue</DebugInformationFormat>
      <CallingConvention>Cdecl</CallingConvention>
      <CompileAs>CompileAsC</CompileAs>
      <StructMemberAlignment>Default</StructMemberAlignment>
      <DisableSpecificWarnings>4200;4820;4668</DisableSpecificWarnings>
      <PrecompiledHeaderFile>
      </PrecompiledHeaderFile>
      <PrecompiledHeaderOutputFile>
      </PrecompiledHeaderOutputFile>
    </ClCompile>
    <ProjectReference>
      <UseLibraryDependencyInputs>true</UseLibraryDependencyInputs>
      <LinkLibraryDependencies>true</LinkLibraryDependencies>
    </ProjectReference>
    <Link>
      <AdditionalDependencies>cryptoengine.lib;platform.lib;%(AdditionalDependencies)</AdditionalDependencies>
      <AdditionalLibraryDirectories>$(ProjectDir)\lib;$(OutDir);%(AdditionalLibraryDirectories)</AdditionalLibraryDirectories>
      <ModuleDefinitionFile>$(ProjectDir)\tpm\TPM.def</ModuleDefinitionFile>
      <GenerateDebugInformation>true</GenerateDebugInformation>
      <SubSystem>Console</SubSystem>
      <TargetMachine>MachineX86</TargetMachine>
      <Profile>true</Profile>
      <OutputFile>$(OutDir)$(TargetName)$(TargetExt)</OutputFile>
    </Link>
    <Lib>
      <OutputFile>$(OutDir)$(TargetName)$(TargetExt)</OutputFile>
    </Lib>
    <Lib>
      <AdditionalLibraryDirectories>$(ProjectDir)\lib;$(OutDir);</AdditionalLibraryDirectories>
    </Lib>
    <Lib>
      <ModuleDefinitionFile>$(ProjectDir)\tpm\TPM.def</ModuleDefinitionFile>
      <AdditionalDependencies>CryptoEngine.dll;platform.lib</AdditionalDependencies>
    </Lib>
    <PostBuildEvent>
      <Command>echo "$(VSInstallDir)\Team Tools\Performance Tools\vsinstr.exe" $(OutDir)$(TargetName)$(TargetExt) /COVERAGE</Command>
      <Message>Profiling Instrumentation</Message>
    </PostBuildEvent>
    <CustomBuildStep>
      <Message>Performing Profiling Instrumentation</Message>
      <Command>
      </Command>
    </CustomBuildStep>
  </ItemDefinitionGroup>
  <ItemDefinitionGroup Condition="'$(Configuration)|$(Platform)'=='Debug|x64'">
    <Midl>
      <TargetEnvironment>X64</TargetEnvironment>
    </Midl>
    <ClCompile>
      <Optimization>Disabled</Optimization>
      <PreprocessorDefinitions>CRYPTO_ALIGN_16;_DEBUG;%(PreprocessorDefinitions)</PreprocessorDefinitions>
      <MinimalRebuild>true</MinimalRebuild>
      <BasicRuntimeChecks>EnableFastChecks</BasicRuntimeChecks>
      <RuntimeLibrary>MultiThreadedDebugDLL</RuntimeLibrary>
      <PrecompiledHeader>
      </PrecompiledHeader>
      <WarningLevel>Level3</WarningLevel>
      <DebugInformationFormat>ProgramDatabase</DebugInformationFormat>
      <DisableSpecificWarnings>4668</DisableSpecificWarnings>
    </ClCompile>
    <Link>
      <AdditionalDependencies>platform.lib;libeay32.lib;%(AdditionalDependencies)</AdditionalDependencies>
      <GenerateDebugInformation>true</GenerateDebugInformation>
      <SubSystem>Console</SubSystem>
      <TargetMachine>MachineX64</TargetMachine>
      <AdditionalLibraryDirectories>$(SolutionDir)\lib\x64;$(OutDir);%(AdditionalLibraryDirectories)</AdditionalLibraryDirectories>
      <ModuleDefinitionFile>
      </ModuleDefinitionFile>
    </Link>
  </ItemDefinitionGroup>
  <ItemDefinitionGroup Condition="'$(Configuration)|$(Platform)'=='WolfDebug|x64'">
    <Midl>
      <TargetEnvironment>X64</TargetEnvironment>
    </Midl>
    <ClCompile>
      <Optimization>Disabled</Optimization>
      <AdditionalIncludeDirectories>$(ProjectDir)include\wolf;$(SolutionDir)..\external\wolfssl;$(SolutionDir)\wolfcrypt\include;%(AdditionalIncludeDirectories)</AdditionalIncludeDirectories>
      <PreprocessorDefinitions>USE_WOLFCRYPT;CRYPTO_ALIGN_16;_DEBUG;%(PreprocessorDefinitions)</PreprocessorDefinitions>
      <MinimalRebuild>true</MinimalRebuild>
      <BasicRuntimeChecks>EnableFastChecks</BasicRuntimeChecks>
      <RuntimeLibrary>MultiThreadedDebugDLL</RuntimeLibrary>
      <PrecompiledHeader>
      </PrecompiledHeader>
      <WarningLevel>Level3</WarningLevel>
      <DebugInformationFormat>ProgramDatabase</DebugInformationFormat>
      <DisableSpecificWarnings>4668;4255</DisableSpecificWarnings>
    </ClCompile>
    <Link>
      <AdditionalDependencies>wolfssl.lib;platform.lib;%(AdditionalDependencies)</AdditionalDependencies>
      <GenerateDebugInformation>true</GenerateDebugInformation>
      <SubSystem>Console</SubSystem>
      <TargetMachine>MachineX64</TargetMachine>
      <AdditionalLibraryDirectories>$(OutDir);%(AdditionalLibraryDirectories)</AdditionalLibraryDirectories>
      <ModuleDefinitionFile>
      </ModuleDefinitionFile>
    </Link>
  </ItemDefinitionGroup>
  <ItemDefinitionGroup Condition="'$(Configuration)|$(Platform)'=='Static|x64'">
    <Midl>
      <TargetEnvironment>X64</TargetEnvironment>
    </Midl>
    <ClCompile>
      <Optimization>Disabled</Optimization>
      <PreprocessorDefinitions>CRYPTO_ALIGN_16;_DEBUG;%(PreprocessorDefinitions)</PreprocessorDefinitions>
      <MinimalRebuild>true</MinimalRebuild>
      <BasicRuntimeChecks>EnableFastChecks</BasicRuntimeChecks>
      <RuntimeLibrary>MultiThreadedDebugDLL</RuntimeLibrary>
      <PrecompiledHeader>
      </PrecompiledHeader>
      <WarningLevel>Level3</WarningLevel>
      <DebugInformationFormat>ProgramDatabase</DebugInformationFormat>
      <DisableSpecificWarnings>4668</DisableSpecificWarnings>
    </ClCompile>
    <Link>
      <AdditionalDependencies>cryptoengine.lib;platform.lib;%(AdditionalDependencies)</AdditionalDependencies>
      <GenerateDebugInformation>true</GenerateDebugInformation>
      <SubSystem>Console</SubSystem>
      <TargetMachine>MachineX64</TargetMachine>
      <AdditionalLibraryDirectories>$(ProjectDir)\lib;$(OutDir);%(AdditionalLibraryDirectories)</AdditionalLibraryDirectories>
      <ModuleDefinitionFile>
      </ModuleDefinitionFile>
    </Link>
  </ItemDefinitionGroup>
  <ItemDefinitionGroup Condition="'$(Configuration)|$(Platform)'=='SelfTest|x64'">
    <Midl>
      <TargetEnvironment>X64</TargetEnvironment>
    </Midl>
    <ClCompile>
      <Optimization>Disabled</Optimization>
      <PreprocessorDefinitions>CRYPTO_ALIGN_16;_DEBUG;%(PreprocessorDefinitions)</PreprocessorDefinitions>
      <MinimalRebuild>true</MinimalRebuild>
      <BasicRuntimeChecks>EnableFastChecks</BasicRuntimeChecks>
      <RuntimeLibrary>MultiThreadedDebugDLL</RuntimeLibrary>
      <PrecompiledHeader>
      </PrecompiledHeader>
      <WarningLevel>Level3</WarningLevel>
      <DebugInformationFormat>ProgramDatabase</DebugInformationFormat>
      <DisableSpecificWarnings>4668</DisableSpecificWarnings>
    </ClCompile>
    <Link>
      <AdditionalDependencies>cryptoengine.lib;platform.lib;%(AdditionalDependencies)</AdditionalDependencies>
      <GenerateDebugInformation>true</GenerateDebugInformation>
      <SubSystem>Console</SubSystem>
      <TargetMachine>MachineX64</TargetMachine>
      <AdditionalLibraryDirectories>$(ProjectDir)\lib;$(OutDir);%(AdditionalLibraryDirectories)</AdditionalLibraryDirectories>
      <ModuleDefinitionFile>$(ProjectDir)\tpm\TPM.def</ModuleDefinitionFile>
    </Link>
  </ItemDefinitionGroup>
  <ItemDefinitionGroup Condition="'$(Configuration)|$(Platform)'=='Coverage|x64'">
    <Midl>
      <TargetEnvironment>X64</TargetEnvironment>
    </Midl>
    <ClCompile>
      <Optimization>Disabled</Optimization>
      <PreprocessorDefinitions>EMPTY_ASSERT;CRYPTO_ALIGN_16;_DEBUG;%(PreprocessorDefinitions)</PreprocessorDefinitions>
      <MinimalRebuild>true</MinimalRebuild>
      <BasicRuntimeChecks>EnableFastChecks</BasicRuntimeChecks>
      <RuntimeLibrary>MultiThreadedDebugDLL</RuntimeLibrary>
      <PrecompiledHeader>
      </PrecompiledHeader>
      <WarningLevel>Level3</WarningLevel>
      <DebugInformationFormat>ProgramDatabase</DebugInformationFormat>
      <DisableSpecificWarnings>4668</DisableSpecificWarnings>
    </ClCompile>
    <Link>
      <AdditionalDependencies>cryptoengine.lib;platform.lib;%(AdditionalDependencies)</AdditionalDependencies>
      <GenerateDebugInformation>true</GenerateDebugInformation>
      <SubSystem>Console</SubSystem>
      <TargetMachine>MachineX64</TargetMachine>
      <AdditionalLibraryDirectories>$(ProjectDir)\lib;$(OutDir);%(AdditionalLibraryDirectories)</AdditionalLibraryDirectories>
      <ModuleDefinitionFile>
      </ModuleDefinitionFile>
    </Link>
  </ItemDefinitionGroup>
  <ItemDefinitionGroup Condition="'$(Configuration)|$(Platform)'=='Profile|x64'">
    <Midl>
      <TargetEnvironment>X64</TargetEnvironment>
    </Midl>
    <ClCompile>
      <Optimization>Disabled</Optimization>
      <PreprocessorDefinitions>CRYPTO_ALIGN_16;_DEBUG;%(PreprocessorDefinitions)</PreprocessorDefinitions>
      <MinimalRebuild>true</MinimalRebuild>
      <BasicRuntimeChecks>EnableFastChecks</BasicRuntimeChecks>
      <RuntimeLibrary>MultiThreadedDebugDLL</RuntimeLibrary>
      <PrecompiledHeader>
      </PrecompiledHeader>
      <WarningLevel>Level3</WarningLevel>
      <DebugInformationFormat>ProgramDatabase</DebugInformationFormat>
      <DisableSpecificWarnings>4668</DisableSpecificWarnings>
    </ClCompile>
    <Link>
      <AdditionalDependencies>cryptoengine.lib;platform.lib;%(AdditionalDependencies)</AdditionalDependencies>
      <GenerateDebugInformation>true</GenerateDebugInformation>
      <SubSystem>Console</SubSystem>
      <TargetMachine>MachineX64</TargetMachine>
      <AdditionalLibraryDirectories>$(ProjectDir)\lib;$(OutDir);%(AdditionalLibraryDirectories)</AdditionalLibraryDirectories>
      <ModuleDefinitionFile>$(ProjectDir)\tpm\TPM.def</ModuleDefinitionFile>
    </Link>
  </ItemDefinitionGroup>
  <ItemDefinitionGroup Condition="'$(Configuration)|$(Platform)'=='Release|Win32'">
    <ClCompile>
      <Optimization>MaxSpeed</Optimization>
      <AdditionalIncludeDirectories>$(ProjectDir)include\wolf;$(SolutionDir)..\external\wolfssl;$(SolutionDir)\wolfcrypt\include;%(AdditionalIncludeDirectories)</AdditionalIncludeDirectories>
      <IntrinsicFunctions>true</IntrinsicFunctions>
      <PreprocessorDefinitions>CRYPTO_ALIGN_4;NDEBUG;%(PreprocessorDefinitions)</PreprocessorDefinitions>
      <RuntimeLibrary>MultiThreadedDLL</RuntimeLibrary>
      <FunctionLevelLinking>true</FunctionLevelLinking>
      <PrecompiledHeader>NotUsing</PrecompiledHeader>
      <WarningLevel>Level3</WarningLevel>
      <DebugInformationFormat>ProgramDatabase</DebugInformationFormat>
      <CompileAs>CompileAsC</CompileAs>
    </ClCompile>
    <Link>
      <AdditionalDependencies>platform.lib;%(AdditionalDependencies)</AdditionalDependencies>
      <GenerateDebugInformation>true</GenerateDebugInformation>
      <SubSystem>Console</SubSystem>
      <OptimizeReferences>true</OptimizeReferences>
      <EnableCOMDATFolding>true</EnableCOMDATFolding>
      <TargetMachine>MachineX86</TargetMachine>
      <AdditionalLibraryDirectories>$(ProjectDir)\lib;$(OutDir);%(AdditionalLibraryDirectories)</AdditionalLibraryDirectories>
      <ModuleDefinitionFile>
      </ModuleDefinitionFile>
      <OutputFile>$(OutDir)$(TargetName)$(TargetExt)</OutputFile>
    </Link>
  </ItemDefinitionGroup>
  <ItemDefinitionGroup Condition="'$(Configuration)|$(Platform)'=='WolfRelease|Win32'">
    <ClCompile>
      <Optimization>MaxSpeed</Optimization>
      <AdditionalIncludeDirectories>$(ProjectDir)include\wolf;$(SolutionDir)..\external\wolfssl;$(SolutionDir)\wolfcrypt\include;%(AdditionalIncludeDirectories)</AdditionalIncludeDirectories>
      <IntrinsicFunctions>true</IntrinsicFunctions>
      <PreprocessorDefinitions>USE_WOLFCRYPT;CRYPTO_ALIGN_4;NDEBUG;%(PreprocessorDefinitions)</PreprocessorDefinitions>
      <RuntimeLibrary>MultiThreadedDLL</RuntimeLibrary>
      <FunctionLevelLinking>true</FunctionLevelLinking>
      <PrecompiledHeader>NotUsing</PrecompiledHeader>
      <WarningLevel>Level3</WarningLevel>
      <DebugInformationFormat>ProgramDatabase</DebugInformationFormat>
      <CompileAs>CompileAsC</CompileAs>
    </ClCompile>
    <Link>
      <AdditionalDependencies>wolfssl.lib;platform.lib;%(AdditionalDependencies)</AdditionalDependencies>
      <GenerateDebugInformation>true</GenerateDebugInformation>
      <SubSystem>Console</SubSystem>
      <OptimizeReferences>true</OptimizeReferences>
      <EnableCOMDATFolding>true</EnableCOMDATFolding>
      <TargetMachine>MachineX86</TargetMachine>
      <AdditionalLibraryDirectories>$(SolutionDir)\lib;$(OutDir);%(AdditionalLibraryDirectories)</AdditionalLibraryDirectories>
      <ModuleDefinitionFile>
      </ModuleDefinitionFile>
      <OutputFile>$(OutDir)$(TargetName)$(TargetExt)</OutputFile>
    </Link>
  </ItemDefinitionGroup>
  <ItemDefinitionGroup Condition="'$(Configuration)|$(Platform)'=='Release|x64'">
    <Midl>
      <TargetEnvironment>X64</TargetEnvironment>
    </Midl>
    <ClCompile>
      <Optimization>MaxSpeed</Optimization>
      <IntrinsicFunctions>true</IntrinsicFunctions>
      <PreprocessorDefinitions>CRYPTO_ALIGN_16;NDEBUG;%(PreprocessorDefinitions);</PreprocessorDefinitions>
      <RuntimeLibrary>MultiThreadedDLL</RuntimeLibrary>
      <FunctionLevelLinking>true</FunctionLevelLinking>
      <PrecompiledHeader>
      </PrecompiledHeader>
      <WarningLevel>Level3</WarningLevel>
      <DebugInformationFormat>ProgramDatabase</DebugInformationFormat>
      <StructMemberAlignment>16Bytes</StructMemberAlignment>
    </ClCompile>
    <Link>
      <GenerateDebugInformation>true</GenerateDebugInformation>
      <SubSystem>Console</SubSystem>
      <OptimizeReferences>true</OptimizeReferences>
      <EnableCOMDATFolding>true</EnableCOMDATFolding>
      <TargetMachine>MachineX64</TargetMachine>
      <AdditionalLibraryDirectories>$(SolutionDir)\lib\x64;$(OutDir);%(AdditionalLibraryDirectories)</AdditionalLibraryDirectories>
      <AdditionalDependencies>platform.lib;libeay32.lib;;Advapi32.lib;User32.lib;Gdi32.lib</AdditionalDependencies>
      <ModuleDefinitionFile>
      </ModuleDefinitionFile>
    </Link>
    <ProjectReference>
      <UseLibraryDependencyInputs>false</UseLibraryDependencyInputs>
      <LinkLibraryDependencies>true</LinkLibraryDependencies>
    </ProjectReference>
  </ItemDefinitionGroup>
  <ItemDefinitionGroup Condition="'$(Configuration)|$(Platform)'=='WolfRelease|x64'">
    <Midl>
      <TargetEnvironment>X64</TargetEnvironment>
    </Midl>
    <ClCompile>
      <Optimization>MaxSpeed</Optimization>
      <IntrinsicFunctions>true</IntrinsicFunctions>
      <PreprocessorDefinitions>USE_WOLFCRYPT;CRYPTO_ALIGN_16;NDEBUG;%(PreprocessorDefinitions)</PreprocessorDefinitions>
      <RuntimeLibrary>MultiThreadedDLL</RuntimeLibrary>
      <FunctionLevelLinking>true</FunctionLevelLinking>
      <PrecompiledHeader>
      </PrecompiledHeader>
      <WarningLevel>Level3</WarningLevel>
      <DebugInformationFormat>ProgramDatabase</DebugInformationFormat>
      <StructMemberAlignment>16Bytes</StructMemberAlignment>
    </ClCompile>
    <Link>
      <GenerateDebugInformation>true</GenerateDebugInformation>
      <SubSystem>Console</SubSystem>
      <OptimizeReferences>true</OptimizeReferences>
      <EnableCOMDATFolding>true</EnableCOMDATFolding>
      <TargetMachine>MachineX64</TargetMachine>
      <AdditionalLibraryDirectories>$(OutDir);%(AdditionalLibraryDirectories)</AdditionalLibraryDirectories>
      <AdditionalDependencies>wolfssl.lib;platform.lib</AdditionalDependencies>
      <ModuleDefinitionFile>
      </ModuleDefinitionFile>
    </Link>
    <ProjectReference>
      <UseLibraryDependencyInputs>false</UseLibraryDependencyInputs>
      <LinkLibraryDependencies>false</LinkLibraryDependencies>
    </ProjectReference>
  </ItemDefinitionGroup>
  <ItemDefinitionGroup Condition="'$(Configuration)|$(Platform)'=='GccCompile|Win32'">
    <ClCompile>
      <PreprocessorDefinitions>GCC</PreprocessorDefinitions>
    </ClCompile>
  </ItemDefinitionGroup>
  <ItemDefinitionGroup Condition="'$(Configuration)|$(Platform)'=='GccCompile|x64'">
    <ClCompile>
      <PreprocessorDefinitions>
      </PreprocessorDefinitions>
    </ClCompile>
  </ItemDefinitionGroup>
  <ItemGroup>
    <ClCompile Include="src\command\Asymmetric\ECC_Parameters.c" />
    <ClCompile Include="src\command\Asymmetric\ECDH_KeyGen.c" />
    <ClCompile Include="src\command\Asymmetric\ECDH_ZGen.c" />
    <ClCompile Include="src\command\Asymmetric\EC_Ephemeral.c" />
    <ClCompile Include="src\command\Asymmetric\RSA_Decrypt.c" />
    <ClCompile Include="src\command\Asymmetric\RSA_Encrypt.c" />
    <ClCompile Include="src\command\Asymmetric\ZGen_2Phase.c" />
    <ClCompile Include="src\command\AttachedComponent\AC_GetCapability.c" />
    <ClCompile Include="src\command\AttachedComponent\AC_Send.c" />
    <ClCompile Include="src\command\AttachedComponent\AC_spt.c" />
    <ClCompile Include="src\command\AttachedComponent\Policy_AC_SendSelect.c" />
    <ClCompile Include="src\command\Attestation\Attest_spt.c" />
    <ClCompile Include="src\command\Attestation\Certify.c" />
    <ClCompile Include="src\command\Attestation\CertifyCreation.c" />
    <ClCompile Include="src\command\Attestation\GetCommandAuditDigest.c" />
    <ClCompile Include="src\command\Attestation\GetSessionAuditDigest.c" />
    <ClCompile Include="src\command\Attestation\GetTime.c" />
    <ClCompile Include="src\command\Attestation\Quote.c" />
    <ClCompile Include="src\command\Capability\GetCapability.c" />
    <ClCompile Include="src\command\Capability\TestParms.c" />
    <ClCompile Include="src\command\ClockTimer\ClockRateAdjust.c" />
    <ClCompile Include="src\command\ClockTimer\ClockSet.c" />
    <ClCompile Include="src\command\ClockTimer\ReadClock.c" />
    <ClCompile Include="src\command\CommandAudit\SetCommandCodeAuditStatus.c" />
    <ClCompile Include="src\command\Context\ContextLoad.c" />
    <ClCompile Include="src\command\Context\ContextSave.c" />
    <ClCompile Include="src\command\Context\Context_spt.c" />
    <ClCompile Include="src\command\Context\EvictControl.c" />
    <ClCompile Include="src\command\Context\FlushContext.c" />
    <ClCompile Include="src\command\DA\DictionaryAttackLockReset.c" />
    <ClCompile Include="src\command\DA\DictionaryAttackParameters.c" />
    <ClCompile Include="src\command\Duplication\Duplicate.c" />
    <ClCompile Include="src\command\Duplication\Import.c" />
    <ClCompile Include="src\command\Duplication\Rewrap.c" />
    <ClCompile Include="src\command\EA\PolicyAuthorize.c" />
    <ClCompile Include="src\command\EA\PolicyAuthorizeNV.c" />
    <ClCompile Include="src\command\EA\PolicyAuthValue.c" />
    <ClCompile Include="src\command\EA\PolicyCommandCode.c" />
    <ClCompile Include="src\command\EA\PolicyCounterTimer.c" />
    <ClCompile Include="src\command\EA\PolicyCpHash.c" />
    <ClCompile Include="src\command\EA\PolicyDuplicationSelect.c" />
    <ClCompile Include="src\command\EA\PolicyGetDigest.c" />
    <ClCompile Include="src\command\EA\PolicyLocality.c" />
    <ClCompile Include="src\command\EA\PolicyNameHash.c" />
    <ClCompile Include="src\command\EA\PolicyNV.c" />
    <ClCompile Include="src\command\EA\PolicyNvWritten.c" />
    <ClCompile Include="src\command\EA\PolicyOR.c" />
    <ClCompile Include="src\command\EA\PolicyPassword.c" />
    <ClCompile Include="src\command\EA\PolicyPCR.c" />
    <ClCompile Include="src\command\EA\PolicyPhysicalPresence.c" />
    <ClCompile Include="src\command\EA\PolicySecret.c" />
    <ClCompile Include="src\command\EA\PolicySigned.c" />
    <ClCompile Include="src\command\EA\PolicyTemplate.c" />
    <ClCompile Include="src\command\EA\PolicyTicket.c" />
    <ClCompile Include="src\command\EA\Policy_spt.c" />
    <ClCompile Include="src\command\Ecdaa\Commit.c" />
    <ClCompile Include="src\command\FieldUpgrade\FieldUpgradeData.c" />
    <ClCompile Include="src\command\FieldUpgrade\FieldUpgradeStart.c" />
    <ClCompile Include="src\command\FieldUpgrade\FirmwareRead.c" />
    <ClCompile Include="src\command\HashHMAC\EventSequenceComplete.c" />
    <ClCompile Include="src\command\HashHMAC\HashSequenceStart.c" />
    <ClCompile Include="src\command\HashHMAC\HMAC_Start.c" />
    <ClCompile Include="src\command\HashHMAC\MAC_Start.c" />
    <ClCompile Include="src\command\HashHMAC\SequenceComplete.c" />
    <ClCompile Include="src\command\HashHMAC\SequenceUpdate.c" />
    <ClCompile Include="src\command\Hierarchy\ChangeEPS.c" />
    <ClCompile Include="src\command\Hierarchy\ChangePPS.c" />
    <ClCompile Include="src\command\Hierarchy\Clear.c" />
    <ClCompile Include="src\command\Hierarchy\ClearControl.c" />
    <ClCompile Include="src\command\Hierarchy\CreatePrimary.c" />
    <ClCompile Include="src\command\Hierarchy\HierarchyChangeAuth.c" />
    <ClCompile Include="src\command\Hierarchy\HierarchyControl.c" />
    <ClCompile Include="src\command\Hierarchy\SetPrimaryPolicy.c" />
    <ClCompile Include="src\command\Misc\PP_Commands.c" />
    <ClCompile Include="src\command\Misc\SetAlgorithmSet.c" />
    <ClCompile Include="src\command\NVStorage\NV_Certify.c" />
    <ClCompile Include="src\command\NVStorage\NV_ChangeAuth.c" />
    <ClCompile Include="src\command\NVStorage\NV_DefineSpace.c" />
    <ClCompile Include="src\command\NVStorage\NV_Extend.c" />
    <ClCompile Include="src\command\NVStorage\NV_GlobalWriteLock.c" />
    <ClCompile Include="src\command\NVStorage\NV_Increment.c" />
    <ClCompile Include="src\command\NVStorage\NV_Read.c" />
    <ClCompile Include="src\command\NVStorage\NV_ReadLock.c" />
    <ClCompile Include="src\command\NVStorage\NV_ReadPublic.c" />
    <ClCompile Include="src\command\NVStorage\NV_SetBits.c" />
    <ClCompile Include="src\command\NVStorage\NV_spt.c" />
    <ClCompile Include="src\command\NVStorage\NV_UndefineSpace.c" />
    <ClCompile Include="src\command\NVStorage\NV_UndefineSpaceSpecial.c" />
    <ClCompile Include="src\command\NVStorage\NV_Write.c" />
    <ClCompile Include="src\command\NVStorage\NV_WriteLock.c" />
    <ClCompile Include="src\command\Object\ActivateCredential.c" />
    <ClCompile Include="src\command\Object\Create.c" />
    <ClCompile Include="src\command\Object\CreateLoaded.c" />
    <ClCompile Include="src\command\Object\Load.c" />
    <ClCompile Include="src\command\Object\LoadExternal.c" />
    <ClCompile Include="src\command\Object\MakeCredential.c" />
    <ClCompile Include="src\command\Object\ObjectChangeAuth.c" />
    <ClCompile Include="src\command\Object\Object_spt.c" />
    <ClCompile Include="src\command\Object\ReadPublic.c" />
    <ClCompile Include="src\command\Object\Unseal.c" />
    <ClCompile Include="src\command\PCR\PCR_Allocate.c" />
    <ClCompile Include="src\command\PCR\PCR_Event.c" />
    <ClCompile Include="src\command\PCR\PCR_Extend.c" />
    <ClCompile Include="src\command\PCR\PCR_Read.c" />
    <ClCompile Include="src\command\PCR\PCR_Reset.c" />
    <ClCompile Include="src\command\PCR\PCR_SetAuthPolicy.c" />
    <ClCompile Include="src\command\PCR\PCR_SetAuthValue.c" />
    <ClCompile Include="src\command\Random\GetRandom.c" />
    <ClCompile Include="src\command\Random\StirRandom.c" />
    <ClCompile Include="src\command\Session\PolicyRestart.c" />
    <ClCompile Include="src\command\Session\StartAuthSession.c" />
    <ClCompile Include="src\command\Signature\Sign.c" />
    <ClCompile Include="src\command\Signature\VerifySignature.c" />
    <ClCompile Include="src\command\Startup\Shutdown.c" />
    <ClCompile Include="src\command\Startup\Startup.c" />
    <ClCompile Include="src\command\Symmetric\EncryptDecrypt.c" />
    <ClCompile Include="src\command\Symmetric\EncryptDecrypt2.c" />
    <ClCompile Include="src\command\Symmetric\EncryptDecrypt_spt.c" />
    <ClCompile Include="src\command\Symmetric\Hash.c" />
    <ClCompile Include="src\command\Symmetric\HMAC.c" />
    <ClCompile Include="src\command\Symmetric\MAC.c" />
    <ClCompile Include="src\command\Symmetric\SMAC.c" />
    <ClCompile Include="src\command\Testing\GetTestResult.c" />
    <ClCompile Include="src\command\Testing\IncrementalSelfTest.c" />
    <ClCompile Include="src\command\Testing\SelfTest.c" />
    <ClCompile Include="src\command\Vendor\Vendor_TCG_Test.c" />
    <ClCompile Include="src\crypt\AlgorithmTests.c" />
    <ClCompile Include="src\crypt\BnConvert.c" />
    <ClCompile Include="src\crypt\BnMath.c" />
    <ClCompile Include="src\crypt\BnMemory.c" />
    <ClCompile Include="src\crypt\CryptCmac.c" />
    <ClCompile Include="src\crypt\CryptDes.c" />
<<<<<<< HEAD
    <ClCompile Include="src\crypt\CryptEccData.c" />
=======
    <ClCompile Include="src\crypt\CryptEccData.c">
      <ExcludedFromBuild Condition="'$(Configuration)|$(Platform)'=='Debug|Win32'">true</ExcludedFromBuild>
      <ExcludedFromBuild Condition="'$(Configuration)|$(Platform)'=='WolfDebug|Win32'">true</ExcludedFromBuild>
    </ClCompile>
>>>>>>> 72225880
    <ClCompile Include="src\crypt\CryptHashData.c" />
    <ClCompile Include="src\crypt\CryptPrime.c" />
    <ClCompile Include="src\crypt\CryptPrimeSieve.c" />
    <ClCompile Include="src\crypt\CryptRsa.c" />
    <ClCompile Include="src\crypt\CryptSelfTest.c" />
    <ClCompile Include="src\crypt\CryptSmac.c" />
    <ClCompile Include="src\crypt\CryptSym.c" />
    <ClCompile Include="src\crypt\CryptUtil.c" />
    <ClCompile Include="src\crypt\CryptEccKeyExchange.c" />
    <ClCompile Include="src\crypt\CryptEccMain.c" />
    <ClCompile Include="src\crypt\CryptEccSignature.c" />
    <ClCompile Include="src\crypt\CryptHash.c">
      <ShowIncludes Condition="'$(Configuration)|$(Platform)'=='Debug|Win32'">false</ShowIncludes>
      <ShowIncludes Condition="'$(Configuration)|$(Platform)'=='WolfDebug|Win32'">false</ShowIncludes>
    </ClCompile>
    <ClCompile Include="src\crypt\CryptRand.c" />
    <ClCompile Include="src\crypt\ltc\TpmToLtcDesSupport.c" />
    <ClCompile Include="src\crypt\ltc\TpmToLtcMath.c" />
    <ClCompile Include="src\crypt\ltc\TpmToLtcSupport.c" />
    <ClCompile Include="src\crypt\ossl\TpmToOsslDesSupport.c" />
    <ClCompile Include="src\crypt\ossl\TpmToOsslMath.c" />
    <ClCompile Include="src\crypt\ossl\TpmToOsslSupport.c" />
    <ClCompile Include="src\crypt\PrimeData.c" />
    <ClCompile Include="src\crypt\RsaKeyCache.c" />
    <ClCompile Include="src\crypt\Ticket.c" />
    <ClCompile Include="src\crypt\wolf\TpmToWolfDesSupport.c" />
    <ClCompile Include="src\crypt\wolf\TpmToWolfMath.c" />
    <ClCompile Include="src\crypt\wolf\TpmToWolfSupport.c" />
    <ClCompile Include="src\events\_TPM_Hash_Data.c" />
    <ClCompile Include="src\events\_TPM_Hash_End.c" />
    <ClCompile Include="src\events\_TPM_Hash_Start.c" />
    <ClCompile Include="src\events\_TPM_Init.c" />
    <ClCompile Include="src\main\CommandDispatcher.c" />
    <ClCompile Include="src\main\ExecCommand.c" />
    <ClCompile Include="src\main\SessionProcess.c" />
    <ClCompile Include="src\subsystem\CommandAudit.c" />
    <ClCompile Include="src\subsystem\DA.c" />
    <ClCompile Include="src\subsystem\NvDynamic.c" />
    <ClCompile Include="src\subsystem\NvReserved.c" />
    <ClCompile Include="src\subsystem\PP.c" />
    <ClCompile Include="src\subsystem\Hierarchy.c" />
    <ClCompile Include="src\subsystem\Object.c" />
    <ClCompile Include="src\subsystem\PCR.c" />
    <ClCompile Include="src\subsystem\Session.c" />
    <ClCompile Include="src\subsystem\Time.c" />
    <ClCompile Include="src\support\AlgorithmCap.c" />
    <ClCompile Include="src\support\Bits.c" />
    <ClCompile Include="src\support\CommandCodeAttributes.c" />
    <ClCompile Include="src\support\Entity.c" />
    <ClCompile Include="src\support\Global.c" />
    <ClCompile Include="src\support\Handle.c" />
    <ClCompile Include="src\support\IoBuffers.c" />
    <ClCompile Include="src\support\Locality.c" />
    <ClCompile Include="src\support\Manufacture.c" />
    <ClCompile Include="src\support\Marshal.c" />
    <ClCompile Include="src\support\MathOnByteBuffers.c" />
    <ClCompile Include="src\support\Memory.c" />
    <ClCompile Include="src\support\Power.c" />
    <ClCompile Include="src\support\PropertyCap.c" />
    <ClCompile Include="src\support\Response.c" />
    <ClCompile Include="src\support\ResponseCodeProcessing.c" />
    <ClCompile Include="src\support\TpmFail.c">
      <ShowIncludes Condition="'$(Configuration)|$(Platform)'=='Debug|Win32'">false</ShowIncludes>
      <ShowIncludes Condition="'$(Configuration)|$(Platform)'=='WolfDebug|Win32'">false</ShowIncludes>
    </ClCompile>
    <ClCompile Include="src\support\TpmSizeChecks.c" />
  </ItemGroup>
  <ItemGroup>
    <ClInclude Include="include\BnValues.h" />
    <ClInclude Include="include\CommandAttributeData.h" />
    <ClInclude Include="include\CommandAttributes.h" />
    <ClInclude Include="include\CommandDispatchData.h" />
    <ClInclude Include="include\CommandDispatcher.h" />
    <ClInclude Include="include\CompilerDependencies.h" />
    <ClInclude Include="include\CryptHash.h" />
    <ClInclude Include="include\CryptEcc.h" />
    <ClInclude Include="include\CryptRand.h" />
    <ClInclude Include="include\CryptRsa.h" />
    <ClInclude Include="include\CryptSym.h" />
    <ClInclude Include="include\CryptTest.h" />
    <ClInclude Include="include\EccTestData.h" />
    <ClInclude Include="include\Global.h" />
    <ClInclude Include="include\GpMacros.h" />
    <ClInclude Include="include\HandleProcess.h" />
    <ClInclude Include="include\HashTestData.h" />
    <ClInclude Include="include\KdfTestData.h" />
    <ClInclude Include="include\LibSupport.h" />
    <ClInclude Include="include\ltc\LtcSettings.h" />
    <ClInclude Include="include\ltc\TpmToLtcHash.h" />
    <ClInclude Include="include\ltc\TpmToLtcMath.h" />
    <ClInclude Include="include\ltc\TpmToLtcSym.h" />
    <ClInclude Include="include\NV.h" />
    <ClInclude Include="include\ossl\TpmToOsslHash.h" />
    <ClInclude Include="include\ossl\TpmToOsslMath.h" />
    <ClInclude Include="include\ossl\TpmToOsslSym.h" />
    <ClInclude Include="include\PRNG_TestVectors.h" />
    <ClInclude Include="include\prototypes\ActivateCredential_fp.h" />
    <ClInclude Include="include\prototypes\AC_GetCapability_fp.h" />
    <ClInclude Include="include\prototypes\AC_Send_fp.h" />
    <ClInclude Include="include\prototypes\AC_spt_fp.h" />
    <ClInclude Include="include\prototypes\AlgorithmCap_fp.h" />
    <ClInclude Include="include\prototypes\AlgorithmTests_fp.h" />
    <ClInclude Include="include\prototypes\Attest_spt_fp.h" />
    <ClInclude Include="include\prototypes\Bits_fp.h" />
    <ClInclude Include="include\prototypes\BnConvert_fp.h" />
    <ClInclude Include="include\prototypes\BnMath_fp.h" />
    <ClInclude Include="include\prototypes\BnMemory_fp.h" />
    <ClInclude Include="include\prototypes\CertifyCreation_fp.h" />
    <ClInclude Include="include\prototypes\Certify_fp.h" />
    <ClInclude Include="include\prototypes\ChangeEPS_fp.h" />
    <ClInclude Include="include\prototypes\ChangePPS_fp.h" />
    <ClInclude Include="include\prototypes\ClearControl_fp.h" />
    <ClInclude Include="include\prototypes\Clear_fp.h" />
    <ClInclude Include="include\prototypes\ClockRateAdjust_fp.h" />
    <ClInclude Include="include\prototypes\ClockSet_fp.h" />
    <ClInclude Include="include\prototypes\CommandAudit_fp.h" />
    <ClInclude Include="include\prototypes\CommandCodeAttributes_fp.h" />
    <ClInclude Include="include\prototypes\CommandDispatcher_fp.h" />
    <ClInclude Include="include\prototypes\CommandTiming_fp.h" />
    <ClInclude Include="include\prototypes\Commit_fp.h" />
    <ClInclude Include="include\prototypes\ContextLoad_fp.h" />
    <ClInclude Include="include\prototypes\ContextSave_fp.h" />
    <ClInclude Include="include\prototypes\Context_spt_fp.h" />
    <ClInclude Include="include\prototypes\CreateLoaded_fp.h" />
    <ClInclude Include="include\prototypes\CreatePrimary_fp.h" />
    <ClInclude Include="include\prototypes\Create_fp.h" />
    <ClInclude Include="include\prototypes\CryptCmac_fp.h" />
    <ClInclude Include="include\prototypes\CryptDes_fp.h" />
    <ClInclude Include="include\prototypes\CryptEccKeyExchange_fp.h" />
    <ClInclude Include="include\prototypes\CryptEccMain_fp.h" />
    <ClInclude Include="include\prototypes\CryptEccSignature_fp.h" />
    <ClInclude Include="include\prototypes\CryptHash_fp.h" />
    <ClInclude Include="include\prototypes\CryptPrimeSieve_fp.h" />
    <ClInclude Include="include\prototypes\CryptPrime_fp.h" />
    <ClInclude Include="include\prototypes\CryptRand_fp.h" />
    <ClInclude Include="include\prototypes\CryptRsa_fp.h" />
    <ClInclude Include="include\prototypes\CryptSelfTest_fp.h" />
    <ClInclude Include="include\prototypes\CryptSmac_fp.h" />
    <ClInclude Include="include\prototypes\CryptSym_fp.h" />
    <ClInclude Include="include\prototypes\CryptUtil_fp.h" />
    <ClInclude Include="include\prototypes\DA_fp.h" />
    <ClInclude Include="include\prototypes\DictionaryAttackLockReset_fp.h" />
    <ClInclude Include="include\prototypes\DictionaryAttackParameters_fp.h" />
    <ClInclude Include="include\prototypes\Duplicate_fp.h" />
    <ClInclude Include="include\prototypes\ECC_Parameters_fp.h" />
    <ClInclude Include="include\prototypes\ECDH_KeyGen_fp.h" />
    <ClInclude Include="include\prototypes\ECDH_ZGen_fp.h" />
    <ClInclude Include="include\prototypes\EC_Ephemeral_fp.h" />
    <ClInclude Include="include\prototypes\EncryptDecrypt2_fp.h" />
    <ClInclude Include="include\prototypes\EncryptDecrypt_fp.h" />
    <ClInclude Include="include\prototypes\EncryptDecrypt_spt_fp.h" />
    <ClInclude Include="include\prototypes\Entity_fp.h" />
    <ClInclude Include="include\prototypes\EventSequenceComplete_fp.h" />
    <ClInclude Include="include\prototypes\EvictControl_fp.h" />
    <ClInclude Include="include\prototypes\ExecCommand_fp.h" />
    <ClInclude Include="include\prototypes\FieldUpgradeData_fp.h" />
    <ClInclude Include="include\prototypes\FieldUpgradeStart_fp.h" />
    <ClInclude Include="include\prototypes\FirmwareRead_fp.h" />
    <ClInclude Include="include\prototypes\FlushContext_fp.h" />
    <ClInclude Include="include\prototypes\GetCapability_fp.h" />
    <ClInclude Include="include\prototypes\GetCommandAuditDigest_fp.h" />
    <ClInclude Include="include\prototypes\GetRandom_fp.h" />
    <ClInclude Include="include\prototypes\GetSessionAuditDigest_fp.h" />
    <ClInclude Include="include\prototypes\GetTestResult_fp.h" />
    <ClInclude Include="include\prototypes\GetTime_fp.h" />
    <ClInclude Include="include\prototypes\Global_fp.h" />
    <ClInclude Include="include\prototypes\Handle_fp.h" />
    <ClInclude Include="include\prototypes\HashSequenceStart_fp.h" />
    <ClInclude Include="include\prototypes\Hash_fp.h" />
    <ClInclude Include="include\prototypes\HierarchyChangeAuth_fp.h" />
    <ClInclude Include="include\prototypes\HierarchyControl_fp.h" />
    <ClInclude Include="include\prototypes\Hierarchy_fp.h" />
    <ClInclude Include="include\prototypes\HMAC_fp.h" />
    <ClInclude Include="include\prototypes\HMAC_Start_fp.h" />
    <ClInclude Include="include\prototypes\Import_fp.h" />
    <ClInclude Include="include\prototypes\IncrementalSelfTest_fp.h" />
    <ClInclude Include="include\prototypes\IoBuffers_fp.h" />
    <ClInclude Include="include\prototypes\LoadExternal_fp.h" />
    <ClInclude Include="include\prototypes\Load_fp.h" />
    <ClInclude Include="include\prototypes\Locality_fp.h" />
    <ClInclude Include="include\prototypes\MAC_fp.h" />
    <ClInclude Include="include\prototypes\MAC_Start_fp.h" />
    <ClInclude Include="include\prototypes\MakeCredential_fp.h" />
    <ClInclude Include="include\prototypes\Manufacture_fp.h" />
    <ClInclude Include="include\prototypes\Marshal_fp.h" />
    <ClInclude Include="include\prototypes\MathOnByteBuffers_fp.h" />
    <ClInclude Include="include\prototypes\Memory_fp.h" />
    <ClInclude Include="include\prototypes\MsBnMalloc_fp.h" />
    <ClInclude Include="include\prototypes\NvDynamic_fp.h" />
    <ClInclude Include="include\prototypes\NvReserved_fp.h" />
    <ClInclude Include="include\prototypes\NV_Certify_fp.h" />
    <ClInclude Include="include\prototypes\NV_ChangeAuth_fp.h" />
    <ClInclude Include="include\prototypes\NV_DefineSpace_fp.h" />
    <ClInclude Include="include\prototypes\NV_Extend_fp.h" />
    <ClInclude Include="include\prototypes\NV_GlobalWriteLock_fp.h" />
    <ClInclude Include="include\prototypes\NV_Increment_fp.h" />
    <ClInclude Include="include\prototypes\NV_ReadLock_fp.h" />
    <ClInclude Include="include\prototypes\NV_ReadPublic_fp.h" />
    <ClInclude Include="include\prototypes\NV_Read_fp.h" />
    <ClInclude Include="include\prototypes\NV_SetBits_fp.h" />
    <ClInclude Include="include\prototypes\NV_spt_fp.h" />
    <ClInclude Include="include\prototypes\NV_UndefineSpaceSpecial_fp.h" />
    <ClInclude Include="include\prototypes\NV_UndefineSpace_fp.h" />
    <ClInclude Include="include\prototypes\NV_WriteLock_fp.h" />
    <ClInclude Include="include\prototypes\NV_Write_fp.h" />
    <ClInclude Include="include\prototypes\ObjectChangeAuth_fp.h" />
    <ClInclude Include="include\prototypes\Object_fp.h" />
    <ClInclude Include="include\prototypes\Object_spt_fp.h" />
    <ClInclude Include="include\prototypes\PCR_Allocate_fp.h" />
    <ClInclude Include="include\prototypes\PCR_Event_fp.h" />
    <ClInclude Include="include\prototypes\PCR_Extend_fp.h" />
    <ClInclude Include="include\prototypes\PCR_fp.h" />
    <ClInclude Include="include\prototypes\PCR_Read_fp.h" />
    <ClInclude Include="include\prototypes\PCR_Reset_fp.h" />
    <ClInclude Include="include\prototypes\PCR_SetAuthPolicy_fp.h" />
    <ClInclude Include="include\prototypes\PCR_SetAuthValue_fp.h" />
    <ClInclude Include="include\prototypes\PolicyAuthorizeNV_fp.h" />
    <ClInclude Include="include\prototypes\PolicyAuthorize_fp.h" />
    <ClInclude Include="include\prototypes\PolicyAuthValue_fp.h" />
    <ClInclude Include="include\prototypes\PolicyCommandCode_fp.h" />
    <ClInclude Include="include\prototypes\PolicyCounterTimer_fp.h" />
    <ClInclude Include="include\prototypes\PolicyCpHash_fp.h" />
    <ClInclude Include="include\prototypes\PolicyDuplicationSelect_fp.h" />
    <ClInclude Include="include\prototypes\PolicyGetDigest_fp.h" />
    <ClInclude Include="include\prototypes\PolicyLocality_fp.h" />
    <ClInclude Include="include\prototypes\PolicyNameHash_fp.h" />
    <ClInclude Include="include\prototypes\PolicyNvWritten_fp.h" />
    <ClInclude Include="include\prototypes\PolicyNV_fp.h" />
    <ClInclude Include="include\prototypes\PolicyOR_fp.h" />
    <ClInclude Include="include\prototypes\PolicyPassword_fp.h" />
    <ClInclude Include="include\prototypes\PolicyPCR_fp.h" />
    <ClInclude Include="include\prototypes\PolicyPhysicalPresence_fp.h" />
    <ClInclude Include="include\prototypes\PolicyRestart_fp.h" />
    <ClInclude Include="include\prototypes\PolicySecret_fp.h" />
    <ClInclude Include="include\prototypes\PolicySigned_fp.h" />
    <ClInclude Include="include\prototypes\PolicyTemplate_fp.h" />
    <ClInclude Include="include\prototypes\PolicyTicket_fp.h" />
    <ClInclude Include="include\prototypes\Policy_AC_SendSelect_fp.h" />
    <ClInclude Include="include\prototypes\Policy_spt_fp.h" />
    <ClInclude Include="include\prototypes\Power_fp.h" />
    <ClInclude Include="include\prototypes\PP_Commands_fp.h" />
    <ClInclude Include="include\prototypes\PP_fp.h" />
    <ClInclude Include="include\prototypes\PrimeData_fp.h" />
    <ClInclude Include="include\prototypes\PropertyCap_fp.h" />
    <ClInclude Include="include\prototypes\QSEE_fp.h" />
    <ClInclude Include="include\prototypes\Quote_fp.h" />
    <ClInclude Include="include\prototypes\ReadClock_fp.h" />
    <ClInclude Include="include\prototypes\ReadPublic_fp.h" />
    <ClInclude Include="include\prototypes\ResponseCodeProcessing_fp.h" />
    <ClInclude Include="include\prototypes\Response_fp.h" />
    <ClInclude Include="include\prototypes\Rewrap_fp.h" />
    <ClInclude Include="include\prototypes\RsaKeyCache_fp.h" />
    <ClInclude Include="include\prototypes\RSA_Decrypt_fp.h" />
    <ClInclude Include="include\prototypes\RSA_Encrypt_fp.h" />
    <ClInclude Include="include\prototypes\SelfTest_fp.h" />
    <ClInclude Include="include\prototypes\SequenceComplete_fp.h" />
    <ClInclude Include="include\prototypes\SequenceUpdate_fp.h" />
    <ClInclude Include="include\prototypes\SessionProcess_fp.h" />
    <ClInclude Include="include\prototypes\Session_fp.h" />
    <ClInclude Include="include\prototypes\SetAlgorithmSet_fp.h" />
    <ClInclude Include="include\prototypes\SetCommandCodeAuditStatus_fp.h" />
    <ClInclude Include="include\prototypes\SetPrimaryPolicy_fp.h" />
    <ClInclude Include="include\prototypes\Shutdown_fp.h" />
    <ClInclude Include="include\prototypes\Sign_fp.h" />
    <ClInclude Include="include\prototypes\SMAC_fp.h" />
    <ClInclude Include="include\prototypes\StartAuthSession_fp.h" />
    <ClInclude Include="include\prototypes\Startup_fp.h" />
    <ClInclude Include="include\prototypes\StirRandom_fp.h" />
    <ClInclude Include="include\prototypes\TestParms_fp.h" />
    <ClInclude Include="include\prototypes\Ticket_fp.h" />
    <ClInclude Include="include\prototypes\Time_fp.h" />
    <ClInclude Include="include\prototypes\TpmFail_fp.h" />
    <ClInclude Include="include\prototypes\TpmSizeChecks_fp.h" />
    <ClInclude Include="include\prototypes\TpmToLtcDesSupport_fp.h" />
    <ClInclude Include="include\prototypes\TpmToLtcMath_fp.h" />
    <ClInclude Include="include\prototypes\TpmToLtcSupport_fp.h" />
    <ClInclude Include="include\prototypes\TpmToOsslDesSupport_fp.h" />
    <ClInclude Include="include\prototypes\TpmToOsslMath_fp.h" />
    <ClInclude Include="include\prototypes\TpmToOsslSupport_fp.h" />
    <ClInclude Include="include\prototypes\TpmToWolfDesSupport_fp.h" />
    <ClInclude Include="include\prototypes\TpmToWolfMath_fp.h" />
    <ClInclude Include="include\prototypes\TpmToWolfSupport_fp.h" />
    <ClInclude Include="include\prototypes\Unseal_fp.h" />
    <ClInclude Include="include\prototypes\Vendor_TCG_Test_fp.h" />
    <ClInclude Include="include\prototypes\VerifySignature_fp.h" />
    <ClInclude Include="include\prototypes\ZGen_2Phase_fp.h" />
    <ClInclude Include="include\prototypes\_TPM_Hash_Data_fp.h" />
    <ClInclude Include="include\prototypes\_TPM_Hash_End_fp.h" />
    <ClInclude Include="include\prototypes\_TPM_Hash_Start_fp.h" />
    <ClInclude Include="include\prototypes\_TPM_Init_fp.h" />
    <ClInclude Include="include\RsaTestData.h" />
    <ClInclude Include="include\SelfTest.h" />
    <ClInclude Include="include\SupportLibraryFunctionPrototypes_fp.h" />
    <ClInclude Include="include\swap.h" />
    <ClInclude Include="include\SymmetricTest.h" />
    <ClInclude Include="include\SymmetricTestData.h" />
    <ClInclude Include="include\TpmError.h" />
    <ClInclude Include="include\BaseTypes.h" />
    <ClInclude Include="include\Capabilities.h" />
    <ClInclude Include="include\Commands.h" />
    <ClInclude Include="include\Implementation.h" />
    <ClInclude Include="include\InternalRoutines.h" />
    <ClInclude Include="include\Tpm.h" />
    <ClInclude Include="include\TPMB.h" />
    <ClInclude Include="include\TpmBuildSwitches.h" />
    <ClInclude Include="include\TpmTypes.h" />
    <ClInclude Include="include\VendorString.h" />
    <ClInclude Include="include\wolf\TpmToWolfHash.h" />
    <ClInclude Include="include\wolf\TpmToWolfMath.h" />
    <ClInclude Include="include\wolf\TpmToWolfSym.h" />
    <ClInclude Include="$(SolutionDir)\wolfcrypt\include\user_settings.h" />
  </ItemGroup>
  <Import Project="$(VCTargetsPath)\Microsoft.Cpp.targets" />
  <ImportGroup Label="ExtensionTargets">
  </ImportGroup>
</Project><|MERGE_RESOLUTION|>--- conflicted
+++ resolved
@@ -1,1409 +1,1389 @@
-﻿<?xml version="1.0" encoding="utf-8"?>
-<Project DefaultTargets="Build" ToolsVersion="15.0" xmlns="http://schemas.microsoft.com/developer/msbuild/2003">
-  <ItemGroup Label="ProjectConfigurations">
-    <ProjectConfiguration Include="Coverage|Win32">
-      <Configuration>Coverage</Configuration>
-      <Platform>Win32</Platform>
-    </ProjectConfiguration>
-    <ProjectConfiguration Include="Coverage|x64">
-      <Configuration>Coverage</Configuration>
-      <Platform>x64</Platform>
-    </ProjectConfiguration>
-    <ProjectConfiguration Include="Debug|Win32">
-      <Configuration>Debug</Configuration>
-      <Platform>Win32</Platform>
-    </ProjectConfiguration>
-    <ProjectConfiguration Include="Debug|x64">
-      <Configuration>Debug</Configuration>
-      <Platform>x64</Platform>
-    </ProjectConfiguration>
-    <ProjectConfiguration Include="GccCompile|Win32">
-      <Configuration>GccCompile</Configuration>
-      <Platform>Win32</Platform>
-    </ProjectConfiguration>
-    <ProjectConfiguration Include="GccCompile|x64">
-      <Configuration>GccCompile</Configuration>
-      <Platform>x64</Platform>
-    </ProjectConfiguration>
-    <ProjectConfiguration Include="Profile|Win32">
-      <Configuration>Profile</Configuration>
-      <Platform>Win32</Platform>
-    </ProjectConfiguration>
-    <ProjectConfiguration Include="Profile|x64">
-      <Configuration>Profile</Configuration>
-      <Platform>x64</Platform>
-    </ProjectConfiguration>
-    <ProjectConfiguration Include="Release|Win32">
-      <Configuration>Release</Configuration>
-      <Platform>Win32</Platform>
-    </ProjectConfiguration>
-    <ProjectConfiguration Include="Release|x64">
-      <Configuration>Release</Configuration>
-      <Platform>x64</Platform>
-    </ProjectConfiguration>
-    <ProjectConfiguration Include="SelfTest|Win32">
-      <Configuration>SelfTest</Configuration>
-      <Platform>Win32</Platform>
-    </ProjectConfiguration>
-    <ProjectConfiguration Include="SelfTest|x64">
-      <Configuration>SelfTest</Configuration>
-      <Platform>x64</Platform>
-    </ProjectConfiguration>
-    <ProjectConfiguration Include="Static|Win32">
-      <Configuration>Static</Configuration>
-      <Platform>Win32</Platform>
-    </ProjectConfiguration>
-    <ProjectConfiguration Include="Static|x64">
-      <Configuration>Static</Configuration>
-      <Platform>x64</Platform>
-    </ProjectConfiguration>
-    <ProjectConfiguration Include="WolfDebug|Win32">
-      <Configuration>WolfDebug</Configuration>
-      <Platform>Win32</Platform>
-    </ProjectConfiguration>
-    <ProjectConfiguration Include="WolfDebug|x64">
-      <Configuration>WolfDebug</Configuration>
-      <Platform>x64</Platform>
-    </ProjectConfiguration>
-    <ProjectConfiguration Include="WolfRelease|Win32">
-      <Configuration>WolfRelease</Configuration>
-      <Platform>Win32</Platform>
-    </ProjectConfiguration>
-    <ProjectConfiguration Include="WolfRelease|x64">
-      <Configuration>WolfRelease</Configuration>
-      <Platform>x64</Platform>
-    </ProjectConfiguration>
-  </ItemGroup>
-  <PropertyGroup Label="Globals">
-    <ProjectName>Tpm</ProjectName>
-    <ProjectGuid>{B7456491-A2ED-4B1C-B59E-41C7B32B7E3B}</ProjectGuid>
-    <RootNamespace>TPMCmd</RootNamespace>
-    <Keyword>Win32Proj</Keyword>
-    <WindowsTargetPlatformVersion>10.0.16299.0</WindowsTargetPlatformVersion>
-  </PropertyGroup>
-  <Import Project="$(VCTargetsPath)\Microsoft.Cpp.Default.props" />
-  <PropertyGroup Condition="'$(Configuration)|$(Platform)'=='Release|Win32'" Label="Configuration">
-    <ConfigurationType>DynamicLibrary</ConfigurationType>
-    <CharacterSet>Unicode</CharacterSet>
-    <WholeProgramOptimization>false</WholeProgramOptimization>
-    <PlatformToolset>v140</PlatformToolset>
-  </PropertyGroup>
-  <PropertyGroup Condition="'$(Configuration)|$(Platform)'=='WolfRelease|Win32'" Label="Configuration">
-    <ConfigurationType>DynamicLibrary</ConfigurationType>
-    <CharacterSet>Unicode</CharacterSet>
-    <WholeProgramOptimization>false</WholeProgramOptimization>
-    <PlatformToolset>v140</PlatformToolset>
-  </PropertyGroup>
-  <PropertyGroup Condition="'$(Configuration)|$(Platform)'=='Debug|Win32'" Label="Configuration">
-    <ConfigurationType>DynamicLibrary</ConfigurationType>
-    <CharacterSet>Unicode</CharacterSet>
-    <PlatformToolset>v140</PlatformToolset>
-<<<<<<< HEAD
-=======
-  </PropertyGroup>
-  <PropertyGroup Condition="'$(Configuration)|$(Platform)'=='WolfDebug|Win32'" Label="Configuration">
-    <ConfigurationType>DynamicLibrary</ConfigurationType>
-    <CharacterSet>Unicode</CharacterSet>
-    <PlatformToolset>v140</PlatformToolset>
->>>>>>> 72225880
-  </PropertyGroup>
-  <PropertyGroup Condition="'$(Configuration)|$(Platform)'=='Static|Win32'" Label="Configuration">
-    <ConfigurationType>StaticLibrary</ConfigurationType>
-    <CharacterSet>Unicode</CharacterSet>
-    <PlatformToolset>v140</PlatformToolset>
-  </PropertyGroup>
-  <PropertyGroup Condition="'$(Configuration)|$(Platform)'=='SelfTest|Win32'" Label="Configuration">
-    <ConfigurationType>DynamicLibrary</ConfigurationType>
-    <CharacterSet>Unicode</CharacterSet>
-    <PlatformToolset>v140</PlatformToolset>
-  </PropertyGroup>
-  <PropertyGroup Condition="'$(Configuration)|$(Platform)'=='Coverage|Win32'" Label="Configuration">
-    <ConfigurationType>DynamicLibrary</ConfigurationType>
-    <CharacterSet>Unicode</CharacterSet>
-    <PlatformToolset>v140</PlatformToolset>
-  </PropertyGroup>
-  <PropertyGroup Condition="'$(Configuration)|$(Platform)'=='Profile|Win32'" Label="Configuration">
-    <ConfigurationType>DynamicLibrary</ConfigurationType>
-    <CharacterSet>Unicode</CharacterSet>
-    <PlatformToolset>v140</PlatformToolset>
-  </PropertyGroup>
-  <PropertyGroup Condition="'$(Configuration)|$(Platform)'=='Release|x64'" Label="Configuration">
-    <ConfigurationType>DynamicLibrary</ConfigurationType>
-    <CharacterSet>Unicode</CharacterSet>
-    <WholeProgramOptimization>false</WholeProgramOptimization>
-    <PlatformToolset>v140</PlatformToolset>
-  </PropertyGroup>
-  <PropertyGroup Condition="'$(Configuration)|$(Platform)'=='WolfRelease|x64'" Label="Configuration">
-    <ConfigurationType>DynamicLibrary</ConfigurationType>
-    <CharacterSet>Unicode</CharacterSet>
-    <WholeProgramOptimization>false</WholeProgramOptimization>
-    <PlatformToolset>v140</PlatformToolset>
-  </PropertyGroup>
-  <PropertyGroup Condition="'$(Configuration)|$(Platform)'=='Debug|x64'" Label="Configuration">
-    <ConfigurationType>DynamicLibrary</ConfigurationType>
-    <CharacterSet>Unicode</CharacterSet>
-    <PlatformToolset>v140</PlatformToolset>
-  </PropertyGroup>
-  <PropertyGroup Condition="'$(Configuration)|$(Platform)'=='WolfDebug|x64'" Label="Configuration">
-    <ConfigurationType>DynamicLibrary</ConfigurationType>
-    <CharacterSet>Unicode</CharacterSet>
-    <PlatformToolset>v140</PlatformToolset>
-  </PropertyGroup>
-  <PropertyGroup Condition="'$(Configuration)|$(Platform)'=='Static|x64'" Label="Configuration">
-    <ConfigurationType>DynamicLibrary</ConfigurationType>
-    <CharacterSet>Unicode</CharacterSet>
-    <PlatformToolset>v140</PlatformToolset>
-  </PropertyGroup>
-  <PropertyGroup Condition="'$(Configuration)|$(Platform)'=='SelfTest|x64'" Label="Configuration">
-    <ConfigurationType>DynamicLibrary</ConfigurationType>
-    <CharacterSet>Unicode</CharacterSet>
-    <PlatformToolset>v140</PlatformToolset>
-  </PropertyGroup>
-  <PropertyGroup Condition="'$(Configuration)|$(Platform)'=='Coverage|x64'" Label="Configuration">
-    <ConfigurationType>DynamicLibrary</ConfigurationType>
-    <CharacterSet>Unicode</CharacterSet>
-    <PlatformToolset>v140</PlatformToolset>
-  </PropertyGroup>
-  <PropertyGroup Condition="'$(Configuration)|$(Platform)'=='Profile|x64'" Label="Configuration">
-    <ConfigurationType>DynamicLibrary</ConfigurationType>
-    <CharacterSet>Unicode</CharacterSet>
-    <PlatformToolset>v140</PlatformToolset>
-  </PropertyGroup>
-  <PropertyGroup Label="Configuration" Condition="'$(Configuration)|$(Platform)'=='GccCompile|x64'">
-    <PlatformToolset>v140</PlatformToolset>
-  </PropertyGroup>
-  <PropertyGroup Label="Configuration" Condition="'$(Configuration)|$(Platform)'=='GccCompile|Win32'">
-    <PlatformToolset>v140</PlatformToolset>
-    <ConfigurationType>Makefile</ConfigurationType>
-  </PropertyGroup>
-  <Import Project="$(VCTargetsPath)\Microsoft.Cpp.props" />
-  <ImportGroup Label="ExtensionSettings">
-  </ImportGroup>
-  <ImportGroup Condition="'$(Configuration)|$(Platform)'=='Release|Win32'" Label="PropertySheets">
-    <Import Project="$(UserRootDir)\Microsoft.Cpp.$(Platform).user.props" Condition="exists('$(UserRootDir)\Microsoft.Cpp.$(Platform).user.props')" Label="LocalAppDataPlatform" />
-  </ImportGroup>
-  <ImportGroup Condition="'$(Configuration)|$(Platform)'=='WolfRelease|Win32'" Label="PropertySheets">
-    <Import Project="$(UserRootDir)\Microsoft.Cpp.$(Platform).user.props" Condition="exists('$(UserRootDir)\Microsoft.Cpp.$(Platform).user.props')" Label="LocalAppDataPlatform" />
-  </ImportGroup>
-  <ImportGroup Condition="'$(Configuration)|$(Platform)'=='Debug|Win32'" Label="PropertySheets">
-    <Import Project="$(UserRootDir)\Microsoft.Cpp.$(Platform).user.props" Condition="exists('$(UserRootDir)\Microsoft.Cpp.$(Platform).user.props')" Label="LocalAppDataPlatform" />
-  </ImportGroup>
-  <ImportGroup Condition="'$(Configuration)|$(Platform)'=='WolfDebug|Win32'" Label="PropertySheets">
-    <Import Project="$(UserRootDir)\Microsoft.Cpp.$(Platform).user.props" Condition="exists('$(UserRootDir)\Microsoft.Cpp.$(Platform).user.props')" Label="LocalAppDataPlatform" />
-  </ImportGroup>
-  <ImportGroup Condition="'$(Configuration)|$(Platform)'=='Static|Win32'" Label="PropertySheets">
-    <Import Project="$(UserRootDir)\Microsoft.Cpp.$(Platform).user.props" Condition="exists('$(UserRootDir)\Microsoft.Cpp.$(Platform).user.props')" Label="LocalAppDataPlatform" />
-  </ImportGroup>
-  <ImportGroup Condition="'$(Configuration)|$(Platform)'=='SelfTest|Win32'" Label="PropertySheets">
-    <Import Project="$(UserRootDir)\Microsoft.Cpp.$(Platform).user.props" Condition="exists('$(UserRootDir)\Microsoft.Cpp.$(Platform).user.props')" Label="LocalAppDataPlatform" />
-  </ImportGroup>
-  <ImportGroup Condition="'$(Configuration)|$(Platform)'=='Coverage|Win32'" Label="PropertySheets">
-    <Import Project="$(UserRootDir)\Microsoft.Cpp.$(Platform).user.props" Condition="exists('$(UserRootDir)\Microsoft.Cpp.$(Platform).user.props')" Label="LocalAppDataPlatform" />
-  </ImportGroup>
-  <ImportGroup Condition="'$(Configuration)|$(Platform)'=='Profile|Win32'" Label="PropertySheets">
-    <Import Project="$(UserRootDir)\Microsoft.Cpp.$(Platform).user.props" Condition="exists('$(UserRootDir)\Microsoft.Cpp.$(Platform).user.props')" Label="LocalAppDataPlatform" />
-  </ImportGroup>
-  <ImportGroup Condition="'$(Configuration)|$(Platform)'=='Release|x64'" Label="PropertySheets">
-    <Import Project="$(UserRootDir)\Microsoft.Cpp.$(Platform).user.props" Condition="exists('$(UserRootDir)\Microsoft.Cpp.$(Platform).user.props')" Label="LocalAppDataPlatform" />
-  </ImportGroup>
-  <ImportGroup Condition="'$(Configuration)|$(Platform)'=='WolfRelease|x64'" Label="PropertySheets">
-    <Import Project="$(UserRootDir)\Microsoft.Cpp.$(Platform).user.props" Condition="exists('$(UserRootDir)\Microsoft.Cpp.$(Platform).user.props')" Label="LocalAppDataPlatform" />
-  </ImportGroup>
-  <ImportGroup Condition="'$(Configuration)|$(Platform)'=='Debug|x64'" Label="PropertySheets">
-    <Import Project="$(UserRootDir)\Microsoft.Cpp.$(Platform).user.props" Condition="exists('$(UserRootDir)\Microsoft.Cpp.$(Platform).user.props')" Label="LocalAppDataPlatform" />
-  </ImportGroup>
-  <ImportGroup Condition="'$(Configuration)|$(Platform)'=='WolfDebug|x64'" Label="PropertySheets">
-    <Import Project="$(UserRootDir)\Microsoft.Cpp.$(Platform).user.props" Condition="exists('$(UserRootDir)\Microsoft.Cpp.$(Platform).user.props')" Label="LocalAppDataPlatform" />
-  </ImportGroup>
-  <ImportGroup Condition="'$(Configuration)|$(Platform)'=='Static|x64'" Label="PropertySheets">
-    <Import Project="$(UserRootDir)\Microsoft.Cpp.$(Platform).user.props" Condition="exists('$(UserRootDir)\Microsoft.Cpp.$(Platform).user.props')" Label="LocalAppDataPlatform" />
-  </ImportGroup>
-  <ImportGroup Condition="'$(Configuration)|$(Platform)'=='SelfTest|x64'" Label="PropertySheets">
-    <Import Project="$(UserRootDir)\Microsoft.Cpp.$(Platform).user.props" Condition="exists('$(UserRootDir)\Microsoft.Cpp.$(Platform).user.props')" Label="LocalAppDataPlatform" />
-  </ImportGroup>
-  <ImportGroup Condition="'$(Configuration)|$(Platform)'=='Coverage|x64'" Label="PropertySheets">
-    <Import Project="$(UserRootDir)\Microsoft.Cpp.$(Platform).user.props" Condition="exists('$(UserRootDir)\Microsoft.Cpp.$(Platform).user.props')" Label="LocalAppDataPlatform" />
-  </ImportGroup>
-  <ImportGroup Condition="'$(Configuration)|$(Platform)'=='Profile|x64'" Label="PropertySheets">
-    <Import Project="$(UserRootDir)\Microsoft.Cpp.$(Platform).user.props" Condition="exists('$(UserRootDir)\Microsoft.Cpp.$(Platform).user.props')" Label="LocalAppDataPlatform" />
-  </ImportGroup>
-  <PropertyGroup Label="UserMacros" />
-  <PropertyGroup>
-    <_ProjectFileVersion>10.0.30319.1</_ProjectFileVersion>
-    <ReferencePath Condition="'$(Configuration)|$(Platform)'=='Debug|Win32'">.\Debug;$(ReferencePath)</ReferencePath>
-    <ReferencePath Condition="'$(Configuration)|$(Platform)'=='WolfDebug|Win32'">.\Debug;$(ReferencePath)</ReferencePath>
-    <ReferencePath Condition="'$(Configuration)|$(Platform)'=='Static|Win32'">.\Debug;$(ReferencePath)</ReferencePath>
-    <ReferencePath Condition="'$(Configuration)|$(Platform)'=='SelfTest|Win32'">.\Debug;$(ReferencePath)</ReferencePath>
-    <ReferencePath Condition="'$(Configuration)|$(Platform)'=='Coverage|Win32'">.\Debug;$(ReferencePath)</ReferencePath>
-    <ReferencePath Condition="'$(Configuration)|$(Platform)'=='Profile|Win32'">.\Debug;$(ReferencePath)</ReferencePath>
-    <OutDir Condition="'$(Configuration)|$(Platform)'=='Debug|Win32'">$(SolutionDir)\$(Configuration)\</OutDir>
-    <OutDir Condition="'$(Configuration)|$(Platform)'=='WolfDebug|Win32'">$(SolutionDir)\$(Configuration)\</OutDir>
-    <OutDir Condition="'$(Configuration)|$(Platform)'=='Static|Win32'">bin\$(PlatformTarget)\$(Configuration)\</OutDir>
-    <OutDir Condition="'$(Configuration)|$(Platform)'=='SelfTest|Win32'">$(Configuration)\</OutDir>
-    <OutDir Condition="'$(Configuration)|$(Platform)'=='Coverage|Win32'">bin\$(PlatformTarget)\$(Configuration)\</OutDir>
-    <OutDir Condition="'$(Configuration)|$(Platform)'=='Profile|Win32'">bin\$(PlatformTarget)\$(Configuration)\</OutDir>
-    <IntDir Condition="'$(Configuration)|$(Platform)'=='Debug|Win32'">$(SolutionDir)\bin\$(ProjectName)\$(PlatformTarget)\$(Configuration)\</IntDir>
-    <IntDir Condition="'$(Configuration)|$(Platform)'=='WolfDebug|Win32'">$(SolutionDir)\bin\$(ProjectName)\$(PlatformTarget)\$(Configuration)\</IntDir>
-    <IntDir Condition="'$(Configuration)|$(Platform)'=='Static|Win32'">bin\obj\$(PlatformTarget)\$(Configuration)\</IntDir>
-    <IntDir Condition="'$(Configuration)|$(Platform)'=='SelfTest|Win32'">bin\obj\$(PlatformTarget)\$(Configuration)\</IntDir>
-    <IntDir Condition="'$(Configuration)|$(Platform)'=='Coverage|Win32'">bin\obj\$(PlatformTarget)\$(Configuration)\</IntDir>
-    <IntDir Condition="'$(Configuration)|$(Platform)'=='Profile|Win32'">bin\obj\$(PlatformTarget)\$(Configuration)\</IntDir>
-    <LinkIncremental Condition="'$(Configuration)|$(Platform)'=='Debug|Win32'">true</LinkIncremental>
-    <LinkIncremental Condition="'$(Configuration)|$(Platform)'=='WolfDebug|Win32'">true</LinkIncremental>
-    <LinkIncremental Condition="'$(Configuration)|$(Platform)'=='Static|Win32'">true</LinkIncremental>
-    <LinkIncremental Condition="'$(Configuration)|$(Platform)'=='SelfTest|Win32'">true</LinkIncremental>
-    <LinkIncremental Condition="'$(Configuration)|$(Platform)'=='Coverage|Win32'">false</LinkIncremental>
-    <LinkIncremental Condition="'$(Configuration)|$(Platform)'=='Profile|Win32'">false</LinkIncremental>
-    <ReferencePath Condition="'$(Configuration)|$(Platform)'=='Debug|x64'">.\Debug;$(ReferencePath)</ReferencePath>
-    <ReferencePath Condition="'$(Configuration)|$(Platform)'=='WolfDebug|x64'">.\Debug;$(ReferencePath)</ReferencePath>
-    <ReferencePath Condition="'$(Configuration)|$(Platform)'=='Static|x64'">.\Debug;$(ReferencePath)</ReferencePath>
-    <ReferencePath Condition="'$(Configuration)|$(Platform)'=='SelfTest|x64'">.\Debug;$(ReferencePath)</ReferencePath>
-    <ReferencePath Condition="'$(Configuration)|$(Platform)'=='Coverage|x64'">.\Debug;$(ReferencePath)</ReferencePath>
-    <ReferencePath Condition="'$(Configuration)|$(Platform)'=='Profile|x64'">.\Debug;$(ReferencePath)</ReferencePath>
-    <OutDir Condition="'$(Configuration)|$(Platform)'=='Debug|x64'">$(SolutionDir)\bin\$(PlatformTarget)\$(Configuration)\</OutDir>
-<<<<<<< HEAD
-    <OutDir Condition="'$(Configuration)|$(Platform)'=='Static|x64'">bin\$(PlatformTarget)\$(Configuration)\</OutDir>
-    <OutDir Condition="'$(Configuration)|$(Platform)'=='SelfTest|x64'">bin\$(PlatformTarget)\$(Configuration)\</OutDir>
-    <OutDir Condition="'$(Configuration)|$(Platform)'=='Coverage|x64'">bin\$(PlatformTarget)\$(Configuration)\</OutDir>
-    <OutDir Condition="'$(Configuration)|$(Platform)'=='Profile|x64'">bin\$(PlatformTarget)\$(Configuration)\</OutDir>
-    <IntDir Condition="'$(Configuration)|$(Platform)'=='Debug|x64'">$(SolutionDir)\bin\$(ProjectName)\$(PlatformTarget)\$(Configuration)\</IntDir>
-    <IntDir Condition="'$(Configuration)|$(Platform)'=='Static|x64'">bin\obj\$(PlatformTarget)\$(Configuration)\</IntDir>
-    <IntDir Condition="'$(Configuration)|$(Platform)'=='SelfTest|x64'">bin\obj\$(PlatformTarget)\$(Configuration)\</IntDir>
-    <IntDir Condition="'$(Configuration)|$(Platform)'=='Coverage|x64'">bin\obj\$(PlatformTarget)\$(Configuration)\</IntDir>
-    <IntDir Condition="'$(Configuration)|$(Platform)'=='Profile|x64'">bin\obj\$(PlatformTarget)\$(Configuration)\</IntDir>
-=======
-    <OutDir Condition="'$(Configuration)|$(Platform)'=='WolfDebug|x64'">$(SolutionDir)\bin\$(PlatformTarget)\$(Configuration)\</OutDir>
-    <OutDir Condition="'$(Configuration)|$(Platform)'=='Static|x64'">$(SolutionDir)\bin\$(PlatformTarget)\$(Configuration)\</OutDir>
-    <OutDir Condition="'$(Configuration)|$(Platform)'=='SelfTest|x64'">$(SolutionDir)\bin\$(PlatformTarget)\$(Configuration)\</OutDir>
-    <OutDir Condition="'$(Configuration)|$(Platform)'=='Coverage|x64'">$(SolutionDir)\bin\$(PlatformTarget)\$(Configuration)\</OutDir>
-    <OutDir Condition="'$(Configuration)|$(Platform)'=='Profile|x64'">$(SolutionDir)\bin\$(PlatformTarget)\$(Configuration)\</OutDir>
-    <IntDir Condition="'$(Configuration)|$(Platform)'=='Debug|x64'">$(SolutionDir)\bin\$(ProjectName)\$(PlatformTarget)\$(Configuration)\</IntDir>
-    <IntDir Condition="'$(Configuration)|$(Platform)'=='WolfDebug|x64'">$(SolutionDir)\bin\$(ProjectName)\$(PlatformTarget)\$(Configuration)\</IntDir>
-    <IntDir Condition="'$(Configuration)|$(Platform)'=='Static|x64'">$(SolutionDir)\bin\$(ProjectName)\$(PlatformTarget)\$(Configuration)\</IntDir>
-    <IntDir Condition="'$(Configuration)|$(Platform)'=='SelfTest|x64'">$(SolutionDir)\bin\$(ProjectName)\$(PlatformTarget)\$(Configuration)\</IntDir>
-    <IntDir Condition="'$(Configuration)|$(Platform)'=='Coverage|x64'">$(SolutionDir)\bin\$(ProjectName)\$(PlatformTarget)\$(Configuration)\</IntDir>
-    <IntDir Condition="'$(Configuration)|$(Platform)'=='Profile|x64'">$(SolutionDir)\bin\$(ProjectName)\$(PlatformTarget)\$(Configuration)\</IntDir>
->>>>>>> 72225880
-    <LinkIncremental Condition="'$(Configuration)|$(Platform)'=='Debug|x64'">true</LinkIncremental>
-    <LinkIncremental Condition="'$(Configuration)|$(Platform)'=='WolfDebug|x64'">true</LinkIncremental>
-    <LinkIncremental Condition="'$(Configuration)|$(Platform)'=='Static|x64'">true</LinkIncremental>
-    <LinkIncremental Condition="'$(Configuration)|$(Platform)'=='SelfTest|x64'">true</LinkIncremental>
-    <LinkIncremental Condition="'$(Configuration)|$(Platform)'=='Coverage|x64'">true</LinkIncremental>
-    <LinkIncremental Condition="'$(Configuration)|$(Platform)'=='Profile|x64'">true</LinkIncremental>
-    <ReferencePath Condition="'$(Configuration)|$(Platform)'=='Release|Win32'">.\Debug;$(ReferencePath)</ReferencePath>
-    <ReferencePath Condition="'$(Configuration)|$(Platform)'=='WolfRelease|Win32'">.\Debug;$(ReferencePath)</ReferencePath>
-    <OutDir Condition="'$(Configuration)|$(Platform)'=='Release|Win32'">$(SolutionDir)\$(Configuration)\</OutDir>
-    <OutDir Condition="'$(Configuration)|$(Platform)'=='WolfRelease|Win32'">$(SolutionDir)\$(Configuration)\</OutDir>
-    <IntDir Condition="'$(Configuration)|$(Platform)'=='Release|Win32'">$(SolutionDir)\bin\$(ProjectName)\$(PlatformTarget)\$(Configuration)\</IntDir>
-    <IntDir Condition="'$(Configuration)|$(Platform)'=='WolfRelease|Win32'">$(SolutionDir)\bin\$(ProjectName)\$(PlatformTarget)\$(Configuration)\</IntDir>
-    <LinkIncremental Condition="'$(Configuration)|$(Platform)'=='Release|Win32'">false</LinkIncremental>
-    <LinkIncremental Condition="'$(Configuration)|$(Platform)'=='WolfRelease|Win32'">false</LinkIncremental>
-    <ReferencePath Condition="'$(Configuration)|$(Platform)'=='Release|x64'">.\Debug;$(ReferencePath)</ReferencePath>
-<<<<<<< HEAD
-    <OutDir Condition="'$(Configuration)|$(Platform)'=='Release|x64'">$(SolutionDir)\bin\$(PlatformTarget)\$(Configuration)\</OutDir>
-    <IntDir Condition="'$(Configuration)|$(Platform)'=='Release|x64'">$(SolutionDir)\bin\$(ProjectName)\$(PlatformTarget)\$(Configuration)\</IntDir>
-=======
-    <ReferencePath Condition="'$(Configuration)|$(Platform)'=='WolfRelease|x64'">.\Debug;$(ReferencePath)</ReferencePath>
-    <OutDir Condition="'$(Configuration)|$(Platform)'=='Release|x64'">$(SolutionDir)\bin\$(PlatformTarget)\$(Configuration)\</OutDir>
-    <OutDir Condition="'$(Configuration)|$(Platform)'=='WolfRelease|x64'">$(SolutionDir)\bin\$(PlatformTarget)\$(Configuration)\</OutDir>
-    <IntDir Condition="'$(Configuration)|$(Platform)'=='Release|x64'">$(SolutionDir)\bin\$(ProjectName)\$(PlatformTarget)\$(Configuration)\</IntDir>
-    <IntDir Condition="'$(Configuration)|$(Platform)'=='WolfRelease|x64'">$(SolutionDir)\bin\$(ProjectName)\$(PlatformTarget)\$(Configuration)\</IntDir>
->>>>>>> 72225880
-    <LinkIncremental Condition="'$(Configuration)|$(Platform)'=='Release|x64'">false</LinkIncremental>
-    <LinkIncremental Condition="'$(Configuration)|$(Platform)'=='WolfRelease|x64'">false</LinkIncremental>
-    <CodeAnalysisRuleSet Condition="'$(Configuration)|$(Platform)'=='Debug|Win32'">AllRules.ruleset</CodeAnalysisRuleSet>
-    <CodeAnalysisRuleSet Condition="'$(Configuration)|$(Platform)'=='WolfDebug|Win32'">AllRules.ruleset</CodeAnalysisRuleSet>
-    <CodeAnalysisRuleSet Condition="'$(Configuration)|$(Platform)'=='Static|Win32'">AllRules.ruleset</CodeAnalysisRuleSet>
-    <CodeAnalysisRuleSet Condition="'$(Configuration)|$(Platform)'=='SelfTest|Win32'">AllRules.ruleset</CodeAnalysisRuleSet>
-    <CodeAnalysisRuleSet Condition="'$(Configuration)|$(Platform)'=='Coverage|Win32'">AllRules.ruleset</CodeAnalysisRuleSet>
-    <CodeAnalysisRuleSet Condition="'$(Configuration)|$(Platform)'=='Profile|Win32'">AllRules.ruleset</CodeAnalysisRuleSet>
-    <CodeAnalysisRules Condition="'$(Configuration)|$(Platform)'=='Debug|Win32'" />
-    <CodeAnalysisRules Condition="'$(Configuration)|$(Platform)'=='WolfDebug|Win32'" />
-    <CodeAnalysisRules Condition="'$(Configuration)|$(Platform)'=='Static|Win32'" />
-    <CodeAnalysisRules Condition="'$(Configuration)|$(Platform)'=='SelfTest|Win32'" />
-    <CodeAnalysisRules Condition="'$(Configuration)|$(Platform)'=='Coverage|Win32'" />
-    <CodeAnalysisRules Condition="'$(Configuration)|$(Platform)'=='Profile|Win32'" />
-    <CodeAnalysisRuleAssemblies Condition="'$(Configuration)|$(Platform)'=='Debug|Win32'" />
-    <CodeAnalysisRuleAssemblies Condition="'$(Configuration)|$(Platform)'=='WolfDebug|Win32'" />
-    <CodeAnalysisRuleAssemblies Condition="'$(Configuration)|$(Platform)'=='Static|Win32'" />
-    <CodeAnalysisRuleAssemblies Condition="'$(Configuration)|$(Platform)'=='SelfTest|Win32'" />
-    <CodeAnalysisRuleAssemblies Condition="'$(Configuration)|$(Platform)'=='Coverage|Win32'" />
-    <CodeAnalysisRuleAssemblies Condition="'$(Configuration)|$(Platform)'=='Profile|Win32'" />
-    <CodeAnalysisRuleSet Condition="'$(Configuration)|$(Platform)'=='Debug|x64'">AllRules.ruleset</CodeAnalysisRuleSet>
-    <CodeAnalysisRuleSet Condition="'$(Configuration)|$(Platform)'=='WolfDebug|x64'">AllRules.ruleset</CodeAnalysisRuleSet>
-    <CodeAnalysisRuleSet Condition="'$(Configuration)|$(Platform)'=='Static|x64'">AllRules.ruleset</CodeAnalysisRuleSet>
-    <CodeAnalysisRuleSet Condition="'$(Configuration)|$(Platform)'=='SelfTest|x64'">AllRules.ruleset</CodeAnalysisRuleSet>
-    <CodeAnalysisRuleSet Condition="'$(Configuration)|$(Platform)'=='Coverage|x64'">AllRules.ruleset</CodeAnalysisRuleSet>
-    <CodeAnalysisRuleSet Condition="'$(Configuration)|$(Platform)'=='Profile|x64'">AllRules.ruleset</CodeAnalysisRuleSet>
-    <CodeAnalysisRules Condition="'$(Configuration)|$(Platform)'=='Debug|x64'" />
-    <CodeAnalysisRules Condition="'$(Configuration)|$(Platform)'=='WolfDebug|x64'" />
-    <CodeAnalysisRules Condition="'$(Configuration)|$(Platform)'=='Static|x64'" />
-    <CodeAnalysisRules Condition="'$(Configuration)|$(Platform)'=='SelfTest|x64'" />
-    <CodeAnalysisRules Condition="'$(Configuration)|$(Platform)'=='Coverage|x64'" />
-    <CodeAnalysisRules Condition="'$(Configuration)|$(Platform)'=='Profile|x64'" />
-    <CodeAnalysisRuleAssemblies Condition="'$(Configuration)|$(Platform)'=='Debug|x64'" />
-    <CodeAnalysisRuleAssemblies Condition="'$(Configuration)|$(Platform)'=='WolfDebug|x64'" />
-    <CodeAnalysisRuleAssemblies Condition="'$(Configuration)|$(Platform)'=='Static|x64'" />
-    <CodeAnalysisRuleAssemblies Condition="'$(Configuration)|$(Platform)'=='SelfTest|x64'" />
-    <CodeAnalysisRuleAssemblies Condition="'$(Configuration)|$(Platform)'=='Coverage|x64'" />
-    <CodeAnalysisRuleAssemblies Condition="'$(Configuration)|$(Platform)'=='Profile|x64'" />
-    <CodeAnalysisRuleSet Condition="'$(Configuration)|$(Platform)'=='Release|Win32'">AllRules.ruleset</CodeAnalysisRuleSet>
-    <CodeAnalysisRuleSet Condition="'$(Configuration)|$(Platform)'=='WolfRelease|Win32'">AllRules.ruleset</CodeAnalysisRuleSet>
-    <CodeAnalysisRules Condition="'$(Configuration)|$(Platform)'=='Release|Win32'" />
-    <CodeAnalysisRules Condition="'$(Configuration)|$(Platform)'=='WolfRelease|Win32'" />
-    <CodeAnalysisRuleAssemblies Condition="'$(Configuration)|$(Platform)'=='Release|Win32'" />
-    <CodeAnalysisRuleAssemblies Condition="'$(Configuration)|$(Platform)'=='WolfRelease|Win32'" />
-    <CodeAnalysisRuleSet Condition="'$(Configuration)|$(Platform)'=='Release|x64'">AllRules.ruleset</CodeAnalysisRuleSet>
-    <CodeAnalysisRuleSet Condition="'$(Configuration)|$(Platform)'=='WolfRelease|x64'">AllRules.ruleset</CodeAnalysisRuleSet>
-    <CodeAnalysisRules Condition="'$(Configuration)|$(Platform)'=='Release|x64'" />
-    <CodeAnalysisRules Condition="'$(Configuration)|$(Platform)'=='WolfRelease|x64'" />
-    <CodeAnalysisRuleAssemblies Condition="'$(Configuration)|$(Platform)'=='Release|x64'" />
-    <CodeAnalysisRuleAssemblies Condition="'$(Configuration)|$(Platform)'=='WolfRelease|x64'" />
-    <TargetExt Condition="'$(Configuration)|$(Platform)'=='Debug|Win32'">.dll</TargetExt>
-    <TargetExt Condition="'$(Configuration)|$(Platform)'=='WolfDebug|Win32'">.dll</TargetExt>
-    <TargetExt Condition="'$(Configuration)|$(Platform)'=='Static|Win32'">.lib</TargetExt>
-    <TargetExt Condition="'$(Configuration)|$(Platform)'=='SelfTest|Win32'">.dll</TargetExt>
-    <TargetExt Condition="'$(Configuration)|$(Platform)'=='Coverage|Win32'">.dll</TargetExt>
-    <TargetExt Condition="'$(Configuration)|$(Platform)'=='Profile|Win32'">.dll</TargetExt>
-    <CustomBuildAfterTargets Condition="'$(Configuration)|$(Platform)'=='Profile|Win32'">BuildLink</CustomBuildAfterTargets>
-  </PropertyGroup>
-  <PropertyGroup Condition="'$(Configuration)|$(Platform)'=='GccCompile|Win32'">
-    <NMakeBuildCommandLine>$(SolutionDir)GccCompile\GccCompile.pl $(ProjectDir)$(ProjectFileName) $(SolutionDir)$(SolutionFileName)</NMakeBuildCommandLine>
-    <NMakePreprocessorDefinitions>GCC; _WIN32;  __MINGW32__</NMakePreprocessorDefinitions>
-    <NMakeIncludeSearchPath>$(ProjectDir)include\;$(ProjectDir)include\prototypes\;$(SolutionDir)Platform\include\;$(SolutionDir)Platform\include\prototypes\;$(SolutionDir)LtcInclude\;$(SolutionDIr)OsslInclude\;$(SolutionDir)MsBnInclude\;C:\cygwin64\usr\include</NMakeIncludeSearchPath>
-    <IncludePath>C:\cygwin64\usr\include\</IncludePath>
-  </PropertyGroup>
-  <PropertyGroup Condition="'$(Configuration)|$(Platform)'=='Debug|Win32'">
-    <GenerateManifest>false</GenerateManifest>
-  </PropertyGroup>
-  <PropertyGroup Condition="'$(Configuration)|$(Platform)'=='WolfDebug|Win32'">
-    <GenerateManifest>false</GenerateManifest>
-  </PropertyGroup>
-  <ItemDefinitionGroup>
-    <ClCompile>
-      <AdditionalIncludeDirectories>$(ProjectDir)include\;$(ProjectDir)include\prototypes\;$(SolutionDir)Platform\include\;$(SolutionDir)Platform\include\prototypes\;$(SolutionDir)LtcInclude\;$(SolutionDIr)OsslInclude\;$(SolutionDir)MsBnInclude\
-      </AdditionalIncludeDirectories>
-    </ClCompile>
-  </ItemDefinitionGroup>
-  <ItemDefinitionGroup Condition="'$(Configuration)|$(Platform)'=='Debug|Win32'">
-    <ClCompile>
-      <Optimization>Disabled</Optimization>
-<<<<<<< HEAD
-      <AdditionalIncludeDirectories>$(ProjectDir)include\;$(ProjectDir)include\prototypes\;$(SolutionDir)Platform\include\;$(SolutionDir)Platform\include\prototypes\;$(SolutionDir)LtcInclude\;$(SolutionDIr)OsslInclude\;$(SolutionDir)MsBnInclude\</AdditionalIncludeDirectories>
-      <PreprocessorDefinitions>CRYPTO_ALIGN_4;%(PreprocessorDefinitions)</PreprocessorDefinitions>
-=======
-      <PreprocessorDefinitions>%(PreprocessorDefinitions)</PreprocessorDefinitions>
->>>>>>> 72225880
-      <MinimalRebuild>false</MinimalRebuild>
-      <RuntimeLibrary>MultiThreadedDebugDLL</RuntimeLibrary>
-      <PrecompiledHeader>NotUsing</PrecompiledHeader>
-      <ProgramDataBaseFileName>$(IntDir)Server.pdb</ProgramDataBaseFileName>
-      <WarningLevel>EnableAllWarnings</WarningLevel>
-      <CallingConvention>Cdecl</CallingConvention>
-      <CompileAs>CompileAsC</CompileAs>
-      <StructMemberAlignment>Default</StructMemberAlignment>
-      <DisableSpecificWarnings>4820</DisableSpecificWarnings>
-      <BrowseInformation>true</BrowseInformation>
-      <InlineFunctionExpansion>Default</InlineFunctionExpansion>
-      <BasicRuntimeChecks>EnableFastChecks</BasicRuntimeChecks>
-    </ClCompile>
-    <ProjectReference>
-      <UseLibraryDependencyInputs>true</UseLibraryDependencyInputs>
-      <LinkLibraryDependencies>true</LinkLibraryDependencies>
-    </ProjectReference>
-    <Link>
-      <AdditionalDependencies>platform.lib;libeay32.lib;%(AdditionalDependencies)</AdditionalDependencies>
-      <AdditionalLibraryDirectories>$(SolutionDir)\lib;$(OutDir);%(AdditionalLibraryDirectories)</AdditionalLibraryDirectories>
-      <ModuleDefinitionFile>
-      </ModuleDefinitionFile>
-      <GenerateDebugInformation>true</GenerateDebugInformation>
-      <SubSystem>NotSet</SubSystem>
-      <TargetMachine>MachineX86</TargetMachine>
-      <OutputFile>$(OutDir)$(TargetName)$(TargetExt)</OutputFile>
-      <ImageHasSafeExceptionHandlers>false</ImageHasSafeExceptionHandlers>
-      <GenerateMapFile>false</GenerateMapFile>
-      <MapFileName>$(OutDir)Tpm.map</MapFileName>
-    </Link>
-    <Lib>
-      <OutputFile>$(OutDir)$(TargetName)$(TargetExt)</OutputFile>
-    </Lib>
-    <Lib>
-      <AdditionalLibraryDirectories>$(ProjectDir)\lib;$(OutDir);</AdditionalLibraryDirectories>
-    </Lib>
-    <Lib>
-      <ModuleDefinitionFile>$(ProjectDir)\tpm\TPM.def</ModuleDefinitionFile>
-      <AdditionalDependencies>CryptoEngine.dll;platform.lib</AdditionalDependencies>
-    </Lib>
-    <Bscmake>
-      <PreserveSbr>true</PreserveSbr>
-    </Bscmake>
-  </ItemDefinitionGroup>
-  <ItemDefinitionGroup Condition="'$(Configuration)|$(Platform)'=='WolfDebug|Win32'">
-    <ClCompile>
-      <Optimization>Disabled</Optimization>
-      <AdditionalIncludeDirectories>$(ProjectDir)include\wolf;$(SolutionDir)..\external\wolfssl;$(SolutionDir)\wolfcrypt\include;%(AdditionalIncludeDirectories)</AdditionalIncludeDirectories>
-      <PreprocessorDefinitions>USE_WOLFCRYPT;%(PreprocessorDefinitions)</PreprocessorDefinitions>
-      <MinimalRebuild>false</MinimalRebuild>
-      <RuntimeLibrary>MultiThreadedDebugDLL</RuntimeLibrary>
-      <PrecompiledHeader>NotUsing</PrecompiledHeader>
-      <ProgramDataBaseFileName>$(IntDir)Server.pdb</ProgramDataBaseFileName>
-      <WarningLevel>EnableAllWarnings</WarningLevel>
-      <CallingConvention>Cdecl</CallingConvention>
-      <CompileAs>CompileAsC</CompileAs>
-      <StructMemberAlignment>Default</StructMemberAlignment>
-      <DisableSpecificWarnings>4820;4255</DisableSpecificWarnings>
-      <BrowseInformation>true</BrowseInformation>
-      <InlineFunctionExpansion>Default</InlineFunctionExpansion>
-      <BasicRuntimeChecks>EnableFastChecks</BasicRuntimeChecks>
-    </ClCompile>
-    <ProjectReference>
-      <UseLibraryDependencyInputs>true</UseLibraryDependencyInputs>
-      <LinkLibraryDependencies>true</LinkLibraryDependencies>
-    </ProjectReference>
-    <Link>
-      <AdditionalDependencies>wolfssl.lib;platform.lib;%(AdditionalDependencies)</AdditionalDependencies>
-      <AdditionalLibraryDirectories>$(SolutionDir)\$(Configuration);$(OutDir);%(AdditionalLibraryDirectories)</AdditionalLibraryDirectories>
-      <ModuleDefinitionFile>
-      </ModuleDefinitionFile>
-      <GenerateDebugInformation>true</GenerateDebugInformation>
-      <SubSystem>NotSet</SubSystem>
-      <TargetMachine>MachineX86</TargetMachine>
-      <OutputFile>$(OutDir)$(TargetName)$(TargetExt)</OutputFile>
-      <ImageHasSafeExceptionHandlers>false</ImageHasSafeExceptionHandlers>
-      <GenerateMapFile>false</GenerateMapFile>
-      <MapFileName>$(OutDir)Tpm.map</MapFileName>
-    </Link>
-    <Lib>
-      <OutputFile>$(OutDir)$(TargetName)$(TargetExt)</OutputFile>
-    </Lib>
-    <Lib>
-      <AdditionalLibraryDirectories>$(ProjectDir)\lib;$(OutDir);</AdditionalLibraryDirectories>
-    </Lib>
-    <Lib>
-      <ModuleDefinitionFile>$(ProjectDir)\tpm\TPM.def</ModuleDefinitionFile>
-      <AdditionalDependencies>CryptoEngine.dll;platform.lib</AdditionalDependencies>
-    </Lib>
-    <Bscmake>
-      <PreserveSbr>true</PreserveSbr>
-    </Bscmake>
-  </ItemDefinitionGroup>
-  <ItemDefinitionGroup Condition="'$(Configuration)|$(Platform)'=='Static|Win32'">
-    <ClCompile>
-      <Optimization>Disabled</Optimization>
-      <PreprocessorDefinitions>CRYPTO_ALIGN_4;_DEBUG;%(PreprocessorDefinitions)</PreprocessorDefinitions>
-      <MinimalRebuild>false</MinimalRebuild>
-      <BasicRuntimeChecks>EnableFastChecks</BasicRuntimeChecks>
-      <RuntimeLibrary>MultiThreadedDebugDLL</RuntimeLibrary>
-      <PrecompiledHeader>NotUsing</PrecompiledHeader>
-      <ProgramDataBaseFileName>$(IntDir)Server.pdb</ProgramDataBaseFileName>
-      <WarningLevel>EnableAllWarnings</WarningLevel>
-      <DebugInformationFormat>EditAndContinue</DebugInformationFormat>
-      <CallingConvention>Cdecl</CallingConvention>
-      <CompileAs>CompileAsC</CompileAs>
-      <StructMemberAlignment>Default</StructMemberAlignment>
-      <DisableSpecificWarnings>4820;4668</DisableSpecificWarnings>
-      <ShowIncludes>false</ShowIncludes>
-    </ClCompile>
-    <ProjectReference>
-      <UseLibraryDependencyInputs>true</UseLibraryDependencyInputs>
-      <LinkLibraryDependencies>true</LinkLibraryDependencies>
-    </ProjectReference>
-    <Link>
-      <AdditionalDependencies>cryptoengine.lib;platform.lib;%(AdditionalDependencies)</AdditionalDependencies>
-      <AdditionalLibraryDirectories>$(ProjectDir)\lib;$(OutDir);%(AdditionalLibraryDirectories)</AdditionalLibraryDirectories>
-      <ModuleDefinitionFile>
-      </ModuleDefinitionFile>
-      <GenerateDebugInformation>true</GenerateDebugInformation>
-      <SubSystem>Console</SubSystem>
-      <TargetMachine>MachineX86</TargetMachine>
-      <OutputFile>$(OutDir)$(TargetName)$(TargetExt)</OutputFile>
-    </Link>
-    <Lib>
-      <OutputFile>$(OutDir)$(TargetName)$(TargetExt)</OutputFile>
-    </Lib>
-    <Lib>
-      <AdditionalLibraryDirectories>
-      </AdditionalLibraryDirectories>
-    </Lib>
-    <Lib>
-      <ModuleDefinitionFile>
-      </ModuleDefinitionFile>
-      <AdditionalDependencies>
-      </AdditionalDependencies>
-    </Lib>
-  </ItemDefinitionGroup>
-  <ItemDefinitionGroup Condition="'$(Configuration)|$(Platform)'=='SelfTest|Win32'">
-    <ClCompile>
-      <Optimization>Disabled</Optimization>
-      <PreprocessorDefinitions>CRYPTO_ALIGN_4;_DEBUG;%(PreprocessorDefinitions)</PreprocessorDefinitions>
-      <MinimalRebuild>false</MinimalRebuild>
-      <BasicRuntimeChecks>EnableFastChecks</BasicRuntimeChecks>
-      <RuntimeLibrary>MultiThreadedDebugDLL</RuntimeLibrary>
-      <PrecompiledHeader>NotUsing</PrecompiledHeader>
-      <ProgramDataBaseFileName>$(IntDir)Server.pdb</ProgramDataBaseFileName>
-      <WarningLevel>EnableAllWarnings</WarningLevel>
-      <DebugInformationFormat>EditAndContinue</DebugInformationFormat>
-      <CallingConvention>Cdecl</CallingConvention>
-      <CompileAs>CompileAsC</CompileAs>
-      <StructMemberAlignment>Default</StructMemberAlignment>
-      <DisableSpecificWarnings>4820;4668</DisableSpecificWarnings>
-      <ShowIncludes>false</ShowIncludes>
-    </ClCompile>
-    <ProjectReference>
-      <UseLibraryDependencyInputs>true</UseLibraryDependencyInputs>
-      <LinkLibraryDependencies>true</LinkLibraryDependencies>
-    </ProjectReference>
-    <Link>
-      <AdditionalDependencies>cryptoengine.lib;platform.lib;%(AdditionalDependencies)</AdditionalDependencies>
-      <AdditionalLibraryDirectories>$(ProjectDir)\lib;$(OutDir);%(AdditionalLibraryDirectories)</AdditionalLibraryDirectories>
-      <ModuleDefinitionFile>$(ProjectDir)\tpm\TPM.def</ModuleDefinitionFile>
-      <GenerateDebugInformation>true</GenerateDebugInformation>
-      <SubSystem>Console</SubSystem>
-      <TargetMachine>MachineX86</TargetMachine>
-      <OutputFile>$(OutDir)$(TargetName)$(TargetExt)</OutputFile>
-    </Link>
-    <Lib>
-      <OutputFile>$(OutDir)$(TargetName)$(TargetExt)</OutputFile>
-    </Lib>
-    <Lib>
-      <AdditionalLibraryDirectories>$(ProjectDir)\lib;$(OutDir);</AdditionalLibraryDirectories>
-    </Lib>
-    <Lib>
-      <ModuleDefinitionFile>$(ProjectDir)\tpm\TPM.def</ModuleDefinitionFile>
-      <AdditionalDependencies>CryptoEngine.dll;platform.lib</AdditionalDependencies>
-    </Lib>
-  </ItemDefinitionGroup>
-  <ItemDefinitionGroup Condition="'$(Configuration)|$(Platform)'=='Coverage|Win32'">
-    <ClCompile>
-      <Optimization>Disabled</Optimization>
-      <PreprocessorDefinitions>EMPTY_ASSERT;CRYPTO_ALIGN_4;_DEBUG;%(PreprocessorDefinitions)</PreprocessorDefinitions>
-      <MinimalRebuild>false</MinimalRebuild>
-      <BasicRuntimeChecks>EnableFastChecks</BasicRuntimeChecks>
-      <RuntimeLibrary>MultiThreadedDebugDLL</RuntimeLibrary>
-      <PrecompiledHeader>NotUsing</PrecompiledHeader>
-      <ProgramDataBaseFileName>$(IntDir)Server.pdb</ProgramDataBaseFileName>
-      <WarningLevel>EnableAllWarnings</WarningLevel>
-      <DebugInformationFormat>EditAndContinue</DebugInformationFormat>
-      <CallingConvention>Cdecl</CallingConvention>
-      <CompileAs>CompileAsC</CompileAs>
-      <StructMemberAlignment>Default</StructMemberAlignment>
-      <DisableSpecificWarnings>4200;4820;4668</DisableSpecificWarnings>
-    </ClCompile>
-    <ProjectReference>
-      <UseLibraryDependencyInputs>true</UseLibraryDependencyInputs>
-      <LinkLibraryDependencies>true</LinkLibraryDependencies>
-    </ProjectReference>
-    <Link>
-      <AdditionalDependencies>cryptoengine.lib;platform.lib;%(AdditionalDependencies)</AdditionalDependencies>
-      <AdditionalLibraryDirectories>$(ProjectDir)\lib;$(OutDir);%(AdditionalLibraryDirectories)</AdditionalLibraryDirectories>
-      <ModuleDefinitionFile>
-      </ModuleDefinitionFile>
-      <GenerateDebugInformation>true</GenerateDebugInformation>
-      <SubSystem>Console</SubSystem>
-      <TargetMachine>MachineX86</TargetMachine>
-      <OutputFile>$(OutDir)$(TargetName)$(TargetExt)</OutputFile>
-    </Link>
-    <Lib>
-      <OutputFile>$(OutDir)$(TargetName)$(TargetExt)</OutputFile>
-    </Lib>
-    <Lib>
-      <AdditionalLibraryDirectories>$(ProjectDir)\lib;$(OutDir);</AdditionalLibraryDirectories>
-    </Lib>
-    <Lib>
-      <ModuleDefinitionFile>$(ProjectDir)\tpm\TPM.def</ModuleDefinitionFile>
-      <AdditionalDependencies>CryptoEngine.dll;platform.lib</AdditionalDependencies>
-    </Lib>
-  </ItemDefinitionGroup>
-  <ItemDefinitionGroup Condition="'$(Configuration)|$(Platform)'=='Profile|Win32'">
-    <ClCompile>
-      <Optimization>Disabled</Optimization>
-      <PreprocessorDefinitions>CRYPTO_ALIGNMENT=4;_DEBUG;%(PreprocessorDefinitions)</PreprocessorDefinitions>
-      <MinimalRebuild>false</MinimalRebuild>
-      <BasicRuntimeChecks>EnableFastChecks</BasicRuntimeChecks>
-      <RuntimeLibrary>MultiThreadedDebugDLL</RuntimeLibrary>
-      <PrecompiledHeader>NotUsing</PrecompiledHeader>
-      <ProgramDataBaseFileName>$(IntDir)Server.pdb</ProgramDataBaseFileName>
-      <WarningLevel>EnableAllWarnings</WarningLevel>
-      <DebugInformationFormat>EditAndContinue</DebugInformationFormat>
-      <CallingConvention>Cdecl</CallingConvention>
-      <CompileAs>CompileAsC</CompileAs>
-      <StructMemberAlignment>Default</StructMemberAlignment>
-      <DisableSpecificWarnings>4200;4820;4668</DisableSpecificWarnings>
-      <PrecompiledHeaderFile>
-      </PrecompiledHeaderFile>
-      <PrecompiledHeaderOutputFile>
-      </PrecompiledHeaderOutputFile>
-    </ClCompile>
-    <ProjectReference>
-      <UseLibraryDependencyInputs>true</UseLibraryDependencyInputs>
-      <LinkLibraryDependencies>true</LinkLibraryDependencies>
-    </ProjectReference>
-    <Link>
-      <AdditionalDependencies>cryptoengine.lib;platform.lib;%(AdditionalDependencies)</AdditionalDependencies>
-      <AdditionalLibraryDirectories>$(ProjectDir)\lib;$(OutDir);%(AdditionalLibraryDirectories)</AdditionalLibraryDirectories>
-      <ModuleDefinitionFile>$(ProjectDir)\tpm\TPM.def</ModuleDefinitionFile>
-      <GenerateDebugInformation>true</GenerateDebugInformation>
-      <SubSystem>Console</SubSystem>
-      <TargetMachine>MachineX86</TargetMachine>
-      <Profile>true</Profile>
-      <OutputFile>$(OutDir)$(TargetName)$(TargetExt)</OutputFile>
-    </Link>
-    <Lib>
-      <OutputFile>$(OutDir)$(TargetName)$(TargetExt)</OutputFile>
-    </Lib>
-    <Lib>
-      <AdditionalLibraryDirectories>$(ProjectDir)\lib;$(OutDir);</AdditionalLibraryDirectories>
-    </Lib>
-    <Lib>
-      <ModuleDefinitionFile>$(ProjectDir)\tpm\TPM.def</ModuleDefinitionFile>
-      <AdditionalDependencies>CryptoEngine.dll;platform.lib</AdditionalDependencies>
-    </Lib>
-    <PostBuildEvent>
-      <Command>echo "$(VSInstallDir)\Team Tools\Performance Tools\vsinstr.exe" $(OutDir)$(TargetName)$(TargetExt) /COVERAGE</Command>
-      <Message>Profiling Instrumentation</Message>
-    </PostBuildEvent>
-    <CustomBuildStep>
-      <Message>Performing Profiling Instrumentation</Message>
-      <Command>
-      </Command>
-    </CustomBuildStep>
-  </ItemDefinitionGroup>
-  <ItemDefinitionGroup Condition="'$(Configuration)|$(Platform)'=='Debug|x64'">
-    <Midl>
-      <TargetEnvironment>X64</TargetEnvironment>
-    </Midl>
-    <ClCompile>
-      <Optimization>Disabled</Optimization>
-      <PreprocessorDefinitions>CRYPTO_ALIGN_16;_DEBUG;%(PreprocessorDefinitions)</PreprocessorDefinitions>
-      <MinimalRebuild>true</MinimalRebuild>
-      <BasicRuntimeChecks>EnableFastChecks</BasicRuntimeChecks>
-      <RuntimeLibrary>MultiThreadedDebugDLL</RuntimeLibrary>
-      <PrecompiledHeader>
-      </PrecompiledHeader>
-      <WarningLevel>Level3</WarningLevel>
-      <DebugInformationFormat>ProgramDatabase</DebugInformationFormat>
-      <DisableSpecificWarnings>4668</DisableSpecificWarnings>
-    </ClCompile>
-    <Link>
-      <AdditionalDependencies>platform.lib;libeay32.lib;%(AdditionalDependencies)</AdditionalDependencies>
-      <GenerateDebugInformation>true</GenerateDebugInformation>
-      <SubSystem>Console</SubSystem>
-      <TargetMachine>MachineX64</TargetMachine>
-      <AdditionalLibraryDirectories>$(SolutionDir)\lib\x64;$(OutDir);%(AdditionalLibraryDirectories)</AdditionalLibraryDirectories>
-      <ModuleDefinitionFile>
-      </ModuleDefinitionFile>
-    </Link>
-  </ItemDefinitionGroup>
-  <ItemDefinitionGroup Condition="'$(Configuration)|$(Platform)'=='WolfDebug|x64'">
-    <Midl>
-      <TargetEnvironment>X64</TargetEnvironment>
-    </Midl>
-    <ClCompile>
-      <Optimization>Disabled</Optimization>
-      <AdditionalIncludeDirectories>$(ProjectDir)include\wolf;$(SolutionDir)..\external\wolfssl;$(SolutionDir)\wolfcrypt\include;%(AdditionalIncludeDirectories)</AdditionalIncludeDirectories>
-      <PreprocessorDefinitions>USE_WOLFCRYPT;CRYPTO_ALIGN_16;_DEBUG;%(PreprocessorDefinitions)</PreprocessorDefinitions>
-      <MinimalRebuild>true</MinimalRebuild>
-      <BasicRuntimeChecks>EnableFastChecks</BasicRuntimeChecks>
-      <RuntimeLibrary>MultiThreadedDebugDLL</RuntimeLibrary>
-      <PrecompiledHeader>
-      </PrecompiledHeader>
-      <WarningLevel>Level3</WarningLevel>
-      <DebugInformationFormat>ProgramDatabase</DebugInformationFormat>
-      <DisableSpecificWarnings>4668;4255</DisableSpecificWarnings>
-    </ClCompile>
-    <Link>
-      <AdditionalDependencies>wolfssl.lib;platform.lib;%(AdditionalDependencies)</AdditionalDependencies>
-      <GenerateDebugInformation>true</GenerateDebugInformation>
-      <SubSystem>Console</SubSystem>
-      <TargetMachine>MachineX64</TargetMachine>
-      <AdditionalLibraryDirectories>$(OutDir);%(AdditionalLibraryDirectories)</AdditionalLibraryDirectories>
-      <ModuleDefinitionFile>
-      </ModuleDefinitionFile>
-    </Link>
-  </ItemDefinitionGroup>
-  <ItemDefinitionGroup Condition="'$(Configuration)|$(Platform)'=='Static|x64'">
-    <Midl>
-      <TargetEnvironment>X64</TargetEnvironment>
-    </Midl>
-    <ClCompile>
-      <Optimization>Disabled</Optimization>
-      <PreprocessorDefinitions>CRYPTO_ALIGN_16;_DEBUG;%(PreprocessorDefinitions)</PreprocessorDefinitions>
-      <MinimalRebuild>true</MinimalRebuild>
-      <BasicRuntimeChecks>EnableFastChecks</BasicRuntimeChecks>
-      <RuntimeLibrary>MultiThreadedDebugDLL</RuntimeLibrary>
-      <PrecompiledHeader>
-      </PrecompiledHeader>
-      <WarningLevel>Level3</WarningLevel>
-      <DebugInformationFormat>ProgramDatabase</DebugInformationFormat>
-      <DisableSpecificWarnings>4668</DisableSpecificWarnings>
-    </ClCompile>
-    <Link>
-      <AdditionalDependencies>cryptoengine.lib;platform.lib;%(AdditionalDependencies)</AdditionalDependencies>
-      <GenerateDebugInformation>true</GenerateDebugInformation>
-      <SubSystem>Console</SubSystem>
-      <TargetMachine>MachineX64</TargetMachine>
-      <AdditionalLibraryDirectories>$(ProjectDir)\lib;$(OutDir);%(AdditionalLibraryDirectories)</AdditionalLibraryDirectories>
-      <ModuleDefinitionFile>
-      </ModuleDefinitionFile>
-    </Link>
-  </ItemDefinitionGroup>
-  <ItemDefinitionGroup Condition="'$(Configuration)|$(Platform)'=='SelfTest|x64'">
-    <Midl>
-      <TargetEnvironment>X64</TargetEnvironment>
-    </Midl>
-    <ClCompile>
-      <Optimization>Disabled</Optimization>
-      <PreprocessorDefinitions>CRYPTO_ALIGN_16;_DEBUG;%(PreprocessorDefinitions)</PreprocessorDefinitions>
-      <MinimalRebuild>true</MinimalRebuild>
-      <BasicRuntimeChecks>EnableFastChecks</BasicRuntimeChecks>
-      <RuntimeLibrary>MultiThreadedDebugDLL</RuntimeLibrary>
-      <PrecompiledHeader>
-      </PrecompiledHeader>
-      <WarningLevel>Level3</WarningLevel>
-      <DebugInformationFormat>ProgramDatabase</DebugInformationFormat>
-      <DisableSpecificWarnings>4668</DisableSpecificWarnings>
-    </ClCompile>
-    <Link>
-      <AdditionalDependencies>cryptoengine.lib;platform.lib;%(AdditionalDependencies)</AdditionalDependencies>
-      <GenerateDebugInformation>true</GenerateDebugInformation>
-      <SubSystem>Console</SubSystem>
-      <TargetMachine>MachineX64</TargetMachine>
-      <AdditionalLibraryDirectories>$(ProjectDir)\lib;$(OutDir);%(AdditionalLibraryDirectories)</AdditionalLibraryDirectories>
-      <ModuleDefinitionFile>$(ProjectDir)\tpm\TPM.def</ModuleDefinitionFile>
-    </Link>
-  </ItemDefinitionGroup>
-  <ItemDefinitionGroup Condition="'$(Configuration)|$(Platform)'=='Coverage|x64'">
-    <Midl>
-      <TargetEnvironment>X64</TargetEnvironment>
-    </Midl>
-    <ClCompile>
-      <Optimization>Disabled</Optimization>
-      <PreprocessorDefinitions>EMPTY_ASSERT;CRYPTO_ALIGN_16;_DEBUG;%(PreprocessorDefinitions)</PreprocessorDefinitions>
-      <MinimalRebuild>true</MinimalRebuild>
-      <BasicRuntimeChecks>EnableFastChecks</BasicRuntimeChecks>
-      <RuntimeLibrary>MultiThreadedDebugDLL</RuntimeLibrary>
-      <PrecompiledHeader>
-      </PrecompiledHeader>
-      <WarningLevel>Level3</WarningLevel>
-      <DebugInformationFormat>ProgramDatabase</DebugInformationFormat>
-      <DisableSpecificWarnings>4668</DisableSpecificWarnings>
-    </ClCompile>
-    <Link>
-      <AdditionalDependencies>cryptoengine.lib;platform.lib;%(AdditionalDependencies)</AdditionalDependencies>
-      <GenerateDebugInformation>true</GenerateDebugInformation>
-      <SubSystem>Console</SubSystem>
-      <TargetMachine>MachineX64</TargetMachine>
-      <AdditionalLibraryDirectories>$(ProjectDir)\lib;$(OutDir);%(AdditionalLibraryDirectories)</AdditionalLibraryDirectories>
-      <ModuleDefinitionFile>
-      </ModuleDefinitionFile>
-    </Link>
-  </ItemDefinitionGroup>
-  <ItemDefinitionGroup Condition="'$(Configuration)|$(Platform)'=='Profile|x64'">
-    <Midl>
-      <TargetEnvironment>X64</TargetEnvironment>
-    </Midl>
-    <ClCompile>
-      <Optimization>Disabled</Optimization>
-      <PreprocessorDefinitions>CRYPTO_ALIGN_16;_DEBUG;%(PreprocessorDefinitions)</PreprocessorDefinitions>
-      <MinimalRebuild>true</MinimalRebuild>
-      <BasicRuntimeChecks>EnableFastChecks</BasicRuntimeChecks>
-      <RuntimeLibrary>MultiThreadedDebugDLL</RuntimeLibrary>
-      <PrecompiledHeader>
-      </PrecompiledHeader>
-      <WarningLevel>Level3</WarningLevel>
-      <DebugInformationFormat>ProgramDatabase</DebugInformationFormat>
-      <DisableSpecificWarnings>4668</DisableSpecificWarnings>
-    </ClCompile>
-    <Link>
-      <AdditionalDependencies>cryptoengine.lib;platform.lib;%(AdditionalDependencies)</AdditionalDependencies>
-      <GenerateDebugInformation>true</GenerateDebugInformation>
-      <SubSystem>Console</SubSystem>
-      <TargetMachine>MachineX64</TargetMachine>
-      <AdditionalLibraryDirectories>$(ProjectDir)\lib;$(OutDir);%(AdditionalLibraryDirectories)</AdditionalLibraryDirectories>
-      <ModuleDefinitionFile>$(ProjectDir)\tpm\TPM.def</ModuleDefinitionFile>
-    </Link>
-  </ItemDefinitionGroup>
-  <ItemDefinitionGroup Condition="'$(Configuration)|$(Platform)'=='Release|Win32'">
-    <ClCompile>
-      <Optimization>MaxSpeed</Optimization>
-      <AdditionalIncludeDirectories>$(ProjectDir)include\wolf;$(SolutionDir)..\external\wolfssl;$(SolutionDir)\wolfcrypt\include;%(AdditionalIncludeDirectories)</AdditionalIncludeDirectories>
-      <IntrinsicFunctions>true</IntrinsicFunctions>
-      <PreprocessorDefinitions>CRYPTO_ALIGN_4;NDEBUG;%(PreprocessorDefinitions)</PreprocessorDefinitions>
-      <RuntimeLibrary>MultiThreadedDLL</RuntimeLibrary>
-      <FunctionLevelLinking>true</FunctionLevelLinking>
-      <PrecompiledHeader>NotUsing</PrecompiledHeader>
-      <WarningLevel>Level3</WarningLevel>
-      <DebugInformationFormat>ProgramDatabase</DebugInformationFormat>
-      <CompileAs>CompileAsC</CompileAs>
-    </ClCompile>
-    <Link>
-      <AdditionalDependencies>platform.lib;%(AdditionalDependencies)</AdditionalDependencies>
-      <GenerateDebugInformation>true</GenerateDebugInformation>
-      <SubSystem>Console</SubSystem>
-      <OptimizeReferences>true</OptimizeReferences>
-      <EnableCOMDATFolding>true</EnableCOMDATFolding>
-      <TargetMachine>MachineX86</TargetMachine>
-      <AdditionalLibraryDirectories>$(ProjectDir)\lib;$(OutDir);%(AdditionalLibraryDirectories)</AdditionalLibraryDirectories>
-      <ModuleDefinitionFile>
-      </ModuleDefinitionFile>
-      <OutputFile>$(OutDir)$(TargetName)$(TargetExt)</OutputFile>
-    </Link>
-  </ItemDefinitionGroup>
-  <ItemDefinitionGroup Condition="'$(Configuration)|$(Platform)'=='WolfRelease|Win32'">
-    <ClCompile>
-      <Optimization>MaxSpeed</Optimization>
-      <AdditionalIncludeDirectories>$(ProjectDir)include\wolf;$(SolutionDir)..\external\wolfssl;$(SolutionDir)\wolfcrypt\include;%(AdditionalIncludeDirectories)</AdditionalIncludeDirectories>
-      <IntrinsicFunctions>true</IntrinsicFunctions>
-      <PreprocessorDefinitions>USE_WOLFCRYPT;CRYPTO_ALIGN_4;NDEBUG;%(PreprocessorDefinitions)</PreprocessorDefinitions>
-      <RuntimeLibrary>MultiThreadedDLL</RuntimeLibrary>
-      <FunctionLevelLinking>true</FunctionLevelLinking>
-      <PrecompiledHeader>NotUsing</PrecompiledHeader>
-      <WarningLevel>Level3</WarningLevel>
-      <DebugInformationFormat>ProgramDatabase</DebugInformationFormat>
-      <CompileAs>CompileAsC</CompileAs>
-    </ClCompile>
-    <Link>
-      <AdditionalDependencies>wolfssl.lib;platform.lib;%(AdditionalDependencies)</AdditionalDependencies>
-      <GenerateDebugInformation>true</GenerateDebugInformation>
-      <SubSystem>Console</SubSystem>
-      <OptimizeReferences>true</OptimizeReferences>
-      <EnableCOMDATFolding>true</EnableCOMDATFolding>
-      <TargetMachine>MachineX86</TargetMachine>
-      <AdditionalLibraryDirectories>$(SolutionDir)\lib;$(OutDir);%(AdditionalLibraryDirectories)</AdditionalLibraryDirectories>
-      <ModuleDefinitionFile>
-      </ModuleDefinitionFile>
-      <OutputFile>$(OutDir)$(TargetName)$(TargetExt)</OutputFile>
-    </Link>
-  </ItemDefinitionGroup>
-  <ItemDefinitionGroup Condition="'$(Configuration)|$(Platform)'=='Release|x64'">
-    <Midl>
-      <TargetEnvironment>X64</TargetEnvironment>
-    </Midl>
-    <ClCompile>
-      <Optimization>MaxSpeed</Optimization>
-      <IntrinsicFunctions>true</IntrinsicFunctions>
-      <PreprocessorDefinitions>CRYPTO_ALIGN_16;NDEBUG;%(PreprocessorDefinitions);</PreprocessorDefinitions>
-      <RuntimeLibrary>MultiThreadedDLL</RuntimeLibrary>
-      <FunctionLevelLinking>true</FunctionLevelLinking>
-      <PrecompiledHeader>
-      </PrecompiledHeader>
-      <WarningLevel>Level3</WarningLevel>
-      <DebugInformationFormat>ProgramDatabase</DebugInformationFormat>
-      <StructMemberAlignment>16Bytes</StructMemberAlignment>
-    </ClCompile>
-    <Link>
-      <GenerateDebugInformation>true</GenerateDebugInformation>
-      <SubSystem>Console</SubSystem>
-      <OptimizeReferences>true</OptimizeReferences>
-      <EnableCOMDATFolding>true</EnableCOMDATFolding>
-      <TargetMachine>MachineX64</TargetMachine>
-      <AdditionalLibraryDirectories>$(SolutionDir)\lib\x64;$(OutDir);%(AdditionalLibraryDirectories)</AdditionalLibraryDirectories>
-      <AdditionalDependencies>platform.lib;libeay32.lib;;Advapi32.lib;User32.lib;Gdi32.lib</AdditionalDependencies>
-      <ModuleDefinitionFile>
-      </ModuleDefinitionFile>
-    </Link>
-    <ProjectReference>
-      <UseLibraryDependencyInputs>false</UseLibraryDependencyInputs>
-      <LinkLibraryDependencies>true</LinkLibraryDependencies>
-    </ProjectReference>
-  </ItemDefinitionGroup>
-  <ItemDefinitionGroup Condition="'$(Configuration)|$(Platform)'=='WolfRelease|x64'">
-    <Midl>
-      <TargetEnvironment>X64</TargetEnvironment>
-    </Midl>
-    <ClCompile>
-      <Optimization>MaxSpeed</Optimization>
-      <IntrinsicFunctions>true</IntrinsicFunctions>
-      <PreprocessorDefinitions>USE_WOLFCRYPT;CRYPTO_ALIGN_16;NDEBUG;%(PreprocessorDefinitions)</PreprocessorDefinitions>
-      <RuntimeLibrary>MultiThreadedDLL</RuntimeLibrary>
-      <FunctionLevelLinking>true</FunctionLevelLinking>
-      <PrecompiledHeader>
-      </PrecompiledHeader>
-      <WarningLevel>Level3</WarningLevel>
-      <DebugInformationFormat>ProgramDatabase</DebugInformationFormat>
-      <StructMemberAlignment>16Bytes</StructMemberAlignment>
-    </ClCompile>
-    <Link>
-      <GenerateDebugInformation>true</GenerateDebugInformation>
-      <SubSystem>Console</SubSystem>
-      <OptimizeReferences>true</OptimizeReferences>
-      <EnableCOMDATFolding>true</EnableCOMDATFolding>
-      <TargetMachine>MachineX64</TargetMachine>
-      <AdditionalLibraryDirectories>$(OutDir);%(AdditionalLibraryDirectories)</AdditionalLibraryDirectories>
-      <AdditionalDependencies>wolfssl.lib;platform.lib</AdditionalDependencies>
-      <ModuleDefinitionFile>
-      </ModuleDefinitionFile>
-    </Link>
-    <ProjectReference>
-      <UseLibraryDependencyInputs>false</UseLibraryDependencyInputs>
-      <LinkLibraryDependencies>false</LinkLibraryDependencies>
-    </ProjectReference>
-  </ItemDefinitionGroup>
-  <ItemDefinitionGroup Condition="'$(Configuration)|$(Platform)'=='GccCompile|Win32'">
-    <ClCompile>
-      <PreprocessorDefinitions>GCC</PreprocessorDefinitions>
-    </ClCompile>
-  </ItemDefinitionGroup>
-  <ItemDefinitionGroup Condition="'$(Configuration)|$(Platform)'=='GccCompile|x64'">
-    <ClCompile>
-      <PreprocessorDefinitions>
-      </PreprocessorDefinitions>
-    </ClCompile>
-  </ItemDefinitionGroup>
-  <ItemGroup>
-    <ClCompile Include="src\command\Asymmetric\ECC_Parameters.c" />
-    <ClCompile Include="src\command\Asymmetric\ECDH_KeyGen.c" />
-    <ClCompile Include="src\command\Asymmetric\ECDH_ZGen.c" />
-    <ClCompile Include="src\command\Asymmetric\EC_Ephemeral.c" />
-    <ClCompile Include="src\command\Asymmetric\RSA_Decrypt.c" />
-    <ClCompile Include="src\command\Asymmetric\RSA_Encrypt.c" />
-    <ClCompile Include="src\command\Asymmetric\ZGen_2Phase.c" />
-    <ClCompile Include="src\command\AttachedComponent\AC_GetCapability.c" />
-    <ClCompile Include="src\command\AttachedComponent\AC_Send.c" />
-    <ClCompile Include="src\command\AttachedComponent\AC_spt.c" />
-    <ClCompile Include="src\command\AttachedComponent\Policy_AC_SendSelect.c" />
-    <ClCompile Include="src\command\Attestation\Attest_spt.c" />
-    <ClCompile Include="src\command\Attestation\Certify.c" />
-    <ClCompile Include="src\command\Attestation\CertifyCreation.c" />
-    <ClCompile Include="src\command\Attestation\GetCommandAuditDigest.c" />
-    <ClCompile Include="src\command\Attestation\GetSessionAuditDigest.c" />
-    <ClCompile Include="src\command\Attestation\GetTime.c" />
-    <ClCompile Include="src\command\Attestation\Quote.c" />
-    <ClCompile Include="src\command\Capability\GetCapability.c" />
-    <ClCompile Include="src\command\Capability\TestParms.c" />
-    <ClCompile Include="src\command\ClockTimer\ClockRateAdjust.c" />
-    <ClCompile Include="src\command\ClockTimer\ClockSet.c" />
-    <ClCompile Include="src\command\ClockTimer\ReadClock.c" />
-    <ClCompile Include="src\command\CommandAudit\SetCommandCodeAuditStatus.c" />
-    <ClCompile Include="src\command\Context\ContextLoad.c" />
-    <ClCompile Include="src\command\Context\ContextSave.c" />
-    <ClCompile Include="src\command\Context\Context_spt.c" />
-    <ClCompile Include="src\command\Context\EvictControl.c" />
-    <ClCompile Include="src\command\Context\FlushContext.c" />
-    <ClCompile Include="src\command\DA\DictionaryAttackLockReset.c" />
-    <ClCompile Include="src\command\DA\DictionaryAttackParameters.c" />
-    <ClCompile Include="src\command\Duplication\Duplicate.c" />
-    <ClCompile Include="src\command\Duplication\Import.c" />
-    <ClCompile Include="src\command\Duplication\Rewrap.c" />
-    <ClCompile Include="src\command\EA\PolicyAuthorize.c" />
-    <ClCompile Include="src\command\EA\PolicyAuthorizeNV.c" />
-    <ClCompile Include="src\command\EA\PolicyAuthValue.c" />
-    <ClCompile Include="src\command\EA\PolicyCommandCode.c" />
-    <ClCompile Include="src\command\EA\PolicyCounterTimer.c" />
-    <ClCompile Include="src\command\EA\PolicyCpHash.c" />
-    <ClCompile Include="src\command\EA\PolicyDuplicationSelect.c" />
-    <ClCompile Include="src\command\EA\PolicyGetDigest.c" />
-    <ClCompile Include="src\command\EA\PolicyLocality.c" />
-    <ClCompile Include="src\command\EA\PolicyNameHash.c" />
-    <ClCompile Include="src\command\EA\PolicyNV.c" />
-    <ClCompile Include="src\command\EA\PolicyNvWritten.c" />
-    <ClCompile Include="src\command\EA\PolicyOR.c" />
-    <ClCompile Include="src\command\EA\PolicyPassword.c" />
-    <ClCompile Include="src\command\EA\PolicyPCR.c" />
-    <ClCompile Include="src\command\EA\PolicyPhysicalPresence.c" />
-    <ClCompile Include="src\command\EA\PolicySecret.c" />
-    <ClCompile Include="src\command\EA\PolicySigned.c" />
-    <ClCompile Include="src\command\EA\PolicyTemplate.c" />
-    <ClCompile Include="src\command\EA\PolicyTicket.c" />
-    <ClCompile Include="src\command\EA\Policy_spt.c" />
-    <ClCompile Include="src\command\Ecdaa\Commit.c" />
-    <ClCompile Include="src\command\FieldUpgrade\FieldUpgradeData.c" />
-    <ClCompile Include="src\command\FieldUpgrade\FieldUpgradeStart.c" />
-    <ClCompile Include="src\command\FieldUpgrade\FirmwareRead.c" />
-    <ClCompile Include="src\command\HashHMAC\EventSequenceComplete.c" />
-    <ClCompile Include="src\command\HashHMAC\HashSequenceStart.c" />
-    <ClCompile Include="src\command\HashHMAC\HMAC_Start.c" />
-    <ClCompile Include="src\command\HashHMAC\MAC_Start.c" />
-    <ClCompile Include="src\command\HashHMAC\SequenceComplete.c" />
-    <ClCompile Include="src\command\HashHMAC\SequenceUpdate.c" />
-    <ClCompile Include="src\command\Hierarchy\ChangeEPS.c" />
-    <ClCompile Include="src\command\Hierarchy\ChangePPS.c" />
-    <ClCompile Include="src\command\Hierarchy\Clear.c" />
-    <ClCompile Include="src\command\Hierarchy\ClearControl.c" />
-    <ClCompile Include="src\command\Hierarchy\CreatePrimary.c" />
-    <ClCompile Include="src\command\Hierarchy\HierarchyChangeAuth.c" />
-    <ClCompile Include="src\command\Hierarchy\HierarchyControl.c" />
-    <ClCompile Include="src\command\Hierarchy\SetPrimaryPolicy.c" />
-    <ClCompile Include="src\command\Misc\PP_Commands.c" />
-    <ClCompile Include="src\command\Misc\SetAlgorithmSet.c" />
-    <ClCompile Include="src\command\NVStorage\NV_Certify.c" />
-    <ClCompile Include="src\command\NVStorage\NV_ChangeAuth.c" />
-    <ClCompile Include="src\command\NVStorage\NV_DefineSpace.c" />
-    <ClCompile Include="src\command\NVStorage\NV_Extend.c" />
-    <ClCompile Include="src\command\NVStorage\NV_GlobalWriteLock.c" />
-    <ClCompile Include="src\command\NVStorage\NV_Increment.c" />
-    <ClCompile Include="src\command\NVStorage\NV_Read.c" />
-    <ClCompile Include="src\command\NVStorage\NV_ReadLock.c" />
-    <ClCompile Include="src\command\NVStorage\NV_ReadPublic.c" />
-    <ClCompile Include="src\command\NVStorage\NV_SetBits.c" />
-    <ClCompile Include="src\command\NVStorage\NV_spt.c" />
-    <ClCompile Include="src\command\NVStorage\NV_UndefineSpace.c" />
-    <ClCompile Include="src\command\NVStorage\NV_UndefineSpaceSpecial.c" />
-    <ClCompile Include="src\command\NVStorage\NV_Write.c" />
-    <ClCompile Include="src\command\NVStorage\NV_WriteLock.c" />
-    <ClCompile Include="src\command\Object\ActivateCredential.c" />
-    <ClCompile Include="src\command\Object\Create.c" />
-    <ClCompile Include="src\command\Object\CreateLoaded.c" />
-    <ClCompile Include="src\command\Object\Load.c" />
-    <ClCompile Include="src\command\Object\LoadExternal.c" />
-    <ClCompile Include="src\command\Object\MakeCredential.c" />
-    <ClCompile Include="src\command\Object\ObjectChangeAuth.c" />
-    <ClCompile Include="src\command\Object\Object_spt.c" />
-    <ClCompile Include="src\command\Object\ReadPublic.c" />
-    <ClCompile Include="src\command\Object\Unseal.c" />
-    <ClCompile Include="src\command\PCR\PCR_Allocate.c" />
-    <ClCompile Include="src\command\PCR\PCR_Event.c" />
-    <ClCompile Include="src\command\PCR\PCR_Extend.c" />
-    <ClCompile Include="src\command\PCR\PCR_Read.c" />
-    <ClCompile Include="src\command\PCR\PCR_Reset.c" />
-    <ClCompile Include="src\command\PCR\PCR_SetAuthPolicy.c" />
-    <ClCompile Include="src\command\PCR\PCR_SetAuthValue.c" />
-    <ClCompile Include="src\command\Random\GetRandom.c" />
-    <ClCompile Include="src\command\Random\StirRandom.c" />
-    <ClCompile Include="src\command\Session\PolicyRestart.c" />
-    <ClCompile Include="src\command\Session\StartAuthSession.c" />
-    <ClCompile Include="src\command\Signature\Sign.c" />
-    <ClCompile Include="src\command\Signature\VerifySignature.c" />
-    <ClCompile Include="src\command\Startup\Shutdown.c" />
-    <ClCompile Include="src\command\Startup\Startup.c" />
-    <ClCompile Include="src\command\Symmetric\EncryptDecrypt.c" />
-    <ClCompile Include="src\command\Symmetric\EncryptDecrypt2.c" />
-    <ClCompile Include="src\command\Symmetric\EncryptDecrypt_spt.c" />
-    <ClCompile Include="src\command\Symmetric\Hash.c" />
-    <ClCompile Include="src\command\Symmetric\HMAC.c" />
-    <ClCompile Include="src\command\Symmetric\MAC.c" />
-    <ClCompile Include="src\command\Symmetric\SMAC.c" />
-    <ClCompile Include="src\command\Testing\GetTestResult.c" />
-    <ClCompile Include="src\command\Testing\IncrementalSelfTest.c" />
-    <ClCompile Include="src\command\Testing\SelfTest.c" />
-    <ClCompile Include="src\command\Vendor\Vendor_TCG_Test.c" />
-    <ClCompile Include="src\crypt\AlgorithmTests.c" />
-    <ClCompile Include="src\crypt\BnConvert.c" />
-    <ClCompile Include="src\crypt\BnMath.c" />
-    <ClCompile Include="src\crypt\BnMemory.c" />
-    <ClCompile Include="src\crypt\CryptCmac.c" />
-    <ClCompile Include="src\crypt\CryptDes.c" />
-<<<<<<< HEAD
-    <ClCompile Include="src\crypt\CryptEccData.c" />
-=======
-    <ClCompile Include="src\crypt\CryptEccData.c">
-      <ExcludedFromBuild Condition="'$(Configuration)|$(Platform)'=='Debug|Win32'">true</ExcludedFromBuild>
-      <ExcludedFromBuild Condition="'$(Configuration)|$(Platform)'=='WolfDebug|Win32'">true</ExcludedFromBuild>
-    </ClCompile>
->>>>>>> 72225880
-    <ClCompile Include="src\crypt\CryptHashData.c" />
-    <ClCompile Include="src\crypt\CryptPrime.c" />
-    <ClCompile Include="src\crypt\CryptPrimeSieve.c" />
-    <ClCompile Include="src\crypt\CryptRsa.c" />
-    <ClCompile Include="src\crypt\CryptSelfTest.c" />
-    <ClCompile Include="src\crypt\CryptSmac.c" />
-    <ClCompile Include="src\crypt\CryptSym.c" />
-    <ClCompile Include="src\crypt\CryptUtil.c" />
-    <ClCompile Include="src\crypt\CryptEccKeyExchange.c" />
-    <ClCompile Include="src\crypt\CryptEccMain.c" />
-    <ClCompile Include="src\crypt\CryptEccSignature.c" />
-    <ClCompile Include="src\crypt\CryptHash.c">
-      <ShowIncludes Condition="'$(Configuration)|$(Platform)'=='Debug|Win32'">false</ShowIncludes>
-      <ShowIncludes Condition="'$(Configuration)|$(Platform)'=='WolfDebug|Win32'">false</ShowIncludes>
-    </ClCompile>
-    <ClCompile Include="src\crypt\CryptRand.c" />
-    <ClCompile Include="src\crypt\ltc\TpmToLtcDesSupport.c" />
-    <ClCompile Include="src\crypt\ltc\TpmToLtcMath.c" />
-    <ClCompile Include="src\crypt\ltc\TpmToLtcSupport.c" />
-    <ClCompile Include="src\crypt\ossl\TpmToOsslDesSupport.c" />
-    <ClCompile Include="src\crypt\ossl\TpmToOsslMath.c" />
-    <ClCompile Include="src\crypt\ossl\TpmToOsslSupport.c" />
-    <ClCompile Include="src\crypt\PrimeData.c" />
-    <ClCompile Include="src\crypt\RsaKeyCache.c" />
-    <ClCompile Include="src\crypt\Ticket.c" />
-    <ClCompile Include="src\crypt\wolf\TpmToWolfDesSupport.c" />
-    <ClCompile Include="src\crypt\wolf\TpmToWolfMath.c" />
-    <ClCompile Include="src\crypt\wolf\TpmToWolfSupport.c" />
-    <ClCompile Include="src\events\_TPM_Hash_Data.c" />
-    <ClCompile Include="src\events\_TPM_Hash_End.c" />
-    <ClCompile Include="src\events\_TPM_Hash_Start.c" />
-    <ClCompile Include="src\events\_TPM_Init.c" />
-    <ClCompile Include="src\main\CommandDispatcher.c" />
-    <ClCompile Include="src\main\ExecCommand.c" />
-    <ClCompile Include="src\main\SessionProcess.c" />
-    <ClCompile Include="src\subsystem\CommandAudit.c" />
-    <ClCompile Include="src\subsystem\DA.c" />
-    <ClCompile Include="src\subsystem\NvDynamic.c" />
-    <ClCompile Include="src\subsystem\NvReserved.c" />
-    <ClCompile Include="src\subsystem\PP.c" />
-    <ClCompile Include="src\subsystem\Hierarchy.c" />
-    <ClCompile Include="src\subsystem\Object.c" />
-    <ClCompile Include="src\subsystem\PCR.c" />
-    <ClCompile Include="src\subsystem\Session.c" />
-    <ClCompile Include="src\subsystem\Time.c" />
-    <ClCompile Include="src\support\AlgorithmCap.c" />
-    <ClCompile Include="src\support\Bits.c" />
-    <ClCompile Include="src\support\CommandCodeAttributes.c" />
-    <ClCompile Include="src\support\Entity.c" />
-    <ClCompile Include="src\support\Global.c" />
-    <ClCompile Include="src\support\Handle.c" />
-    <ClCompile Include="src\support\IoBuffers.c" />
-    <ClCompile Include="src\support\Locality.c" />
-    <ClCompile Include="src\support\Manufacture.c" />
-    <ClCompile Include="src\support\Marshal.c" />
-    <ClCompile Include="src\support\MathOnByteBuffers.c" />
-    <ClCompile Include="src\support\Memory.c" />
-    <ClCompile Include="src\support\Power.c" />
-    <ClCompile Include="src\support\PropertyCap.c" />
-    <ClCompile Include="src\support\Response.c" />
-    <ClCompile Include="src\support\ResponseCodeProcessing.c" />
-    <ClCompile Include="src\support\TpmFail.c">
-      <ShowIncludes Condition="'$(Configuration)|$(Platform)'=='Debug|Win32'">false</ShowIncludes>
-      <ShowIncludes Condition="'$(Configuration)|$(Platform)'=='WolfDebug|Win32'">false</ShowIncludes>
-    </ClCompile>
-    <ClCompile Include="src\support\TpmSizeChecks.c" />
-  </ItemGroup>
-  <ItemGroup>
-    <ClInclude Include="include\BnValues.h" />
-    <ClInclude Include="include\CommandAttributeData.h" />
-    <ClInclude Include="include\CommandAttributes.h" />
-    <ClInclude Include="include\CommandDispatchData.h" />
-    <ClInclude Include="include\CommandDispatcher.h" />
-    <ClInclude Include="include\CompilerDependencies.h" />
-    <ClInclude Include="include\CryptHash.h" />
-    <ClInclude Include="include\CryptEcc.h" />
-    <ClInclude Include="include\CryptRand.h" />
-    <ClInclude Include="include\CryptRsa.h" />
-    <ClInclude Include="include\CryptSym.h" />
-    <ClInclude Include="include\CryptTest.h" />
-    <ClInclude Include="include\EccTestData.h" />
-    <ClInclude Include="include\Global.h" />
-    <ClInclude Include="include\GpMacros.h" />
-    <ClInclude Include="include\HandleProcess.h" />
-    <ClInclude Include="include\HashTestData.h" />
-    <ClInclude Include="include\KdfTestData.h" />
-    <ClInclude Include="include\LibSupport.h" />
-    <ClInclude Include="include\ltc\LtcSettings.h" />
-    <ClInclude Include="include\ltc\TpmToLtcHash.h" />
-    <ClInclude Include="include\ltc\TpmToLtcMath.h" />
-    <ClInclude Include="include\ltc\TpmToLtcSym.h" />
-    <ClInclude Include="include\NV.h" />
-    <ClInclude Include="include\ossl\TpmToOsslHash.h" />
-    <ClInclude Include="include\ossl\TpmToOsslMath.h" />
-    <ClInclude Include="include\ossl\TpmToOsslSym.h" />
-    <ClInclude Include="include\PRNG_TestVectors.h" />
-    <ClInclude Include="include\prototypes\ActivateCredential_fp.h" />
-    <ClInclude Include="include\prototypes\AC_GetCapability_fp.h" />
-    <ClInclude Include="include\prototypes\AC_Send_fp.h" />
-    <ClInclude Include="include\prototypes\AC_spt_fp.h" />
-    <ClInclude Include="include\prototypes\AlgorithmCap_fp.h" />
-    <ClInclude Include="include\prototypes\AlgorithmTests_fp.h" />
-    <ClInclude Include="include\prototypes\Attest_spt_fp.h" />
-    <ClInclude Include="include\prototypes\Bits_fp.h" />
-    <ClInclude Include="include\prototypes\BnConvert_fp.h" />
-    <ClInclude Include="include\prototypes\BnMath_fp.h" />
-    <ClInclude Include="include\prototypes\BnMemory_fp.h" />
-    <ClInclude Include="include\prototypes\CertifyCreation_fp.h" />
-    <ClInclude Include="include\prototypes\Certify_fp.h" />
-    <ClInclude Include="include\prototypes\ChangeEPS_fp.h" />
-    <ClInclude Include="include\prototypes\ChangePPS_fp.h" />
-    <ClInclude Include="include\prototypes\ClearControl_fp.h" />
-    <ClInclude Include="include\prototypes\Clear_fp.h" />
-    <ClInclude Include="include\prototypes\ClockRateAdjust_fp.h" />
-    <ClInclude Include="include\prototypes\ClockSet_fp.h" />
-    <ClInclude Include="include\prototypes\CommandAudit_fp.h" />
-    <ClInclude Include="include\prototypes\CommandCodeAttributes_fp.h" />
-    <ClInclude Include="include\prototypes\CommandDispatcher_fp.h" />
-    <ClInclude Include="include\prototypes\CommandTiming_fp.h" />
-    <ClInclude Include="include\prototypes\Commit_fp.h" />
-    <ClInclude Include="include\prototypes\ContextLoad_fp.h" />
-    <ClInclude Include="include\prototypes\ContextSave_fp.h" />
-    <ClInclude Include="include\prototypes\Context_spt_fp.h" />
-    <ClInclude Include="include\prototypes\CreateLoaded_fp.h" />
-    <ClInclude Include="include\prototypes\CreatePrimary_fp.h" />
-    <ClInclude Include="include\prototypes\Create_fp.h" />
-    <ClInclude Include="include\prototypes\CryptCmac_fp.h" />
-    <ClInclude Include="include\prototypes\CryptDes_fp.h" />
-    <ClInclude Include="include\prototypes\CryptEccKeyExchange_fp.h" />
-    <ClInclude Include="include\prototypes\CryptEccMain_fp.h" />
-    <ClInclude Include="include\prototypes\CryptEccSignature_fp.h" />
-    <ClInclude Include="include\prototypes\CryptHash_fp.h" />
-    <ClInclude Include="include\prototypes\CryptPrimeSieve_fp.h" />
-    <ClInclude Include="include\prototypes\CryptPrime_fp.h" />
-    <ClInclude Include="include\prototypes\CryptRand_fp.h" />
-    <ClInclude Include="include\prototypes\CryptRsa_fp.h" />
-    <ClInclude Include="include\prototypes\CryptSelfTest_fp.h" />
-    <ClInclude Include="include\prototypes\CryptSmac_fp.h" />
-    <ClInclude Include="include\prototypes\CryptSym_fp.h" />
-    <ClInclude Include="include\prototypes\CryptUtil_fp.h" />
-    <ClInclude Include="include\prototypes\DA_fp.h" />
-    <ClInclude Include="include\prototypes\DictionaryAttackLockReset_fp.h" />
-    <ClInclude Include="include\prototypes\DictionaryAttackParameters_fp.h" />
-    <ClInclude Include="include\prototypes\Duplicate_fp.h" />
-    <ClInclude Include="include\prototypes\ECC_Parameters_fp.h" />
-    <ClInclude Include="include\prototypes\ECDH_KeyGen_fp.h" />
-    <ClInclude Include="include\prototypes\ECDH_ZGen_fp.h" />
-    <ClInclude Include="include\prototypes\EC_Ephemeral_fp.h" />
-    <ClInclude Include="include\prototypes\EncryptDecrypt2_fp.h" />
-    <ClInclude Include="include\prototypes\EncryptDecrypt_fp.h" />
-    <ClInclude Include="include\prototypes\EncryptDecrypt_spt_fp.h" />
-    <ClInclude Include="include\prototypes\Entity_fp.h" />
-    <ClInclude Include="include\prototypes\EventSequenceComplete_fp.h" />
-    <ClInclude Include="include\prototypes\EvictControl_fp.h" />
-    <ClInclude Include="include\prototypes\ExecCommand_fp.h" />
-    <ClInclude Include="include\prototypes\FieldUpgradeData_fp.h" />
-    <ClInclude Include="include\prototypes\FieldUpgradeStart_fp.h" />
-    <ClInclude Include="include\prototypes\FirmwareRead_fp.h" />
-    <ClInclude Include="include\prototypes\FlushContext_fp.h" />
-    <ClInclude Include="include\prototypes\GetCapability_fp.h" />
-    <ClInclude Include="include\prototypes\GetCommandAuditDigest_fp.h" />
-    <ClInclude Include="include\prototypes\GetRandom_fp.h" />
-    <ClInclude Include="include\prototypes\GetSessionAuditDigest_fp.h" />
-    <ClInclude Include="include\prototypes\GetTestResult_fp.h" />
-    <ClInclude Include="include\prototypes\GetTime_fp.h" />
-    <ClInclude Include="include\prototypes\Global_fp.h" />
-    <ClInclude Include="include\prototypes\Handle_fp.h" />
-    <ClInclude Include="include\prototypes\HashSequenceStart_fp.h" />
-    <ClInclude Include="include\prototypes\Hash_fp.h" />
-    <ClInclude Include="include\prototypes\HierarchyChangeAuth_fp.h" />
-    <ClInclude Include="include\prototypes\HierarchyControl_fp.h" />
-    <ClInclude Include="include\prototypes\Hierarchy_fp.h" />
-    <ClInclude Include="include\prototypes\HMAC_fp.h" />
-    <ClInclude Include="include\prototypes\HMAC_Start_fp.h" />
-    <ClInclude Include="include\prototypes\Import_fp.h" />
-    <ClInclude Include="include\prototypes\IncrementalSelfTest_fp.h" />
-    <ClInclude Include="include\prototypes\IoBuffers_fp.h" />
-    <ClInclude Include="include\prototypes\LoadExternal_fp.h" />
-    <ClInclude Include="include\prototypes\Load_fp.h" />
-    <ClInclude Include="include\prototypes\Locality_fp.h" />
-    <ClInclude Include="include\prototypes\MAC_fp.h" />
-    <ClInclude Include="include\prototypes\MAC_Start_fp.h" />
-    <ClInclude Include="include\prototypes\MakeCredential_fp.h" />
-    <ClInclude Include="include\prototypes\Manufacture_fp.h" />
-    <ClInclude Include="include\prototypes\Marshal_fp.h" />
-    <ClInclude Include="include\prototypes\MathOnByteBuffers_fp.h" />
-    <ClInclude Include="include\prototypes\Memory_fp.h" />
-    <ClInclude Include="include\prototypes\MsBnMalloc_fp.h" />
-    <ClInclude Include="include\prototypes\NvDynamic_fp.h" />
-    <ClInclude Include="include\prototypes\NvReserved_fp.h" />
-    <ClInclude Include="include\prototypes\NV_Certify_fp.h" />
-    <ClInclude Include="include\prototypes\NV_ChangeAuth_fp.h" />
-    <ClInclude Include="include\prototypes\NV_DefineSpace_fp.h" />
-    <ClInclude Include="include\prototypes\NV_Extend_fp.h" />
-    <ClInclude Include="include\prototypes\NV_GlobalWriteLock_fp.h" />
-    <ClInclude Include="include\prototypes\NV_Increment_fp.h" />
-    <ClInclude Include="include\prototypes\NV_ReadLock_fp.h" />
-    <ClInclude Include="include\prototypes\NV_ReadPublic_fp.h" />
-    <ClInclude Include="include\prototypes\NV_Read_fp.h" />
-    <ClInclude Include="include\prototypes\NV_SetBits_fp.h" />
-    <ClInclude Include="include\prototypes\NV_spt_fp.h" />
-    <ClInclude Include="include\prototypes\NV_UndefineSpaceSpecial_fp.h" />
-    <ClInclude Include="include\prototypes\NV_UndefineSpace_fp.h" />
-    <ClInclude Include="include\prototypes\NV_WriteLock_fp.h" />
-    <ClInclude Include="include\prototypes\NV_Write_fp.h" />
-    <ClInclude Include="include\prototypes\ObjectChangeAuth_fp.h" />
-    <ClInclude Include="include\prototypes\Object_fp.h" />
-    <ClInclude Include="include\prototypes\Object_spt_fp.h" />
-    <ClInclude Include="include\prototypes\PCR_Allocate_fp.h" />
-    <ClInclude Include="include\prototypes\PCR_Event_fp.h" />
-    <ClInclude Include="include\prototypes\PCR_Extend_fp.h" />
-    <ClInclude Include="include\prototypes\PCR_fp.h" />
-    <ClInclude Include="include\prototypes\PCR_Read_fp.h" />
-    <ClInclude Include="include\prototypes\PCR_Reset_fp.h" />
-    <ClInclude Include="include\prototypes\PCR_SetAuthPolicy_fp.h" />
-    <ClInclude Include="include\prototypes\PCR_SetAuthValue_fp.h" />
-    <ClInclude Include="include\prototypes\PolicyAuthorizeNV_fp.h" />
-    <ClInclude Include="include\prototypes\PolicyAuthorize_fp.h" />
-    <ClInclude Include="include\prototypes\PolicyAuthValue_fp.h" />
-    <ClInclude Include="include\prototypes\PolicyCommandCode_fp.h" />
-    <ClInclude Include="include\prototypes\PolicyCounterTimer_fp.h" />
-    <ClInclude Include="include\prototypes\PolicyCpHash_fp.h" />
-    <ClInclude Include="include\prototypes\PolicyDuplicationSelect_fp.h" />
-    <ClInclude Include="include\prototypes\PolicyGetDigest_fp.h" />
-    <ClInclude Include="include\prototypes\PolicyLocality_fp.h" />
-    <ClInclude Include="include\prototypes\PolicyNameHash_fp.h" />
-    <ClInclude Include="include\prototypes\PolicyNvWritten_fp.h" />
-    <ClInclude Include="include\prototypes\PolicyNV_fp.h" />
-    <ClInclude Include="include\prototypes\PolicyOR_fp.h" />
-    <ClInclude Include="include\prototypes\PolicyPassword_fp.h" />
-    <ClInclude Include="include\prototypes\PolicyPCR_fp.h" />
-    <ClInclude Include="include\prototypes\PolicyPhysicalPresence_fp.h" />
-    <ClInclude Include="include\prototypes\PolicyRestart_fp.h" />
-    <ClInclude Include="include\prototypes\PolicySecret_fp.h" />
-    <ClInclude Include="include\prototypes\PolicySigned_fp.h" />
-    <ClInclude Include="include\prototypes\PolicyTemplate_fp.h" />
-    <ClInclude Include="include\prototypes\PolicyTicket_fp.h" />
-    <ClInclude Include="include\prototypes\Policy_AC_SendSelect_fp.h" />
-    <ClInclude Include="include\prototypes\Policy_spt_fp.h" />
-    <ClInclude Include="include\prototypes\Power_fp.h" />
-    <ClInclude Include="include\prototypes\PP_Commands_fp.h" />
-    <ClInclude Include="include\prototypes\PP_fp.h" />
-    <ClInclude Include="include\prototypes\PrimeData_fp.h" />
-    <ClInclude Include="include\prototypes\PropertyCap_fp.h" />
-    <ClInclude Include="include\prototypes\QSEE_fp.h" />
-    <ClInclude Include="include\prototypes\Quote_fp.h" />
-    <ClInclude Include="include\prototypes\ReadClock_fp.h" />
-    <ClInclude Include="include\prototypes\ReadPublic_fp.h" />
-    <ClInclude Include="include\prototypes\ResponseCodeProcessing_fp.h" />
-    <ClInclude Include="include\prototypes\Response_fp.h" />
-    <ClInclude Include="include\prototypes\Rewrap_fp.h" />
-    <ClInclude Include="include\prototypes\RsaKeyCache_fp.h" />
-    <ClInclude Include="include\prototypes\RSA_Decrypt_fp.h" />
-    <ClInclude Include="include\prototypes\RSA_Encrypt_fp.h" />
-    <ClInclude Include="include\prototypes\SelfTest_fp.h" />
-    <ClInclude Include="include\prototypes\SequenceComplete_fp.h" />
-    <ClInclude Include="include\prototypes\SequenceUpdate_fp.h" />
-    <ClInclude Include="include\prototypes\SessionProcess_fp.h" />
-    <ClInclude Include="include\prototypes\Session_fp.h" />
-    <ClInclude Include="include\prototypes\SetAlgorithmSet_fp.h" />
-    <ClInclude Include="include\prototypes\SetCommandCodeAuditStatus_fp.h" />
-    <ClInclude Include="include\prototypes\SetPrimaryPolicy_fp.h" />
-    <ClInclude Include="include\prototypes\Shutdown_fp.h" />
-    <ClInclude Include="include\prototypes\Sign_fp.h" />
-    <ClInclude Include="include\prototypes\SMAC_fp.h" />
-    <ClInclude Include="include\prototypes\StartAuthSession_fp.h" />
-    <ClInclude Include="include\prototypes\Startup_fp.h" />
-    <ClInclude Include="include\prototypes\StirRandom_fp.h" />
-    <ClInclude Include="include\prototypes\TestParms_fp.h" />
-    <ClInclude Include="include\prototypes\Ticket_fp.h" />
-    <ClInclude Include="include\prototypes\Time_fp.h" />
-    <ClInclude Include="include\prototypes\TpmFail_fp.h" />
-    <ClInclude Include="include\prototypes\TpmSizeChecks_fp.h" />
-    <ClInclude Include="include\prototypes\TpmToLtcDesSupport_fp.h" />
-    <ClInclude Include="include\prototypes\TpmToLtcMath_fp.h" />
-    <ClInclude Include="include\prototypes\TpmToLtcSupport_fp.h" />
-    <ClInclude Include="include\prototypes\TpmToOsslDesSupport_fp.h" />
-    <ClInclude Include="include\prototypes\TpmToOsslMath_fp.h" />
-    <ClInclude Include="include\prototypes\TpmToOsslSupport_fp.h" />
-    <ClInclude Include="include\prototypes\TpmToWolfDesSupport_fp.h" />
-    <ClInclude Include="include\prototypes\TpmToWolfMath_fp.h" />
-    <ClInclude Include="include\prototypes\TpmToWolfSupport_fp.h" />
-    <ClInclude Include="include\prototypes\Unseal_fp.h" />
-    <ClInclude Include="include\prototypes\Vendor_TCG_Test_fp.h" />
-    <ClInclude Include="include\prototypes\VerifySignature_fp.h" />
-    <ClInclude Include="include\prototypes\ZGen_2Phase_fp.h" />
-    <ClInclude Include="include\prototypes\_TPM_Hash_Data_fp.h" />
-    <ClInclude Include="include\prototypes\_TPM_Hash_End_fp.h" />
-    <ClInclude Include="include\prototypes\_TPM_Hash_Start_fp.h" />
-    <ClInclude Include="include\prototypes\_TPM_Init_fp.h" />
-    <ClInclude Include="include\RsaTestData.h" />
-    <ClInclude Include="include\SelfTest.h" />
-    <ClInclude Include="include\SupportLibraryFunctionPrototypes_fp.h" />
-    <ClInclude Include="include\swap.h" />
-    <ClInclude Include="include\SymmetricTest.h" />
-    <ClInclude Include="include\SymmetricTestData.h" />
-    <ClInclude Include="include\TpmError.h" />
-    <ClInclude Include="include\BaseTypes.h" />
-    <ClInclude Include="include\Capabilities.h" />
-    <ClInclude Include="include\Commands.h" />
-    <ClInclude Include="include\Implementation.h" />
-    <ClInclude Include="include\InternalRoutines.h" />
-    <ClInclude Include="include\Tpm.h" />
-    <ClInclude Include="include\TPMB.h" />
-    <ClInclude Include="include\TpmBuildSwitches.h" />
-    <ClInclude Include="include\TpmTypes.h" />
-    <ClInclude Include="include\VendorString.h" />
-    <ClInclude Include="include\wolf\TpmToWolfHash.h" />
-    <ClInclude Include="include\wolf\TpmToWolfMath.h" />
-    <ClInclude Include="include\wolf\TpmToWolfSym.h" />
-    <ClInclude Include="$(SolutionDir)\wolfcrypt\include\user_settings.h" />
-  </ItemGroup>
-  <Import Project="$(VCTargetsPath)\Microsoft.Cpp.targets" />
-  <ImportGroup Label="ExtensionTargets">
-  </ImportGroup>
+﻿<?xml version="1.0" encoding="utf-8"?>
+<Project DefaultTargets="Build" ToolsVersion="15.0" xmlns="http://schemas.microsoft.com/developer/msbuild/2003">
+  <ItemGroup Label="ProjectConfigurations">
+    <ProjectConfiguration Include="Coverage|Win32">
+      <Configuration>Coverage</Configuration>
+      <Platform>Win32</Platform>
+    </ProjectConfiguration>
+    <ProjectConfiguration Include="Coverage|x64">
+      <Configuration>Coverage</Configuration>
+      <Platform>x64</Platform>
+    </ProjectConfiguration>
+    <ProjectConfiguration Include="Debug|Win32">
+      <Configuration>Debug</Configuration>
+      <Platform>Win32</Platform>
+    </ProjectConfiguration>
+    <ProjectConfiguration Include="Debug|x64">
+      <Configuration>Debug</Configuration>
+      <Platform>x64</Platform>
+    </ProjectConfiguration>
+    <ProjectConfiguration Include="GccCompile|Win32">
+      <Configuration>GccCompile</Configuration>
+      <Platform>Win32</Platform>
+    </ProjectConfiguration>
+    <ProjectConfiguration Include="GccCompile|x64">
+      <Configuration>GccCompile</Configuration>
+      <Platform>x64</Platform>
+    </ProjectConfiguration>
+    <ProjectConfiguration Include="Profile|Win32">
+      <Configuration>Profile</Configuration>
+      <Platform>Win32</Platform>
+    </ProjectConfiguration>
+    <ProjectConfiguration Include="Profile|x64">
+      <Configuration>Profile</Configuration>
+      <Platform>x64</Platform>
+    </ProjectConfiguration>
+    <ProjectConfiguration Include="Release|Win32">
+      <Configuration>Release</Configuration>
+      <Platform>Win32</Platform>
+    </ProjectConfiguration>
+    <ProjectConfiguration Include="Release|x64">
+      <Configuration>Release</Configuration>
+      <Platform>x64</Platform>
+    </ProjectConfiguration>
+    <ProjectConfiguration Include="SelfTest|Win32">
+      <Configuration>SelfTest</Configuration>
+      <Platform>Win32</Platform>
+    </ProjectConfiguration>
+    <ProjectConfiguration Include="SelfTest|x64">
+      <Configuration>SelfTest</Configuration>
+      <Platform>x64</Platform>
+    </ProjectConfiguration>
+    <ProjectConfiguration Include="Static|Win32">
+      <Configuration>Static</Configuration>
+      <Platform>Win32</Platform>
+    </ProjectConfiguration>
+    <ProjectConfiguration Include="Static|x64">
+      <Configuration>Static</Configuration>
+      <Platform>x64</Platform>
+    </ProjectConfiguration>
+    <ProjectConfiguration Include="WolfDebug|Win32">
+      <Configuration>WolfDebug</Configuration>
+      <Platform>Win32</Platform>
+    </ProjectConfiguration>
+    <ProjectConfiguration Include="WolfDebug|x64">
+      <Configuration>WolfDebug</Configuration>
+      <Platform>x64</Platform>
+    </ProjectConfiguration>
+    <ProjectConfiguration Include="WolfRelease|Win32">
+      <Configuration>WolfRelease</Configuration>
+      <Platform>Win32</Platform>
+    </ProjectConfiguration>
+    <ProjectConfiguration Include="WolfRelease|x64">
+      <Configuration>WolfRelease</Configuration>
+      <Platform>x64</Platform>
+    </ProjectConfiguration>
+  </ItemGroup>
+  <PropertyGroup Label="Globals">
+    <ProjectName>Tpm</ProjectName>
+    <ProjectGuid>{B7456491-A2ED-4B1C-B59E-41C7B32B7E3B}</ProjectGuid>
+    <RootNamespace>TPMCmd</RootNamespace>
+    <Keyword>Win32Proj</Keyword>
+    <WindowsTargetPlatformVersion>10.0.16299.0</WindowsTargetPlatformVersion>
+  </PropertyGroup>
+  <Import Project="$(VCTargetsPath)\Microsoft.Cpp.Default.props" />
+  <PropertyGroup Condition="'$(Configuration)|$(Platform)'=='Release|Win32'" Label="Configuration">
+    <ConfigurationType>DynamicLibrary</ConfigurationType>
+    <CharacterSet>Unicode</CharacterSet>
+    <WholeProgramOptimization>false</WholeProgramOptimization>
+    <PlatformToolset>v140</PlatformToolset>
+  </PropertyGroup>
+  <PropertyGroup Condition="'$(Configuration)|$(Platform)'=='WolfRelease|Win32'" Label="Configuration">
+    <ConfigurationType>DynamicLibrary</ConfigurationType>
+    <CharacterSet>Unicode</CharacterSet>
+    <WholeProgramOptimization>false</WholeProgramOptimization>
+    <PlatformToolset>v140</PlatformToolset>
+  </PropertyGroup>
+  <PropertyGroup Condition="'$(Configuration)|$(Platform)'=='Debug|Win32'" Label="Configuration">
+    <ConfigurationType>DynamicLibrary</ConfigurationType>
+    <CharacterSet>Unicode</CharacterSet>
+    <PlatformToolset>v140</PlatformToolset>
+  </PropertyGroup>
+  <PropertyGroup Condition="'$(Configuration)|$(Platform)'=='WolfDebug|Win32'" Label="Configuration">
+    <ConfigurationType>DynamicLibrary</ConfigurationType>
+    <CharacterSet>Unicode</CharacterSet>
+    <PlatformToolset>v140</PlatformToolset>
+  </PropertyGroup>
+  <PropertyGroup Condition="'$(Configuration)|$(Platform)'=='Static|Win32'" Label="Configuration">
+    <ConfigurationType>StaticLibrary</ConfigurationType>
+    <CharacterSet>Unicode</CharacterSet>
+    <PlatformToolset>v140</PlatformToolset>
+  </PropertyGroup>
+  <PropertyGroup Condition="'$(Configuration)|$(Platform)'=='SelfTest|Win32'" Label="Configuration">
+    <ConfigurationType>DynamicLibrary</ConfigurationType>
+    <CharacterSet>Unicode</CharacterSet>
+    <PlatformToolset>v140</PlatformToolset>
+  </PropertyGroup>
+  <PropertyGroup Condition="'$(Configuration)|$(Platform)'=='Coverage|Win32'" Label="Configuration">
+    <ConfigurationType>DynamicLibrary</ConfigurationType>
+    <CharacterSet>Unicode</CharacterSet>
+    <PlatformToolset>v140</PlatformToolset>
+  </PropertyGroup>
+  <PropertyGroup Condition="'$(Configuration)|$(Platform)'=='Profile|Win32'" Label="Configuration">
+    <ConfigurationType>DynamicLibrary</ConfigurationType>
+    <CharacterSet>Unicode</CharacterSet>
+    <PlatformToolset>v140</PlatformToolset>
+  </PropertyGroup>
+  <PropertyGroup Condition="'$(Configuration)|$(Platform)'=='Release|x64'" Label="Configuration">
+    <ConfigurationType>DynamicLibrary</ConfigurationType>
+    <CharacterSet>Unicode</CharacterSet>
+    <WholeProgramOptimization>false</WholeProgramOptimization>
+    <PlatformToolset>v140</PlatformToolset>
+  </PropertyGroup>
+  <PropertyGroup Condition="'$(Configuration)|$(Platform)'=='WolfRelease|x64'" Label="Configuration">
+    <ConfigurationType>DynamicLibrary</ConfigurationType>
+    <CharacterSet>Unicode</CharacterSet>
+    <WholeProgramOptimization>false</WholeProgramOptimization>
+    <PlatformToolset>v140</PlatformToolset>
+  </PropertyGroup>
+  <PropertyGroup Condition="'$(Configuration)|$(Platform)'=='Debug|x64'" Label="Configuration">
+    <ConfigurationType>DynamicLibrary</ConfigurationType>
+    <CharacterSet>Unicode</CharacterSet>
+    <PlatformToolset>v140</PlatformToolset>
+  </PropertyGroup>
+  <PropertyGroup Condition="'$(Configuration)|$(Platform)'=='WolfDebug|x64'" Label="Configuration">
+    <ConfigurationType>DynamicLibrary</ConfigurationType>
+    <CharacterSet>Unicode</CharacterSet>
+    <PlatformToolset>v140</PlatformToolset>
+  </PropertyGroup>
+  <PropertyGroup Condition="'$(Configuration)|$(Platform)'=='Static|x64'" Label="Configuration">
+    <ConfigurationType>DynamicLibrary</ConfigurationType>
+    <CharacterSet>Unicode</CharacterSet>
+    <PlatformToolset>v140</PlatformToolset>
+  </PropertyGroup>
+  <PropertyGroup Condition="'$(Configuration)|$(Platform)'=='SelfTest|x64'" Label="Configuration">
+    <ConfigurationType>DynamicLibrary</ConfigurationType>
+    <CharacterSet>Unicode</CharacterSet>
+    <PlatformToolset>v140</PlatformToolset>
+  </PropertyGroup>
+  <PropertyGroup Condition="'$(Configuration)|$(Platform)'=='Coverage|x64'" Label="Configuration">
+    <ConfigurationType>DynamicLibrary</ConfigurationType>
+    <CharacterSet>Unicode</CharacterSet>
+    <PlatformToolset>v140</PlatformToolset>
+  </PropertyGroup>
+  <PropertyGroup Condition="'$(Configuration)|$(Platform)'=='Profile|x64'" Label="Configuration">
+    <ConfigurationType>DynamicLibrary</ConfigurationType>
+    <CharacterSet>Unicode</CharacterSet>
+    <PlatformToolset>v140</PlatformToolset>
+  </PropertyGroup>
+  <PropertyGroup Label="Configuration" Condition="'$(Configuration)|$(Platform)'=='GccCompile|x64'">
+    <PlatformToolset>v140</PlatformToolset>
+  </PropertyGroup>
+  <PropertyGroup Label="Configuration" Condition="'$(Configuration)|$(Platform)'=='GccCompile|Win32'">
+    <PlatformToolset>v140</PlatformToolset>
+    <ConfigurationType>Makefile</ConfigurationType>
+  </PropertyGroup>
+  <Import Project="$(VCTargetsPath)\Microsoft.Cpp.props" />
+  <ImportGroup Label="ExtensionSettings">
+  </ImportGroup>
+  <ImportGroup Condition="'$(Configuration)|$(Platform)'=='Release|Win32'" Label="PropertySheets">
+    <Import Project="$(UserRootDir)\Microsoft.Cpp.$(Platform).user.props" Condition="exists('$(UserRootDir)\Microsoft.Cpp.$(Platform).user.props')" Label="LocalAppDataPlatform" />
+  </ImportGroup>
+  <ImportGroup Condition="'$(Configuration)|$(Platform)'=='WolfRelease|Win32'" Label="PropertySheets">
+    <Import Project="$(UserRootDir)\Microsoft.Cpp.$(Platform).user.props" Condition="exists('$(UserRootDir)\Microsoft.Cpp.$(Platform).user.props')" Label="LocalAppDataPlatform" />
+  </ImportGroup>
+  <ImportGroup Condition="'$(Configuration)|$(Platform)'=='Debug|Win32'" Label="PropertySheets">
+    <Import Project="$(UserRootDir)\Microsoft.Cpp.$(Platform).user.props" Condition="exists('$(UserRootDir)\Microsoft.Cpp.$(Platform).user.props')" Label="LocalAppDataPlatform" />
+  </ImportGroup>
+  <ImportGroup Condition="'$(Configuration)|$(Platform)'=='WolfDebug|Win32'" Label="PropertySheets">
+    <Import Project="$(UserRootDir)\Microsoft.Cpp.$(Platform).user.props" Condition="exists('$(UserRootDir)\Microsoft.Cpp.$(Platform).user.props')" Label="LocalAppDataPlatform" />
+  </ImportGroup>
+  <ImportGroup Condition="'$(Configuration)|$(Platform)'=='Static|Win32'" Label="PropertySheets">
+    <Import Project="$(UserRootDir)\Microsoft.Cpp.$(Platform).user.props" Condition="exists('$(UserRootDir)\Microsoft.Cpp.$(Platform).user.props')" Label="LocalAppDataPlatform" />
+  </ImportGroup>
+  <ImportGroup Condition="'$(Configuration)|$(Platform)'=='SelfTest|Win32'" Label="PropertySheets">
+    <Import Project="$(UserRootDir)\Microsoft.Cpp.$(Platform).user.props" Condition="exists('$(UserRootDir)\Microsoft.Cpp.$(Platform).user.props')" Label="LocalAppDataPlatform" />
+  </ImportGroup>
+  <ImportGroup Condition="'$(Configuration)|$(Platform)'=='Coverage|Win32'" Label="PropertySheets">
+    <Import Project="$(UserRootDir)\Microsoft.Cpp.$(Platform).user.props" Condition="exists('$(UserRootDir)\Microsoft.Cpp.$(Platform).user.props')" Label="LocalAppDataPlatform" />
+  </ImportGroup>
+  <ImportGroup Condition="'$(Configuration)|$(Platform)'=='Profile|Win32'" Label="PropertySheets">
+    <Import Project="$(UserRootDir)\Microsoft.Cpp.$(Platform).user.props" Condition="exists('$(UserRootDir)\Microsoft.Cpp.$(Platform).user.props')" Label="LocalAppDataPlatform" />
+  </ImportGroup>
+  <ImportGroup Condition="'$(Configuration)|$(Platform)'=='Release|x64'" Label="PropertySheets">
+    <Import Project="$(UserRootDir)\Microsoft.Cpp.$(Platform).user.props" Condition="exists('$(UserRootDir)\Microsoft.Cpp.$(Platform).user.props')" Label="LocalAppDataPlatform" />
+  </ImportGroup>
+  <ImportGroup Condition="'$(Configuration)|$(Platform)'=='WolfRelease|x64'" Label="PropertySheets">
+    <Import Project="$(UserRootDir)\Microsoft.Cpp.$(Platform).user.props" Condition="exists('$(UserRootDir)\Microsoft.Cpp.$(Platform).user.props')" Label="LocalAppDataPlatform" />
+  </ImportGroup>
+  <ImportGroup Condition="'$(Configuration)|$(Platform)'=='Debug|x64'" Label="PropertySheets">
+    <Import Project="$(UserRootDir)\Microsoft.Cpp.$(Platform).user.props" Condition="exists('$(UserRootDir)\Microsoft.Cpp.$(Platform).user.props')" Label="LocalAppDataPlatform" />
+  </ImportGroup>
+  <ImportGroup Condition="'$(Configuration)|$(Platform)'=='WolfDebug|x64'" Label="PropertySheets">
+    <Import Project="$(UserRootDir)\Microsoft.Cpp.$(Platform).user.props" Condition="exists('$(UserRootDir)\Microsoft.Cpp.$(Platform).user.props')" Label="LocalAppDataPlatform" />
+  </ImportGroup>
+  <ImportGroup Condition="'$(Configuration)|$(Platform)'=='Static|x64'" Label="PropertySheets">
+    <Import Project="$(UserRootDir)\Microsoft.Cpp.$(Platform).user.props" Condition="exists('$(UserRootDir)\Microsoft.Cpp.$(Platform).user.props')" Label="LocalAppDataPlatform" />
+  </ImportGroup>
+  <ImportGroup Condition="'$(Configuration)|$(Platform)'=='SelfTest|x64'" Label="PropertySheets">
+    <Import Project="$(UserRootDir)\Microsoft.Cpp.$(Platform).user.props" Condition="exists('$(UserRootDir)\Microsoft.Cpp.$(Platform).user.props')" Label="LocalAppDataPlatform" />
+  </ImportGroup>
+  <ImportGroup Condition="'$(Configuration)|$(Platform)'=='Coverage|x64'" Label="PropertySheets">
+    <Import Project="$(UserRootDir)\Microsoft.Cpp.$(Platform).user.props" Condition="exists('$(UserRootDir)\Microsoft.Cpp.$(Platform).user.props')" Label="LocalAppDataPlatform" />
+  </ImportGroup>
+  <ImportGroup Condition="'$(Configuration)|$(Platform)'=='Profile|x64'" Label="PropertySheets">
+    <Import Project="$(UserRootDir)\Microsoft.Cpp.$(Platform).user.props" Condition="exists('$(UserRootDir)\Microsoft.Cpp.$(Platform).user.props')" Label="LocalAppDataPlatform" />
+  </ImportGroup>
+  <PropertyGroup Label="UserMacros" />
+  <PropertyGroup>
+    <_ProjectFileVersion>10.0.30319.1</_ProjectFileVersion>
+    <ReferencePath Condition="'$(Configuration)|$(Platform)'=='Debug|Win32'">.\Debug;$(ReferencePath)</ReferencePath>
+    <ReferencePath Condition="'$(Configuration)|$(Platform)'=='WolfDebug|Win32'">.\Debug;$(ReferencePath)</ReferencePath>
+    <ReferencePath Condition="'$(Configuration)|$(Platform)'=='Static|Win32'">.\Debug;$(ReferencePath)</ReferencePath>
+    <ReferencePath Condition="'$(Configuration)|$(Platform)'=='SelfTest|Win32'">.\Debug;$(ReferencePath)</ReferencePath>
+    <ReferencePath Condition="'$(Configuration)|$(Platform)'=='Coverage|Win32'">.\Debug;$(ReferencePath)</ReferencePath>
+    <ReferencePath Condition="'$(Configuration)|$(Platform)'=='Profile|Win32'">.\Debug;$(ReferencePath)</ReferencePath>
+    <OutDir Condition="'$(Configuration)|$(Platform)'=='Debug|Win32'">$(SolutionDir)\$(Configuration)\</OutDir>
+    <OutDir Condition="'$(Configuration)|$(Platform)'=='WolfDebug|Win32'">$(SolutionDir)\bin\$(PlatformTarget)\$(Configuration)\</OutDir>
+    <OutDir Condition="'$(Configuration)|$(Platform)'=='Static|Win32'">bin\$(PlatformTarget)\$(Configuration)\</OutDir>
+    <OutDir Condition="'$(Configuration)|$(Platform)'=='SelfTest|Win32'">$(Configuration)\</OutDir>
+    <OutDir Condition="'$(Configuration)|$(Platform)'=='Coverage|Win32'">bin\$(PlatformTarget)\$(Configuration)\</OutDir>
+    <OutDir Condition="'$(Configuration)|$(Platform)'=='Profile|Win32'">bin\$(PlatformTarget)\$(Configuration)\</OutDir>
+    <IntDir Condition="'$(Configuration)|$(Platform)'=='Debug|Win32'">$(SolutionDir)\bin\$(ProjectName)\$(PlatformTarget)\$(Configuration)\</IntDir>
+    <IntDir Condition="'$(Configuration)|$(Platform)'=='WolfDebug|Win32'">$(SolutionDir)\bin\$(ProjectName)\$(PlatformTarget)\$(Configuration)\</IntDir>
+    <IntDir Condition="'$(Configuration)|$(Platform)'=='Static|Win32'">bin\obj\$(PlatformTarget)\$(Configuration)\</IntDir>
+    <IntDir Condition="'$(Configuration)|$(Platform)'=='SelfTest|Win32'">bin\obj\$(PlatformTarget)\$(Configuration)\</IntDir>
+    <IntDir Condition="'$(Configuration)|$(Platform)'=='Coverage|Win32'">bin\obj\$(PlatformTarget)\$(Configuration)\</IntDir>
+    <IntDir Condition="'$(Configuration)|$(Platform)'=='Profile|Win32'">bin\obj\$(PlatformTarget)\$(Configuration)\</IntDir>
+    <LinkIncremental Condition="'$(Configuration)|$(Platform)'=='Debug|Win32'">true</LinkIncremental>
+    <LinkIncremental Condition="'$(Configuration)|$(Platform)'=='WolfDebug|Win32'">true</LinkIncremental>
+    <LinkIncremental Condition="'$(Configuration)|$(Platform)'=='Static|Win32'">true</LinkIncremental>
+    <LinkIncremental Condition="'$(Configuration)|$(Platform)'=='SelfTest|Win32'">true</LinkIncremental>
+    <LinkIncremental Condition="'$(Configuration)|$(Platform)'=='Coverage|Win32'">false</LinkIncremental>
+    <LinkIncremental Condition="'$(Configuration)|$(Platform)'=='Profile|Win32'">false</LinkIncremental>
+    <ReferencePath Condition="'$(Configuration)|$(Platform)'=='Debug|x64'">.\Debug;$(ReferencePath)</ReferencePath>
+    <ReferencePath Condition="'$(Configuration)|$(Platform)'=='WolfDebug|x64'">.\Debug;$(ReferencePath)</ReferencePath>
+    <ReferencePath Condition="'$(Configuration)|$(Platform)'=='Static|x64'">.\Debug;$(ReferencePath)</ReferencePath>
+    <ReferencePath Condition="'$(Configuration)|$(Platform)'=='SelfTest|x64'">.\Debug;$(ReferencePath)</ReferencePath>
+    <ReferencePath Condition="'$(Configuration)|$(Platform)'=='Coverage|x64'">.\Debug;$(ReferencePath)</ReferencePath>
+    <ReferencePath Condition="'$(Configuration)|$(Platform)'=='Profile|x64'">.\Debug;$(ReferencePath)</ReferencePath>
+    <OutDir Condition="'$(Configuration)|$(Platform)'=='Debug|x64'">$(SolutionDir)\bin\$(PlatformTarget)\$(Configuration)\</OutDir>
+    <OutDir Condition="'$(Configuration)|$(Platform)'=='WolfDebug|x64'">$(SolutionDir)\bin\$(PlatformTarget)\$(Configuration)\</OutDir>
+    <OutDir Condition="'$(Configuration)|$(Platform)'=='Static|x64'">$(SolutionDir)\bin\$(PlatformTarget)\$(Configuration)\</OutDir>
+    <OutDir Condition="'$(Configuration)|$(Platform)'=='SelfTest|x64'">$(SolutionDir)\bin\$(PlatformTarget)\$(Configuration)\</OutDir>
+    <OutDir Condition="'$(Configuration)|$(Platform)'=='Coverage|x64'">$(SolutionDir)\bin\$(PlatformTarget)\$(Configuration)\</OutDir>
+    <OutDir Condition="'$(Configuration)|$(Platform)'=='Profile|x64'">$(SolutionDir)\bin\$(PlatformTarget)\$(Configuration)\</OutDir>
+    <IntDir Condition="'$(Configuration)|$(Platform)'=='Debug|x64'">$(SolutionDir)\bin\$(ProjectName)\$(PlatformTarget)\$(Configuration)\</IntDir>
+    <IntDir Condition="'$(Configuration)|$(Platform)'=='WolfDebug|x64'">$(SolutionDir)\bin\$(ProjectName)\$(PlatformTarget)\$(Configuration)\</IntDir>
+    <IntDir Condition="'$(Configuration)|$(Platform)'=='Static|x64'">$(SolutionDir)\bin\$(ProjectName)\$(PlatformTarget)\$(Configuration)\</IntDir>
+    <IntDir Condition="'$(Configuration)|$(Platform)'=='SelfTest|x64'">$(SolutionDir)\bin\$(ProjectName)\$(PlatformTarget)\$(Configuration)\</IntDir>
+    <IntDir Condition="'$(Configuration)|$(Platform)'=='Coverage|x64'">$(SolutionDir)\bin\$(ProjectName)\$(PlatformTarget)\$(Configuration)\</IntDir>
+    <IntDir Condition="'$(Configuration)|$(Platform)'=='Profile|x64'">$(SolutionDir)\bin\$(ProjectName)\$(PlatformTarget)\$(Configuration)\</IntDir>
+    <LinkIncremental Condition="'$(Configuration)|$(Platform)'=='Debug|x64'">true</LinkIncremental>
+    <LinkIncremental Condition="'$(Configuration)|$(Platform)'=='WolfDebug|x64'">true</LinkIncremental>
+    <LinkIncremental Condition="'$(Configuration)|$(Platform)'=='Static|x64'">true</LinkIncremental>
+    <LinkIncremental Condition="'$(Configuration)|$(Platform)'=='SelfTest|x64'">true</LinkIncremental>
+    <LinkIncremental Condition="'$(Configuration)|$(Platform)'=='Coverage|x64'">true</LinkIncremental>
+    <LinkIncremental Condition="'$(Configuration)|$(Platform)'=='Profile|x64'">true</LinkIncremental>
+    <ReferencePath Condition="'$(Configuration)|$(Platform)'=='Release|Win32'">.\Debug;$(ReferencePath)</ReferencePath>
+    <ReferencePath Condition="'$(Configuration)|$(Platform)'=='WolfRelease|Win32'">.\Debug;$(ReferencePath)</ReferencePath>
+    <OutDir Condition="'$(Configuration)|$(Platform)'=='Release|Win32'">$(SolutionDir)\$(Configuration)\</OutDir>
+    <OutDir Condition="'$(Configuration)|$(Platform)'=='WolfRelease|Win32'">$(SolutionDir)\bin\$(PlatformTarget)\$(Configuration)\</OutDir>
+    <IntDir Condition="'$(Configuration)|$(Platform)'=='Release|Win32'">$(SolutionDir)\bin\$(ProjectName)\$(PlatformTarget)\$(Configuration)\</IntDir>
+    <IntDir Condition="'$(Configuration)|$(Platform)'=='WolfRelease|Win32'">$(SolutionDir)\bin\$(ProjectName)\$(PlatformTarget)\$(Configuration)\</IntDir>
+    <LinkIncremental Condition="'$(Configuration)|$(Platform)'=='Release|Win32'">false</LinkIncremental>
+    <LinkIncremental Condition="'$(Configuration)|$(Platform)'=='WolfRelease|Win32'">false</LinkIncremental>
+    <ReferencePath Condition="'$(Configuration)|$(Platform)'=='Release|x64'">.\Debug;$(ReferencePath)</ReferencePath>
+    <ReferencePath Condition="'$(Configuration)|$(Platform)'=='WolfRelease|x64'">.\Debug;$(ReferencePath)</ReferencePath>
+    <OutDir Condition="'$(Configuration)|$(Platform)'=='Release|x64'">$(SolutionDir)\bin\$(PlatformTarget)\$(Configuration)\</OutDir>
+    <OutDir Condition="'$(Configuration)|$(Platform)'=='WolfRelease|x64'">$(SolutionDir)\bin\$(PlatformTarget)\$(Configuration)\</OutDir>
+    <IntDir Condition="'$(Configuration)|$(Platform)'=='Release|x64'">$(SolutionDir)\bin\$(ProjectName)\$(PlatformTarget)\$(Configuration)\</IntDir>
+    <IntDir Condition="'$(Configuration)|$(Platform)'=='WolfRelease|x64'">$(SolutionDir)\bin\$(ProjectName)\$(PlatformTarget)\$(Configuration)\</IntDir>
+    <LinkIncremental Condition="'$(Configuration)|$(Platform)'=='Release|x64'">false</LinkIncremental>
+    <LinkIncremental Condition="'$(Configuration)|$(Platform)'=='WolfRelease|x64'">false</LinkIncremental>
+    <CodeAnalysisRuleSet Condition="'$(Configuration)|$(Platform)'=='Debug|Win32'">AllRules.ruleset</CodeAnalysisRuleSet>
+    <CodeAnalysisRuleSet Condition="'$(Configuration)|$(Platform)'=='WolfDebug|Win32'">AllRules.ruleset</CodeAnalysisRuleSet>
+    <CodeAnalysisRuleSet Condition="'$(Configuration)|$(Platform)'=='Static|Win32'">AllRules.ruleset</CodeAnalysisRuleSet>
+    <CodeAnalysisRuleSet Condition="'$(Configuration)|$(Platform)'=='SelfTest|Win32'">AllRules.ruleset</CodeAnalysisRuleSet>
+    <CodeAnalysisRuleSet Condition="'$(Configuration)|$(Platform)'=='Coverage|Win32'">AllRules.ruleset</CodeAnalysisRuleSet>
+    <CodeAnalysisRuleSet Condition="'$(Configuration)|$(Platform)'=='Profile|Win32'">AllRules.ruleset</CodeAnalysisRuleSet>
+    <CodeAnalysisRules Condition="'$(Configuration)|$(Platform)'=='Debug|Win32'" />
+    <CodeAnalysisRules Condition="'$(Configuration)|$(Platform)'=='WolfDebug|Win32'" />
+    <CodeAnalysisRules Condition="'$(Configuration)|$(Platform)'=='Static|Win32'" />
+    <CodeAnalysisRules Condition="'$(Configuration)|$(Platform)'=='SelfTest|Win32'" />
+    <CodeAnalysisRules Condition="'$(Configuration)|$(Platform)'=='Coverage|Win32'" />
+    <CodeAnalysisRules Condition="'$(Configuration)|$(Platform)'=='Profile|Win32'" />
+    <CodeAnalysisRuleAssemblies Condition="'$(Configuration)|$(Platform)'=='Debug|Win32'" />
+    <CodeAnalysisRuleAssemblies Condition="'$(Configuration)|$(Platform)'=='WolfDebug|Win32'" />
+    <CodeAnalysisRuleAssemblies Condition="'$(Configuration)|$(Platform)'=='Static|Win32'" />
+    <CodeAnalysisRuleAssemblies Condition="'$(Configuration)|$(Platform)'=='SelfTest|Win32'" />
+    <CodeAnalysisRuleAssemblies Condition="'$(Configuration)|$(Platform)'=='Coverage|Win32'" />
+    <CodeAnalysisRuleAssemblies Condition="'$(Configuration)|$(Platform)'=='Profile|Win32'" />
+    <CodeAnalysisRuleSet Condition="'$(Configuration)|$(Platform)'=='Debug|x64'">AllRules.ruleset</CodeAnalysisRuleSet>
+    <CodeAnalysisRuleSet Condition="'$(Configuration)|$(Platform)'=='WolfDebug|x64'">AllRules.ruleset</CodeAnalysisRuleSet>
+    <CodeAnalysisRuleSet Condition="'$(Configuration)|$(Platform)'=='Static|x64'">AllRules.ruleset</CodeAnalysisRuleSet>
+    <CodeAnalysisRuleSet Condition="'$(Configuration)|$(Platform)'=='SelfTest|x64'">AllRules.ruleset</CodeAnalysisRuleSet>
+    <CodeAnalysisRuleSet Condition="'$(Configuration)|$(Platform)'=='Coverage|x64'">AllRules.ruleset</CodeAnalysisRuleSet>
+    <CodeAnalysisRuleSet Condition="'$(Configuration)|$(Platform)'=='Profile|x64'">AllRules.ruleset</CodeAnalysisRuleSet>
+    <CodeAnalysisRules Condition="'$(Configuration)|$(Platform)'=='Debug|x64'" />
+    <CodeAnalysisRules Condition="'$(Configuration)|$(Platform)'=='WolfDebug|x64'" />
+    <CodeAnalysisRules Condition="'$(Configuration)|$(Platform)'=='Static|x64'" />
+    <CodeAnalysisRules Condition="'$(Configuration)|$(Platform)'=='SelfTest|x64'" />
+    <CodeAnalysisRules Condition="'$(Configuration)|$(Platform)'=='Coverage|x64'" />
+    <CodeAnalysisRules Condition="'$(Configuration)|$(Platform)'=='Profile|x64'" />
+    <CodeAnalysisRuleAssemblies Condition="'$(Configuration)|$(Platform)'=='Debug|x64'" />
+    <CodeAnalysisRuleAssemblies Condition="'$(Configuration)|$(Platform)'=='WolfDebug|x64'" />
+    <CodeAnalysisRuleAssemblies Condition="'$(Configuration)|$(Platform)'=='Static|x64'" />
+    <CodeAnalysisRuleAssemblies Condition="'$(Configuration)|$(Platform)'=='SelfTest|x64'" />
+    <CodeAnalysisRuleAssemblies Condition="'$(Configuration)|$(Platform)'=='Coverage|x64'" />
+    <CodeAnalysisRuleAssemblies Condition="'$(Configuration)|$(Platform)'=='Profile|x64'" />
+    <CodeAnalysisRuleSet Condition="'$(Configuration)|$(Platform)'=='Release|Win32'">AllRules.ruleset</CodeAnalysisRuleSet>
+    <CodeAnalysisRuleSet Condition="'$(Configuration)|$(Platform)'=='WolfRelease|Win32'">AllRules.ruleset</CodeAnalysisRuleSet>
+    <CodeAnalysisRules Condition="'$(Configuration)|$(Platform)'=='Release|Win32'" />
+    <CodeAnalysisRules Condition="'$(Configuration)|$(Platform)'=='WolfRelease|Win32'" />
+    <CodeAnalysisRuleAssemblies Condition="'$(Configuration)|$(Platform)'=='Release|Win32'" />
+    <CodeAnalysisRuleAssemblies Condition="'$(Configuration)|$(Platform)'=='WolfRelease|Win32'" />
+    <CodeAnalysisRuleSet Condition="'$(Configuration)|$(Platform)'=='Release|x64'">AllRules.ruleset</CodeAnalysisRuleSet>
+    <CodeAnalysisRuleSet Condition="'$(Configuration)|$(Platform)'=='WolfRelease|x64'">AllRules.ruleset</CodeAnalysisRuleSet>
+    <CodeAnalysisRules Condition="'$(Configuration)|$(Platform)'=='Release|x64'" />
+    <CodeAnalysisRules Condition="'$(Configuration)|$(Platform)'=='WolfRelease|x64'" />
+    <CodeAnalysisRuleAssemblies Condition="'$(Configuration)|$(Platform)'=='Release|x64'" />
+    <CodeAnalysisRuleAssemblies Condition="'$(Configuration)|$(Platform)'=='WolfRelease|x64'" />
+    <TargetExt Condition="'$(Configuration)|$(Platform)'=='Debug|Win32'">.dll</TargetExt>
+    <TargetExt Condition="'$(Configuration)|$(Platform)'=='WolfDebug|Win32'">.dll</TargetExt>
+    <TargetExt Condition="'$(Configuration)|$(Platform)'=='Static|Win32'">.lib</TargetExt>
+    <TargetExt Condition="'$(Configuration)|$(Platform)'=='SelfTest|Win32'">.dll</TargetExt>
+    <TargetExt Condition="'$(Configuration)|$(Platform)'=='Coverage|Win32'">.dll</TargetExt>
+    <TargetExt Condition="'$(Configuration)|$(Platform)'=='Profile|Win32'">.dll</TargetExt>
+    <CustomBuildAfterTargets Condition="'$(Configuration)|$(Platform)'=='Profile|Win32'">BuildLink</CustomBuildAfterTargets>
+  </PropertyGroup>
+  <PropertyGroup Condition="'$(Configuration)|$(Platform)'=='GccCompile|Win32'">
+    <NMakeBuildCommandLine>$(SolutionDir)GccCompile\GccCompile.pl $(ProjectDir)$(ProjectFileName) $(SolutionDir)$(SolutionFileName)</NMakeBuildCommandLine>
+    <NMakePreprocessorDefinitions>GCC; _WIN32;  __MINGW32__</NMakePreprocessorDefinitions>
+    <NMakeIncludeSearchPath>$(ProjectDir)include\;$(ProjectDir)include\prototypes\;$(SolutionDir)Platform\include\;$(SolutionDir)Platform\include\prototypes\;$(SolutionDir)LtcInclude\;$(SolutionDIr)OsslInclude\;$(SolutionDir)MsBnInclude\;C:\cygwin64\usr\include</NMakeIncludeSearchPath>
+    <IncludePath>C:\cygwin64\usr\include\</IncludePath>
+  </PropertyGroup>
+  <PropertyGroup Condition="'$(Configuration)|$(Platform)'=='Debug|Win32'">
+    <GenerateManifest>false</GenerateManifest>
+  </PropertyGroup>
+  <PropertyGroup Condition="'$(Configuration)|$(Platform)'=='WolfDebug|Win32'">
+    <GenerateManifest>false</GenerateManifest>
+  </PropertyGroup>
+  <ItemDefinitionGroup>
+    <ClCompile>
+      <AdditionalIncludeDirectories>$(ProjectDir)include\;$(ProjectDir)include\prototypes\;$(SolutionDir)Platform\include\;$(SolutionDir)Platform\include\prototypes\;$(SolutionDir)LtcInclude\;$(SolutionDIr)OsslInclude\;$(SolutionDir)MsBnInclude\
+      </AdditionalIncludeDirectories>
+    </ClCompile>
+  </ItemDefinitionGroup>
+  <ItemDefinitionGroup Condition="'$(Configuration)|$(Platform)'=='Debug|Win32'">
+    <ClCompile>
+      <Optimization>Disabled</Optimization>
+      <AdditionalIncludeDirectories>$(ProjectDir)include\;$(ProjectDir)include\prototypes\;$(SolutionDir)Platform\include\;$(SolutionDir)Platform\include\prototypes\;$(SolutionDir)LtcInclude\;$(SolutionDIr)OsslInclude\;$(SolutionDir)MsBnInclude\</AdditionalIncludeDirectories>
+      <PreprocessorDefinitions>CRYPTO_ALIGN_4;%(PreprocessorDefinitions)</PreprocessorDefinitions>
+      <MinimalRebuild>false</MinimalRebuild>
+      <RuntimeLibrary>MultiThreadedDebugDLL</RuntimeLibrary>
+      <PrecompiledHeader>NotUsing</PrecompiledHeader>
+      <ProgramDataBaseFileName>$(IntDir)Server.pdb</ProgramDataBaseFileName>
+      <WarningLevel>EnableAllWarnings</WarningLevel>
+      <CallingConvention>Cdecl</CallingConvention>
+      <CompileAs>CompileAsC</CompileAs>
+      <StructMemberAlignment>Default</StructMemberAlignment>
+      <DisableSpecificWarnings>4820</DisableSpecificWarnings>
+      <BrowseInformation>true</BrowseInformation>
+      <InlineFunctionExpansion>Default</InlineFunctionExpansion>
+      <BasicRuntimeChecks>EnableFastChecks</BasicRuntimeChecks>
+    </ClCompile>
+    <ProjectReference>
+      <UseLibraryDependencyInputs>true</UseLibraryDependencyInputs>
+      <LinkLibraryDependencies>true</LinkLibraryDependencies>
+    </ProjectReference>
+    <Link>
+      <AdditionalDependencies>platform.lib;libeay32.lib;%(AdditionalDependencies)</AdditionalDependencies>
+      <AdditionalLibraryDirectories>$(SolutionDir)\lib;$(OutDir);%(AdditionalLibraryDirectories)</AdditionalLibraryDirectories>
+      <ModuleDefinitionFile>
+      </ModuleDefinitionFile>
+      <GenerateDebugInformation>true</GenerateDebugInformation>
+      <SubSystem>NotSet</SubSystem>
+      <TargetMachine>MachineX86</TargetMachine>
+      <OutputFile>$(OutDir)$(TargetName)$(TargetExt)</OutputFile>
+      <ImageHasSafeExceptionHandlers>false</ImageHasSafeExceptionHandlers>
+      <GenerateMapFile>false</GenerateMapFile>
+      <MapFileName>$(OutDir)Tpm.map</MapFileName>
+    </Link>
+    <Lib>
+      <OutputFile>$(OutDir)$(TargetName)$(TargetExt)</OutputFile>
+    </Lib>
+    <Lib>
+      <AdditionalLibraryDirectories>$(ProjectDir)\lib;$(OutDir);</AdditionalLibraryDirectories>
+    </Lib>
+    <Lib>
+      <ModuleDefinitionFile>$(ProjectDir)\tpm\TPM.def</ModuleDefinitionFile>
+      <AdditionalDependencies>CryptoEngine.dll;platform.lib</AdditionalDependencies>
+    </Lib>
+    <Bscmake>
+      <PreserveSbr>true</PreserveSbr>
+    </Bscmake>
+  </ItemDefinitionGroup>
+  <ItemDefinitionGroup Condition="'$(Configuration)|$(Platform)'=='WolfDebug|Win32'">
+    <ClCompile>
+      <Optimization>Disabled</Optimization>
+      <AdditionalIncludeDirectories>$(ProjectDir)include\wolf;$(SolutionDir)..\external\wolfssl;$(SolutionDir)\wolfcrypt\include;%(AdditionalIncludeDirectories)</AdditionalIncludeDirectories>
+      <PreprocessorDefinitions>USE_WOLFCRYPT;%(PreprocessorDefinitions)</PreprocessorDefinitions>
+      <MinimalRebuild>false</MinimalRebuild>
+      <RuntimeLibrary>MultiThreadedDebugDLL</RuntimeLibrary>
+      <PrecompiledHeader>NotUsing</PrecompiledHeader>
+      <ProgramDataBaseFileName>$(IntDir)Server.pdb</ProgramDataBaseFileName>
+      <WarningLevel>EnableAllWarnings</WarningLevel>
+      <CallingConvention>Cdecl</CallingConvention>
+      <CompileAs>CompileAsC</CompileAs>
+      <StructMemberAlignment>Default</StructMemberAlignment>
+      <DisableSpecificWarnings>4820;4255</DisableSpecificWarnings>
+      <BrowseInformation>true</BrowseInformation>
+      <InlineFunctionExpansion>Default</InlineFunctionExpansion>
+      <BasicRuntimeChecks>EnableFastChecks</BasicRuntimeChecks>
+    </ClCompile>
+    <ProjectReference>
+      <UseLibraryDependencyInputs>true</UseLibraryDependencyInputs>
+      <LinkLibraryDependencies>true</LinkLibraryDependencies>
+    </ProjectReference>
+    <Link>
+      <AdditionalDependencies>wolfssl.lib;platform.lib;%(AdditionalDependencies)</AdditionalDependencies>
+      <AdditionalLibraryDirectories>$(SolutionDir)\$(Configuration);$(OutDir);%(AdditionalLibraryDirectories)</AdditionalLibraryDirectories>
+      <ModuleDefinitionFile>
+      </ModuleDefinitionFile>
+      <GenerateDebugInformation>true</GenerateDebugInformation>
+      <SubSystem>NotSet</SubSystem>
+      <TargetMachine>MachineX86</TargetMachine>
+      <OutputFile>$(OutDir)$(TargetName)$(TargetExt)</OutputFile>
+      <ImageHasSafeExceptionHandlers>false</ImageHasSafeExceptionHandlers>
+      <GenerateMapFile>false</GenerateMapFile>
+      <MapFileName>$(OutDir)Tpm.map</MapFileName>
+    </Link>
+    <Lib>
+      <OutputFile>$(OutDir)$(TargetName)$(TargetExt)</OutputFile>
+    </Lib>
+    <Lib>
+      <AdditionalLibraryDirectories>$(ProjectDir)\lib;$(OutDir);</AdditionalLibraryDirectories>
+    </Lib>
+    <Lib>
+      <ModuleDefinitionFile>$(ProjectDir)\tpm\TPM.def</ModuleDefinitionFile>
+      <AdditionalDependencies>CryptoEngine.dll;platform.lib</AdditionalDependencies>
+    </Lib>
+    <Bscmake>
+      <PreserveSbr>true</PreserveSbr>
+    </Bscmake>
+  </ItemDefinitionGroup>
+  <ItemDefinitionGroup Condition="'$(Configuration)|$(Platform)'=='Static|Win32'">
+    <ClCompile>
+      <Optimization>Disabled</Optimization>
+      <AdditionalIncludeDirectories>$(ProjectDir)include\;$(ProjectDir)include\prototypes\;$(SolutionDir)Platform\include\;$(SolutionDir)Platform\include\prototypes\;$(SolutionDir)LtcInclude\;$(SolutionDIr)OsslInclude\;$(SolutionDir)MsBnInclude\</AdditionalIncludeDirectories>
+      <PreprocessorDefinitions>CRYPTO_ALIGN_4;_DEBUG;%(PreprocessorDefinitions)</PreprocessorDefinitions>
+      <MinimalRebuild>false</MinimalRebuild>
+      <BasicRuntimeChecks>EnableFastChecks</BasicRuntimeChecks>
+      <RuntimeLibrary>MultiThreadedDebugDLL</RuntimeLibrary>
+      <PrecompiledHeader>NotUsing</PrecompiledHeader>
+      <ProgramDataBaseFileName>$(IntDir)Server.pdb</ProgramDataBaseFileName>
+      <WarningLevel>EnableAllWarnings</WarningLevel>
+      <DebugInformationFormat>EditAndContinue</DebugInformationFormat>
+      <CallingConvention>Cdecl</CallingConvention>
+      <CompileAs>CompileAsC</CompileAs>
+      <StructMemberAlignment>Default</StructMemberAlignment>
+      <DisableSpecificWarnings>4820;4668</DisableSpecificWarnings>
+      <ShowIncludes>false</ShowIncludes>
+    </ClCompile>
+    <ProjectReference>
+      <UseLibraryDependencyInputs>true</UseLibraryDependencyInputs>
+      <LinkLibraryDependencies>true</LinkLibraryDependencies>
+    </ProjectReference>
+    <Link>
+      <AdditionalDependencies>cryptoengine.lib;platform.lib;%(AdditionalDependencies)</AdditionalDependencies>
+      <AdditionalLibraryDirectories>$(ProjectDir)\lib;$(OutDir);%(AdditionalLibraryDirectories)</AdditionalLibraryDirectories>
+      <ModuleDefinitionFile>
+      </ModuleDefinitionFile>
+      <GenerateDebugInformation>true</GenerateDebugInformation>
+      <SubSystem>Console</SubSystem>
+      <TargetMachine>MachineX86</TargetMachine>
+      <OutputFile>$(OutDir)$(TargetName)$(TargetExt)</OutputFile>
+    </Link>
+    <Lib>
+      <OutputFile>$(OutDir)$(TargetName)$(TargetExt)</OutputFile>
+    </Lib>
+    <Lib>
+      <AdditionalLibraryDirectories>
+      </AdditionalLibraryDirectories>
+    </Lib>
+    <Lib>
+      <ModuleDefinitionFile>
+      </ModuleDefinitionFile>
+      <AdditionalDependencies>
+      </AdditionalDependencies>
+    </Lib>
+  </ItemDefinitionGroup>
+  <ItemDefinitionGroup Condition="'$(Configuration)|$(Platform)'=='SelfTest|Win32'">
+    <ClCompile>
+      <Optimization>Disabled</Optimization>
+      <AdditionalIncludeDirectories>$(ProjectDir)include\;$(ProjectDir)include\prototypes\;$(SolutionDir)Platform\include\;$(SolutionDir)Platform\include\prototypes\;$(SolutionDir)LtcInclude\;$(SolutionDIr)OsslInclude\;$(SolutionDir)MsBnInclude\</AdditionalIncludeDirectories>
+      <PreprocessorDefinitions>CRYPTO_ALIGN_4;_DEBUG;%(PreprocessorDefinitions)</PreprocessorDefinitions>
+      <MinimalRebuild>false</MinimalRebuild>
+      <BasicRuntimeChecks>EnableFastChecks</BasicRuntimeChecks>
+      <RuntimeLibrary>MultiThreadedDebugDLL</RuntimeLibrary>
+      <PrecompiledHeader>NotUsing</PrecompiledHeader>
+      <ProgramDataBaseFileName>$(IntDir)Server.pdb</ProgramDataBaseFileName>
+      <WarningLevel>EnableAllWarnings</WarningLevel>
+      <DebugInformationFormat>EditAndContinue</DebugInformationFormat>
+      <CallingConvention>Cdecl</CallingConvention>
+      <CompileAs>CompileAsC</CompileAs>
+      <StructMemberAlignment>Default</StructMemberAlignment>
+      <DisableSpecificWarnings>4820;4668</DisableSpecificWarnings>
+      <ShowIncludes>false</ShowIncludes>
+    </ClCompile>
+    <ProjectReference>
+      <UseLibraryDependencyInputs>true</UseLibraryDependencyInputs>
+      <LinkLibraryDependencies>true</LinkLibraryDependencies>
+    </ProjectReference>
+    <Link>
+      <AdditionalDependencies>cryptoengine.lib;platform.lib;%(AdditionalDependencies)</AdditionalDependencies>
+      <AdditionalLibraryDirectories>$(ProjectDir)\lib;$(OutDir);%(AdditionalLibraryDirectories)</AdditionalLibraryDirectories>
+      <ModuleDefinitionFile>$(ProjectDir)\tpm\TPM.def</ModuleDefinitionFile>
+      <GenerateDebugInformation>true</GenerateDebugInformation>
+      <SubSystem>Console</SubSystem>
+      <TargetMachine>MachineX86</TargetMachine>
+      <OutputFile>$(OutDir)$(TargetName)$(TargetExt)</OutputFile>
+    </Link>
+    <Lib>
+      <OutputFile>$(OutDir)$(TargetName)$(TargetExt)</OutputFile>
+    </Lib>
+    <Lib>
+      <AdditionalLibraryDirectories>$(ProjectDir)\lib;$(OutDir);</AdditionalLibraryDirectories>
+    </Lib>
+    <Lib>
+      <ModuleDefinitionFile>$(ProjectDir)\tpm\TPM.def</ModuleDefinitionFile>
+      <AdditionalDependencies>CryptoEngine.dll;platform.lib</AdditionalDependencies>
+    </Lib>
+  </ItemDefinitionGroup>
+  <ItemDefinitionGroup Condition="'$(Configuration)|$(Platform)'=='Coverage|Win32'">
+    <ClCompile>
+      <Optimization>Disabled</Optimization>
+      <AdditionalIncludeDirectories>$(ProjectDir)include\;$(ProjectDir)include\prototypes\;$(SolutionDir)Platform\include\;$(SolutionDir)Platform\include\prototypes\;$(SolutionDir)LtcInclude\;$(SolutionDIr)OsslInclude\;$(SolutionDir)MsBnInclude\</AdditionalIncludeDirectories>
+      <PreprocessorDefinitions>EMPTY_ASSERT;CRYPTO_ALIGN_4;_DEBUG;%(PreprocessorDefinitions)</PreprocessorDefinitions>
+      <MinimalRebuild>false</MinimalRebuild>
+      <BasicRuntimeChecks>EnableFastChecks</BasicRuntimeChecks>
+      <RuntimeLibrary>MultiThreadedDebugDLL</RuntimeLibrary>
+      <PrecompiledHeader>NotUsing</PrecompiledHeader>
+      <ProgramDataBaseFileName>$(IntDir)Server.pdb</ProgramDataBaseFileName>
+      <WarningLevel>EnableAllWarnings</WarningLevel>
+      <DebugInformationFormat>EditAndContinue</DebugInformationFormat>
+      <CallingConvention>Cdecl</CallingConvention>
+      <CompileAs>CompileAsC</CompileAs>
+      <StructMemberAlignment>Default</StructMemberAlignment>
+      <DisableSpecificWarnings>4200;4820;4668</DisableSpecificWarnings>
+    </ClCompile>
+    <ProjectReference>
+      <UseLibraryDependencyInputs>true</UseLibraryDependencyInputs>
+      <LinkLibraryDependencies>true</LinkLibraryDependencies>
+    </ProjectReference>
+    <Link>
+      <AdditionalDependencies>cryptoengine.lib;platform.lib;%(AdditionalDependencies)</AdditionalDependencies>
+      <AdditionalLibraryDirectories>$(ProjectDir)\lib;$(OutDir);%(AdditionalLibraryDirectories)</AdditionalLibraryDirectories>
+      <ModuleDefinitionFile>
+      </ModuleDefinitionFile>
+      <GenerateDebugInformation>true</GenerateDebugInformation>
+      <SubSystem>Console</SubSystem>
+      <TargetMachine>MachineX86</TargetMachine>
+      <OutputFile>$(OutDir)$(TargetName)$(TargetExt)</OutputFile>
+    </Link>
+    <Lib>
+      <OutputFile>$(OutDir)$(TargetName)$(TargetExt)</OutputFile>
+    </Lib>
+    <Lib>
+      <AdditionalLibraryDirectories>$(ProjectDir)\lib;$(OutDir);</AdditionalLibraryDirectories>
+    </Lib>
+    <Lib>
+      <ModuleDefinitionFile>$(ProjectDir)\tpm\TPM.def</ModuleDefinitionFile>
+      <AdditionalDependencies>CryptoEngine.dll;platform.lib</AdditionalDependencies>
+    </Lib>
+  </ItemDefinitionGroup>
+  <ItemDefinitionGroup Condition="'$(Configuration)|$(Platform)'=='Profile|Win32'">
+    <ClCompile>
+      <Optimization>Disabled</Optimization>
+      <AdditionalIncludeDirectories>$(ProjectDir)include\;$(ProjectDir)include\prototypes\;$(SolutionDir)Platform\include\;$(SolutionDir)Platform\include\prototypes\;$(SolutionDir)LtcInclude\;$(SolutionDIr)OsslInclude\;$(SolutionDir)MsBnInclude\</AdditionalIncludeDirectories>
+      <PreprocessorDefinitions>CRYPTO_ALIGNMENT=4;_DEBUG;%(PreprocessorDefinitions)</PreprocessorDefinitions>
+      <MinimalRebuild>false</MinimalRebuild>
+      <BasicRuntimeChecks>EnableFastChecks</BasicRuntimeChecks>
+      <RuntimeLibrary>MultiThreadedDebugDLL</RuntimeLibrary>
+      <PrecompiledHeader>NotUsing</PrecompiledHeader>
+      <ProgramDataBaseFileName>$(IntDir)Server.pdb</ProgramDataBaseFileName>
+      <WarningLevel>EnableAllWarnings</WarningLevel>
+      <DebugInformationFormat>EditAndContinue</DebugInformationFormat>
+      <CallingConvention>Cdecl</CallingConvention>
+      <CompileAs>CompileAsC</CompileAs>
+      <StructMemberAlignment>Default</StructMemberAlignment>
+      <DisableSpecificWarnings>4200;4820;4668</DisableSpecificWarnings>
+      <PrecompiledHeaderFile>
+      </PrecompiledHeaderFile>
+      <PrecompiledHeaderOutputFile>
+      </PrecompiledHeaderOutputFile>
+    </ClCompile>
+    <ProjectReference>
+      <UseLibraryDependencyInputs>true</UseLibraryDependencyInputs>
+      <LinkLibraryDependencies>true</LinkLibraryDependencies>
+    </ProjectReference>
+    <Link>
+      <AdditionalDependencies>cryptoengine.lib;platform.lib;%(AdditionalDependencies)</AdditionalDependencies>
+      <AdditionalLibraryDirectories>$(ProjectDir)\lib;$(OutDir);%(AdditionalLibraryDirectories)</AdditionalLibraryDirectories>
+      <ModuleDefinitionFile>$(ProjectDir)\tpm\TPM.def</ModuleDefinitionFile>
+      <GenerateDebugInformation>true</GenerateDebugInformation>
+      <SubSystem>Console</SubSystem>
+      <TargetMachine>MachineX86</TargetMachine>
+      <Profile>true</Profile>
+      <OutputFile>$(OutDir)$(TargetName)$(TargetExt)</OutputFile>
+    </Link>
+    <Lib>
+      <OutputFile>$(OutDir)$(TargetName)$(TargetExt)</OutputFile>
+    </Lib>
+    <Lib>
+      <AdditionalLibraryDirectories>$(ProjectDir)\lib;$(OutDir);</AdditionalLibraryDirectories>
+    </Lib>
+    <Lib>
+      <ModuleDefinitionFile>$(ProjectDir)\tpm\TPM.def</ModuleDefinitionFile>
+      <AdditionalDependencies>CryptoEngine.dll;platform.lib</AdditionalDependencies>
+    </Lib>
+    <PostBuildEvent>
+      <Command>echo "$(VSInstallDir)\Team Tools\Performance Tools\vsinstr.exe" $(OutDir)$(TargetName)$(TargetExt) /COVERAGE</Command>
+      <Message>Profiling Instrumentation</Message>
+    </PostBuildEvent>
+    <CustomBuildStep>
+      <Message>Performing Profiling Instrumentation</Message>
+      <Command>
+      </Command>
+    </CustomBuildStep>
+  </ItemDefinitionGroup>
+  <ItemDefinitionGroup Condition="'$(Configuration)|$(Platform)'=='Debug|x64'">
+    <Midl>
+      <TargetEnvironment>X64</TargetEnvironment>
+    </Midl>
+    <ClCompile>
+      <Optimization>Disabled</Optimization>
+      <AdditionalIncludeDirectories>$(ProjectDir)include\;$(ProjectDir)include\prototypes\;$(SolutionDir)Platform\include\;$(SolutionDir)Platform\include\prototypes\;$(SolutionDir)LtcInclude\;$(SolutionDIr)OsslInclude\;$(SolutionDir)MsBnInclude\</AdditionalIncludeDirectories>
+      <PreprocessorDefinitions>CRYPTO_ALIGN_16;_DEBUG;%(PreprocessorDefinitions)</PreprocessorDefinitions>
+      <MinimalRebuild>true</MinimalRebuild>
+      <BasicRuntimeChecks>EnableFastChecks</BasicRuntimeChecks>
+      <RuntimeLibrary>MultiThreadedDebugDLL</RuntimeLibrary>
+      <PrecompiledHeader>
+      </PrecompiledHeader>
+      <WarningLevel>Level3</WarningLevel>
+      <DebugInformationFormat>ProgramDatabase</DebugInformationFormat>
+      <DisableSpecificWarnings>4668</DisableSpecificWarnings>
+    </ClCompile>
+    <Link>
+      <AdditionalDependencies>platform.lib;libeay32.lib;%(AdditionalDependencies)</AdditionalDependencies>
+      <GenerateDebugInformation>true</GenerateDebugInformation>
+      <SubSystem>Console</SubSystem>
+      <TargetMachine>MachineX64</TargetMachine>
+      <AdditionalLibraryDirectories>$(SolutionDir)\lib\x64;$(OutDir);%(AdditionalLibraryDirectories)</AdditionalLibraryDirectories>
+      <ModuleDefinitionFile>
+      </ModuleDefinitionFile>
+    </Link>
+  </ItemDefinitionGroup>
+  <ItemDefinitionGroup Condition="'$(Configuration)|$(Platform)'=='WolfDebug|x64'">
+    <Midl>
+      <TargetEnvironment>X64</TargetEnvironment>
+    </Midl>
+    <ClCompile>
+      <Optimization>Disabled</Optimization>
+      <AdditionalIncludeDirectories>$(ProjectDir)include\wolf;$(SolutionDir)..\external\wolfssl;$(SolutionDir)\wolfcrypt\include;%(AdditionalIncludeDirectories)</AdditionalIncludeDirectories>
+      <PreprocessorDefinitions>USE_WOLFCRYPT;_DEBUG;%(PreprocessorDefinitions)</PreprocessorDefinitions>
+      <MinimalRebuild>true</MinimalRebuild>
+      <BasicRuntimeChecks>EnableFastChecks</BasicRuntimeChecks>
+      <RuntimeLibrary>MultiThreadedDebugDLL</RuntimeLibrary>
+      <PrecompiledHeader>
+      </PrecompiledHeader>
+      <WarningLevel>Level3</WarningLevel>
+      <DebugInformationFormat>ProgramDatabase</DebugInformationFormat>
+      <DisableSpecificWarnings>4668;4255</DisableSpecificWarnings>
+    </ClCompile>
+    <Link>
+      <AdditionalDependencies>wolfssl.lib;platform.lib;%(AdditionalDependencies)</AdditionalDependencies>
+      <GenerateDebugInformation>true</GenerateDebugInformation>
+      <SubSystem>Console</SubSystem>
+      <TargetMachine>MachineX64</TargetMachine>
+      <AdditionalLibraryDirectories>$(OutDir);%(AdditionalLibraryDirectories)</AdditionalLibraryDirectories>
+      <ModuleDefinitionFile>
+      </ModuleDefinitionFile>
+    </Link>
+  </ItemDefinitionGroup>
+  <ItemDefinitionGroup Condition="'$(Configuration)|$(Platform)'=='Static|x64'">
+    <Midl>
+      <TargetEnvironment>X64</TargetEnvironment>
+    </Midl>
+    <ClCompile>
+      <Optimization>Disabled</Optimization>
+      <AdditionalIncludeDirectories>$(ProjectDir)include\;$(ProjectDir)include\prototypes\;$(SolutionDir)Platform\include\;$(SolutionDir)Platform\include\prototypes\;$(SolutionDir)LtcInclude\;$(SolutionDIr)OsslInclude\;$(SolutionDir)MsBnInclude\</AdditionalIncludeDirectories>
+      <PreprocessorDefinitions>CRYPTO_ALIGN_16;_DEBUG;%(PreprocessorDefinitions)</PreprocessorDefinitions>
+      <MinimalRebuild>true</MinimalRebuild>
+      <BasicRuntimeChecks>EnableFastChecks</BasicRuntimeChecks>
+      <RuntimeLibrary>MultiThreadedDebugDLL</RuntimeLibrary>
+      <PrecompiledHeader>
+      </PrecompiledHeader>
+      <WarningLevel>Level3</WarningLevel>
+      <DebugInformationFormat>ProgramDatabase</DebugInformationFormat>
+      <DisableSpecificWarnings>4668</DisableSpecificWarnings>
+    </ClCompile>
+    <Link>
+      <AdditionalDependencies>cryptoengine.lib;platform.lib;%(AdditionalDependencies)</AdditionalDependencies>
+      <GenerateDebugInformation>true</GenerateDebugInformation>
+      <SubSystem>Console</SubSystem>
+      <TargetMachine>MachineX64</TargetMachine>
+      <AdditionalLibraryDirectories>$(ProjectDir)\lib;$(OutDir);%(AdditionalLibraryDirectories)</AdditionalLibraryDirectories>
+      <ModuleDefinitionFile>
+      </ModuleDefinitionFile>
+    </Link>
+  </ItemDefinitionGroup>
+  <ItemDefinitionGroup Condition="'$(Configuration)|$(Platform)'=='SelfTest|x64'">
+    <Midl>
+      <TargetEnvironment>X64</TargetEnvironment>
+    </Midl>
+    <ClCompile>
+      <Optimization>Disabled</Optimization>
+      <AdditionalIncludeDirectories>$(ProjectDir)include\;$(ProjectDir)include\prototypes\;$(SolutionDir)Platform\include\;$(SolutionDir)Platform\include\prototypes\;$(SolutionDir)LtcInclude\;$(SolutionDIr)OsslInclude\;$(SolutionDir)MsBnInclude\</AdditionalIncludeDirectories>
+      <PreprocessorDefinitions>CRYPTO_ALIGN_16;_DEBUG;%(PreprocessorDefinitions)</PreprocessorDefinitions>
+      <MinimalRebuild>true</MinimalRebuild>
+      <BasicRuntimeChecks>EnableFastChecks</BasicRuntimeChecks>
+      <RuntimeLibrary>MultiThreadedDebugDLL</RuntimeLibrary>
+      <PrecompiledHeader>
+      </PrecompiledHeader>
+      <WarningLevel>Level3</WarningLevel>
+      <DebugInformationFormat>ProgramDatabase</DebugInformationFormat>
+      <DisableSpecificWarnings>4668</DisableSpecificWarnings>
+    </ClCompile>
+    <Link>
+      <AdditionalDependencies>cryptoengine.lib;platform.lib;%(AdditionalDependencies)</AdditionalDependencies>
+      <GenerateDebugInformation>true</GenerateDebugInformation>
+      <SubSystem>Console</SubSystem>
+      <TargetMachine>MachineX64</TargetMachine>
+      <AdditionalLibraryDirectories>$(ProjectDir)\lib;$(OutDir);%(AdditionalLibraryDirectories)</AdditionalLibraryDirectories>
+      <ModuleDefinitionFile>$(ProjectDir)\tpm\TPM.def</ModuleDefinitionFile>
+    </Link>
+  </ItemDefinitionGroup>
+  <ItemDefinitionGroup Condition="'$(Configuration)|$(Platform)'=='Coverage|x64'">
+    <Midl>
+      <TargetEnvironment>X64</TargetEnvironment>
+    </Midl>
+    <ClCompile>
+      <Optimization>Disabled</Optimization>
+      <AdditionalIncludeDirectories>$(ProjectDir)include\;$(ProjectDir)include\prototypes\;$(SolutionDir)Platform\include\;$(SolutionDir)Platform\include\prototypes\;$(SolutionDir)LtcInclude\;$(SolutionDIr)OsslInclude\;$(SolutionDir)MsBnInclude\</AdditionalIncludeDirectories>
+      <PreprocessorDefinitions>EMPTY_ASSERT;CRYPTO_ALIGN_16;_DEBUG;%(PreprocessorDefinitions)</PreprocessorDefinitions>
+      <MinimalRebuild>true</MinimalRebuild>
+      <BasicRuntimeChecks>EnableFastChecks</BasicRuntimeChecks>
+      <RuntimeLibrary>MultiThreadedDebugDLL</RuntimeLibrary>
+      <PrecompiledHeader>
+      </PrecompiledHeader>
+      <WarningLevel>Level3</WarningLevel>
+      <DebugInformationFormat>ProgramDatabase</DebugInformationFormat>
+      <DisableSpecificWarnings>4668</DisableSpecificWarnings>
+    </ClCompile>
+    <Link>
+      <AdditionalDependencies>cryptoengine.lib;platform.lib;%(AdditionalDependencies)</AdditionalDependencies>
+      <GenerateDebugInformation>true</GenerateDebugInformation>
+      <SubSystem>Console</SubSystem>
+      <TargetMachine>MachineX64</TargetMachine>
+      <AdditionalLibraryDirectories>$(ProjectDir)\lib;$(OutDir);%(AdditionalLibraryDirectories)</AdditionalLibraryDirectories>
+      <ModuleDefinitionFile>
+      </ModuleDefinitionFile>
+    </Link>
+  </ItemDefinitionGroup>
+  <ItemDefinitionGroup Condition="'$(Configuration)|$(Platform)'=='Profile|x64'">
+    <Midl>
+      <TargetEnvironment>X64</TargetEnvironment>
+    </Midl>
+    <ClCompile>
+      <Optimization>Disabled</Optimization>
+      <AdditionalIncludeDirectories>$(ProjectDir)include\;$(ProjectDir)include\prototypes\;$(SolutionDir)Platform\include\;$(SolutionDir)Platform\include\prototypes\;$(SolutionDir)LtcInclude\;$(SolutionDIr)OsslInclude\;$(SolutionDir)MsBnInclude\</AdditionalIncludeDirectories>
+      <PreprocessorDefinitions>CRYPTO_ALIGN_16;_DEBUG;%(PreprocessorDefinitions)</PreprocessorDefinitions>
+      <MinimalRebuild>true</MinimalRebuild>
+      <BasicRuntimeChecks>EnableFastChecks</BasicRuntimeChecks>
+      <RuntimeLibrary>MultiThreadedDebugDLL</RuntimeLibrary>
+      <PrecompiledHeader>
+      </PrecompiledHeader>
+      <WarningLevel>Level3</WarningLevel>
+      <DebugInformationFormat>ProgramDatabase</DebugInformationFormat>
+      <DisableSpecificWarnings>4668</DisableSpecificWarnings>
+    </ClCompile>
+    <Link>
+      <AdditionalDependencies>cryptoengine.lib;platform.lib;%(AdditionalDependencies)</AdditionalDependencies>
+      <GenerateDebugInformation>true</GenerateDebugInformation>
+      <SubSystem>Console</SubSystem>
+      <TargetMachine>MachineX64</TargetMachine>
+      <AdditionalLibraryDirectories>$(ProjectDir)\lib;$(OutDir);%(AdditionalLibraryDirectories)</AdditionalLibraryDirectories>
+      <ModuleDefinitionFile>$(ProjectDir)\tpm\TPM.def</ModuleDefinitionFile>
+    </Link>
+  </ItemDefinitionGroup>
+  <ItemDefinitionGroup Condition="'$(Configuration)|$(Platform)'=='Release|Win32'">
+    <ClCompile>
+      <Optimization>MaxSpeed</Optimization>
+      <AdditionalIncludeDirectories>$(ProjectDir)include\;$(ProjectDir)include\prototypes\;$(SolutionDir)Platform\include\;$(SolutionDir)Platform\include\prototypes\;$(SolutionDir)LtcInclude\;$(SolutionDIr)OsslInclude\;$(SolutionDir)MsBnInclude\</AdditionalIncludeDirectories>
+      <IntrinsicFunctions>true</IntrinsicFunctions>
+      <PreprocessorDefinitions>CRYPTO_ALIGN_4;NDEBUG;%(PreprocessorDefinitions)</PreprocessorDefinitions>
+      <RuntimeLibrary>MultiThreadedDLL</RuntimeLibrary>
+      <FunctionLevelLinking>true</FunctionLevelLinking>
+      <PrecompiledHeader>NotUsing</PrecompiledHeader>
+      <WarningLevel>Level3</WarningLevel>
+      <DebugInformationFormat>ProgramDatabase</DebugInformationFormat>
+      <CompileAs>CompileAsC</CompileAs>
+    </ClCompile>
+    <Link>
+      <AdditionalDependencies>platform.lib;libeay32.lib;%(AdditionalDependencies)</AdditionalDependencies>
+      <GenerateDebugInformation>true</GenerateDebugInformation>
+      <SubSystem>Console</SubSystem>
+      <OptimizeReferences>true</OptimizeReferences>
+      <EnableCOMDATFolding>true</EnableCOMDATFolding>
+      <TargetMachine>MachineX86</TargetMachine>
+      <AdditionalLibraryDirectories>$(SolutionDir)\lib;$(OutDir);%(AdditionalLibraryDirectories)</AdditionalLibraryDirectories>
+      <ModuleDefinitionFile>
+      </ModuleDefinitionFile>
+      <OutputFile>$(OutDir)$(TargetName)$(TargetExt)</OutputFile>
+    </Link>
+  </ItemDefinitionGroup>
+  <ItemDefinitionGroup Condition="'$(Configuration)|$(Platform)'=='WolfRelease|Win32'">
+    <ClCompile>
+      <Optimization>MaxSpeed</Optimization>
+      <AdditionalIncludeDirectories>$(ProjectDir)include\wolf;$(SolutionDir)..\external\wolfssl;$(SolutionDir)\wolfcrypt\include;%(AdditionalIncludeDirectories)</AdditionalIncludeDirectories>
+      <IntrinsicFunctions>true</IntrinsicFunctions>
+      <PreprocessorDefinitions>USE_WOLFCRYPT;CRYPTO_ALIGN_4;NDEBUG;%(PreprocessorDefinitions)</PreprocessorDefinitions>
+      <RuntimeLibrary>MultiThreadedDLL</RuntimeLibrary>
+      <FunctionLevelLinking>true</FunctionLevelLinking>
+      <PrecompiledHeader>NotUsing</PrecompiledHeader>
+      <WarningLevel>Level3</WarningLevel>
+      <DebugInformationFormat>ProgramDatabase</DebugInformationFormat>
+      <CompileAs>CompileAsC</CompileAs>
+    </ClCompile>
+    <Link>
+      <AdditionalDependencies>wolfssl.lib;platform.lib;%(AdditionalDependencies)</AdditionalDependencies>
+      <GenerateDebugInformation>true</GenerateDebugInformation>
+      <SubSystem>Console</SubSystem>
+      <OptimizeReferences>true</OptimizeReferences>
+      <EnableCOMDATFolding>true</EnableCOMDATFolding>
+      <TargetMachine>MachineX86</TargetMachine>
+      <AdditionalLibraryDirectories>$(SolutionDir)\lib;$(OutDir);%(AdditionalLibraryDirectories)</AdditionalLibraryDirectories>
+      <ModuleDefinitionFile>
+      </ModuleDefinitionFile>
+      <OutputFile>$(OutDir)$(TargetName)$(TargetExt)</OutputFile>
+    </Link>
+  </ItemDefinitionGroup>
+  <ItemDefinitionGroup Condition="'$(Configuration)|$(Platform)'=='Release|x64'">
+    <Midl>
+      <TargetEnvironment>X64</TargetEnvironment>
+    </Midl>
+    <ClCompile>
+      <Optimization>MaxSpeed</Optimization>
+      <AdditionalIncludeDirectories>$(ProjectDir)include\;$(ProjectDir)include\prototypes\;$(SolutionDir)Platform\include\;$(SolutionDir)Platform\include\prototypes\;$(SolutionDir)LtcInclude\;$(SolutionDIr)OsslInclude\;$(SolutionDir)MsBnInclude\</AdditionalIncludeDirectories>
+      <IntrinsicFunctions>true</IntrinsicFunctions>
+      <PreprocessorDefinitions>CRYPTO_ALIGN_16;NDEBUG;%(PreprocessorDefinitions);</PreprocessorDefinitions>
+      <RuntimeLibrary>MultiThreadedDLL</RuntimeLibrary>
+      <FunctionLevelLinking>true</FunctionLevelLinking>
+      <PrecompiledHeader>
+      </PrecompiledHeader>
+      <WarningLevel>Level3</WarningLevel>
+      <DebugInformationFormat>ProgramDatabase</DebugInformationFormat>
+      <StructMemberAlignment>16Bytes</StructMemberAlignment>
+    </ClCompile>
+    <Link>
+      <GenerateDebugInformation>true</GenerateDebugInformation>
+      <SubSystem>Console</SubSystem>
+      <OptimizeReferences>true</OptimizeReferences>
+      <EnableCOMDATFolding>true</EnableCOMDATFolding>
+      <TargetMachine>MachineX64</TargetMachine>
+      <AdditionalLibraryDirectories>$(SolutionDir)\lib\x64;$(OutDir);%(AdditionalLibraryDirectories)</AdditionalLibraryDirectories>
+      <AdditionalDependencies>platform.lib;libeay32.lib;Advapi32.lib;User32.lib;Gdi32.lib</AdditionalDependencies>
+      <ModuleDefinitionFile>
+      </ModuleDefinitionFile>
+    </Link>
+    <ProjectReference>
+      <UseLibraryDependencyInputs>false</UseLibraryDependencyInputs>
+      <LinkLibraryDependencies>true</LinkLibraryDependencies>
+    </ProjectReference>
+  </ItemDefinitionGroup>
+  <ItemDefinitionGroup Condition="'$(Configuration)|$(Platform)'=='WolfRelease|x64'">
+    <Midl>
+      <TargetEnvironment>X64</TargetEnvironment>
+    </Midl>
+    <ClCompile>
+      <Optimization>MaxSpeed</Optimization>
+      <AdditionalIncludeDirectories>$(ProjectDir)include\wolf;$(SolutionDir)..\external\wolfssl;$(SolutionDir)\wolfcrypt\include;%(AdditionalIncludeDirectories)</AdditionalIncludeDirectories>
+      <IntrinsicFunctions>true</IntrinsicFunctions>
+      <PreprocessorDefinitions>USE_WOLFCRYPT;NDEBUG;%(PreprocessorDefinitions)</PreprocessorDefinitions>
+      <RuntimeLibrary>MultiThreadedDLL</RuntimeLibrary>
+      <FunctionLevelLinking>true</FunctionLevelLinking>
+      <PrecompiledHeader>
+      </PrecompiledHeader>
+      <WarningLevel>Level3</WarningLevel>
+      <DebugInformationFormat>ProgramDatabase</DebugInformationFormat>
+      <StructMemberAlignment>16Bytes</StructMemberAlignment>
+    </ClCompile>
+    <Link>
+      <GenerateDebugInformation>true</GenerateDebugInformation>
+      <SubSystem>Console</SubSystem>
+      <OptimizeReferences>true</OptimizeReferences>
+      <EnableCOMDATFolding>true</EnableCOMDATFolding>
+      <TargetMachine>MachineX64</TargetMachine>
+      <AdditionalLibraryDirectories>$(OutDir);%(AdditionalLibraryDirectories)</AdditionalLibraryDirectories>
+      <AdditionalDependencies>wolfssl.lib;platform.lib;Advapi32.lib</AdditionalDependencies>
+      <ModuleDefinitionFile>
+      </ModuleDefinitionFile>
+    </Link>
+    <ProjectReference>
+      <UseLibraryDependencyInputs>false</UseLibraryDependencyInputs>
+      <LinkLibraryDependencies>true</LinkLibraryDependencies>
+    </ProjectReference>
+  </ItemDefinitionGroup>
+  <ItemDefinitionGroup Condition="'$(Configuration)|$(Platform)'=='GccCompile|Win32'">
+    <ClCompile>
+      <PreprocessorDefinitions>GCC</PreprocessorDefinitions>
+    </ClCompile>
+  </ItemDefinitionGroup>
+  <ItemDefinitionGroup Condition="'$(Configuration)|$(Platform)'=='GccCompile|x64'">
+    <ClCompile>
+      <PreprocessorDefinitions>
+      </PreprocessorDefinitions>
+    </ClCompile>
+  </ItemDefinitionGroup>
+  <ItemGroup>
+    <ClCompile Include="src\command\Asymmetric\ECC_Parameters.c" />
+    <ClCompile Include="src\command\Asymmetric\ECDH_KeyGen.c" />
+    <ClCompile Include="src\command\Asymmetric\ECDH_ZGen.c" />
+    <ClCompile Include="src\command\Asymmetric\EC_Ephemeral.c" />
+    <ClCompile Include="src\command\Asymmetric\RSA_Decrypt.c" />
+    <ClCompile Include="src\command\Asymmetric\RSA_Encrypt.c" />
+    <ClCompile Include="src\command\Asymmetric\ZGen_2Phase.c" />
+    <ClCompile Include="src\command\AttachedComponent\AC_GetCapability.c" />
+    <ClCompile Include="src\command\AttachedComponent\AC_Send.c" />
+    <ClCompile Include="src\command\AttachedComponent\AC_spt.c" />
+    <ClCompile Include="src\command\AttachedComponent\Policy_AC_SendSelect.c" />
+    <ClCompile Include="src\command\Attestation\Attest_spt.c" />
+    <ClCompile Include="src\command\Attestation\Certify.c" />
+    <ClCompile Include="src\command\Attestation\CertifyCreation.c" />
+    <ClCompile Include="src\command\Attestation\GetCommandAuditDigest.c" />
+    <ClCompile Include="src\command\Attestation\GetSessionAuditDigest.c" />
+    <ClCompile Include="src\command\Attestation\GetTime.c" />
+    <ClCompile Include="src\command\Attestation\Quote.c" />
+    <ClCompile Include="src\command\Capability\GetCapability.c" />
+    <ClCompile Include="src\command\Capability\TestParms.c" />
+    <ClCompile Include="src\command\ClockTimer\ClockRateAdjust.c" />
+    <ClCompile Include="src\command\ClockTimer\ClockSet.c" />
+    <ClCompile Include="src\command\ClockTimer\ReadClock.c" />
+    <ClCompile Include="src\command\CommandAudit\SetCommandCodeAuditStatus.c" />
+    <ClCompile Include="src\command\Context\ContextLoad.c" />
+    <ClCompile Include="src\command\Context\ContextSave.c" />
+    <ClCompile Include="src\command\Context\Context_spt.c" />
+    <ClCompile Include="src\command\Context\EvictControl.c" />
+    <ClCompile Include="src\command\Context\FlushContext.c" />
+    <ClCompile Include="src\command\DA\DictionaryAttackLockReset.c" />
+    <ClCompile Include="src\command\DA\DictionaryAttackParameters.c" />
+    <ClCompile Include="src\command\Duplication\Duplicate.c" />
+    <ClCompile Include="src\command\Duplication\Import.c" />
+    <ClCompile Include="src\command\Duplication\Rewrap.c" />
+    <ClCompile Include="src\command\EA\PolicyAuthorize.c" />
+    <ClCompile Include="src\command\EA\PolicyAuthorizeNV.c" />
+    <ClCompile Include="src\command\EA\PolicyAuthValue.c" />
+    <ClCompile Include="src\command\EA\PolicyCommandCode.c" />
+    <ClCompile Include="src\command\EA\PolicyCounterTimer.c" />
+    <ClCompile Include="src\command\EA\PolicyCpHash.c" />
+    <ClCompile Include="src\command\EA\PolicyDuplicationSelect.c" />
+    <ClCompile Include="src\command\EA\PolicyGetDigest.c" />
+    <ClCompile Include="src\command\EA\PolicyLocality.c" />
+    <ClCompile Include="src\command\EA\PolicyNameHash.c" />
+    <ClCompile Include="src\command\EA\PolicyNV.c" />
+    <ClCompile Include="src\command\EA\PolicyNvWritten.c" />
+    <ClCompile Include="src\command\EA\PolicyOR.c" />
+    <ClCompile Include="src\command\EA\PolicyPassword.c" />
+    <ClCompile Include="src\command\EA\PolicyPCR.c" />
+    <ClCompile Include="src\command\EA\PolicyPhysicalPresence.c" />
+    <ClCompile Include="src\command\EA\PolicySecret.c" />
+    <ClCompile Include="src\command\EA\PolicySigned.c" />
+    <ClCompile Include="src\command\EA\PolicyTemplate.c" />
+    <ClCompile Include="src\command\EA\PolicyTicket.c" />
+    <ClCompile Include="src\command\EA\Policy_spt.c" />
+    <ClCompile Include="src\command\Ecdaa\Commit.c" />
+    <ClCompile Include="src\command\FieldUpgrade\FieldUpgradeData.c" />
+    <ClCompile Include="src\command\FieldUpgrade\FieldUpgradeStart.c" />
+    <ClCompile Include="src\command\FieldUpgrade\FirmwareRead.c" />
+    <ClCompile Include="src\command\HashHMAC\EventSequenceComplete.c" />
+    <ClCompile Include="src\command\HashHMAC\HashSequenceStart.c" />
+    <ClCompile Include="src\command\HashHMAC\HMAC_Start.c" />
+    <ClCompile Include="src\command\HashHMAC\MAC_Start.c" />
+    <ClCompile Include="src\command\HashHMAC\SequenceComplete.c" />
+    <ClCompile Include="src\command\HashHMAC\SequenceUpdate.c" />
+    <ClCompile Include="src\command\Hierarchy\ChangeEPS.c" />
+    <ClCompile Include="src\command\Hierarchy\ChangePPS.c" />
+    <ClCompile Include="src\command\Hierarchy\Clear.c" />
+    <ClCompile Include="src\command\Hierarchy\ClearControl.c" />
+    <ClCompile Include="src\command\Hierarchy\CreatePrimary.c" />
+    <ClCompile Include="src\command\Hierarchy\HierarchyChangeAuth.c" />
+    <ClCompile Include="src\command\Hierarchy\HierarchyControl.c" />
+    <ClCompile Include="src\command\Hierarchy\SetPrimaryPolicy.c" />
+    <ClCompile Include="src\command\Misc\PP_Commands.c" />
+    <ClCompile Include="src\command\Misc\SetAlgorithmSet.c" />
+    <ClCompile Include="src\command\NVStorage\NV_Certify.c" />
+    <ClCompile Include="src\command\NVStorage\NV_ChangeAuth.c" />
+    <ClCompile Include="src\command\NVStorage\NV_DefineSpace.c" />
+    <ClCompile Include="src\command\NVStorage\NV_Extend.c" />
+    <ClCompile Include="src\command\NVStorage\NV_GlobalWriteLock.c" />
+    <ClCompile Include="src\command\NVStorage\NV_Increment.c" />
+    <ClCompile Include="src\command\NVStorage\NV_Read.c" />
+    <ClCompile Include="src\command\NVStorage\NV_ReadLock.c" />
+    <ClCompile Include="src\command\NVStorage\NV_ReadPublic.c" />
+    <ClCompile Include="src\command\NVStorage\NV_SetBits.c" />
+    <ClCompile Include="src\command\NVStorage\NV_spt.c" />
+    <ClCompile Include="src\command\NVStorage\NV_UndefineSpace.c" />
+    <ClCompile Include="src\command\NVStorage\NV_UndefineSpaceSpecial.c" />
+    <ClCompile Include="src\command\NVStorage\NV_Write.c" />
+    <ClCompile Include="src\command\NVStorage\NV_WriteLock.c" />
+    <ClCompile Include="src\command\Object\ActivateCredential.c" />
+    <ClCompile Include="src\command\Object\Create.c" />
+    <ClCompile Include="src\command\Object\CreateLoaded.c" />
+    <ClCompile Include="src\command\Object\Load.c" />
+    <ClCompile Include="src\command\Object\LoadExternal.c" />
+    <ClCompile Include="src\command\Object\MakeCredential.c" />
+    <ClCompile Include="src\command\Object\ObjectChangeAuth.c" />
+    <ClCompile Include="src\command\Object\Object_spt.c" />
+    <ClCompile Include="src\command\Object\ReadPublic.c" />
+    <ClCompile Include="src\command\Object\Unseal.c" />
+    <ClCompile Include="src\command\PCR\PCR_Allocate.c" />
+    <ClCompile Include="src\command\PCR\PCR_Event.c" />
+    <ClCompile Include="src\command\PCR\PCR_Extend.c" />
+    <ClCompile Include="src\command\PCR\PCR_Read.c" />
+    <ClCompile Include="src\command\PCR\PCR_Reset.c" />
+    <ClCompile Include="src\command\PCR\PCR_SetAuthPolicy.c" />
+    <ClCompile Include="src\command\PCR\PCR_SetAuthValue.c" />
+    <ClCompile Include="src\command\Random\GetRandom.c" />
+    <ClCompile Include="src\command\Random\StirRandom.c" />
+    <ClCompile Include="src\command\Session\PolicyRestart.c" />
+    <ClCompile Include="src\command\Session\StartAuthSession.c" />
+    <ClCompile Include="src\command\Signature\Sign.c" />
+    <ClCompile Include="src\command\Signature\VerifySignature.c" />
+    <ClCompile Include="src\command\Startup\Shutdown.c" />
+    <ClCompile Include="src\command\Startup\Startup.c" />
+    <ClCompile Include="src\command\Symmetric\EncryptDecrypt.c" />
+    <ClCompile Include="src\command\Symmetric\EncryptDecrypt2.c" />
+    <ClCompile Include="src\command\Symmetric\EncryptDecrypt_spt.c" />
+    <ClCompile Include="src\command\Symmetric\Hash.c" />
+    <ClCompile Include="src\command\Symmetric\HMAC.c" />
+    <ClCompile Include="src\command\Symmetric\MAC.c" />
+    <ClCompile Include="src\command\Symmetric\SMAC.c" />
+    <ClCompile Include="src\command\Testing\GetTestResult.c" />
+    <ClCompile Include="src\command\Testing\IncrementalSelfTest.c" />
+    <ClCompile Include="src\command\Testing\SelfTest.c" />
+    <ClCompile Include="src\command\Vendor\Vendor_TCG_Test.c" />
+    <ClCompile Include="src\crypt\AlgorithmTests.c" />
+    <ClCompile Include="src\crypt\BnConvert.c" />
+    <ClCompile Include="src\crypt\BnMath.c" />
+    <ClCompile Include="src\crypt\BnMemory.c" />
+    <ClCompile Include="src\crypt\CryptCmac.c" />
+    <ClCompile Include="src\crypt\CryptDes.c" />
+    <ClCompile Include="src\crypt\CryptEccData.c" />
+    <ClCompile Include="src\crypt\CryptHashData.c" />
+    <ClCompile Include="src\crypt\CryptPrime.c" />
+    <ClCompile Include="src\crypt\CryptPrimeSieve.c" />
+    <ClCompile Include="src\crypt\CryptRsa.c" />
+    <ClCompile Include="src\crypt\CryptSelfTest.c" />
+    <ClCompile Include="src\crypt\CryptSmac.c" />
+    <ClCompile Include="src\crypt\CryptSym.c" />
+    <ClCompile Include="src\crypt\CryptUtil.c" />
+    <ClCompile Include="src\crypt\CryptEccKeyExchange.c" />
+    <ClCompile Include="src\crypt\CryptEccMain.c" />
+    <ClCompile Include="src\crypt\CryptEccSignature.c" />
+    <ClCompile Include="src\crypt\CryptHash.c">
+      <ShowIncludes Condition="'$(Configuration)|$(Platform)'=='Debug|Win32'">false</ShowIncludes>
+      <ShowIncludes Condition="'$(Configuration)|$(Platform)'=='WolfDebug|Win32'">false</ShowIncludes>
+    </ClCompile>
+    <ClCompile Include="src\crypt\CryptRand.c" />
+    <ClCompile Include="src\crypt\ltc\TpmToLtcDesSupport.c" />
+    <ClCompile Include="src\crypt\ltc\TpmToLtcMath.c" />
+    <ClCompile Include="src\crypt\ltc\TpmToLtcSupport.c" />
+    <ClCompile Include="src\crypt\ossl\TpmToOsslDesSupport.c" />
+    <ClCompile Include="src\crypt\ossl\TpmToOsslMath.c" />
+    <ClCompile Include="src\crypt\ossl\TpmToOsslSupport.c" />
+    <ClCompile Include="src\crypt\PrimeData.c" />
+    <ClCompile Include="src\crypt\RsaKeyCache.c" />
+    <ClCompile Include="src\crypt\Ticket.c" />
+    <ClCompile Include="src\crypt\wolf\TpmToWolfDesSupport.c" />
+    <ClCompile Include="src\crypt\wolf\TpmToWolfMath.c" />
+    <ClCompile Include="src\crypt\wolf\TpmToWolfSupport.c" />
+    <ClCompile Include="src\events\_TPM_Hash_Data.c" />
+    <ClCompile Include="src\events\_TPM_Hash_End.c" />
+    <ClCompile Include="src\events\_TPM_Hash_Start.c" />
+    <ClCompile Include="src\events\_TPM_Init.c" />
+    <ClCompile Include="src\main\CommandDispatcher.c" />
+    <ClCompile Include="src\main\ExecCommand.c" />
+    <ClCompile Include="src\main\SessionProcess.c" />
+    <ClCompile Include="src\subsystem\CommandAudit.c" />
+    <ClCompile Include="src\subsystem\DA.c" />
+    <ClCompile Include="src\subsystem\NvDynamic.c" />
+    <ClCompile Include="src\subsystem\NvReserved.c" />
+    <ClCompile Include="src\subsystem\PP.c" />
+    <ClCompile Include="src\subsystem\Hierarchy.c" />
+    <ClCompile Include="src\subsystem\Object.c" />
+    <ClCompile Include="src\subsystem\PCR.c" />
+    <ClCompile Include="src\subsystem\Session.c" />
+    <ClCompile Include="src\subsystem\Time.c" />
+    <ClCompile Include="src\support\AlgorithmCap.c" />
+    <ClCompile Include="src\support\Bits.c" />
+    <ClCompile Include="src\support\CommandCodeAttributes.c" />
+    <ClCompile Include="src\support\Entity.c" />
+    <ClCompile Include="src\support\Global.c" />
+    <ClCompile Include="src\support\Handle.c" />
+    <ClCompile Include="src\support\IoBuffers.c" />
+    <ClCompile Include="src\support\Locality.c" />
+    <ClCompile Include="src\support\Manufacture.c" />
+    <ClCompile Include="src\support\Marshal.c" />
+    <ClCompile Include="src\support\MathOnByteBuffers.c" />
+    <ClCompile Include="src\support\Memory.c" />
+    <ClCompile Include="src\support\Power.c" />
+    <ClCompile Include="src\support\PropertyCap.c" />
+    <ClCompile Include="src\support\Response.c" />
+    <ClCompile Include="src\support\ResponseCodeProcessing.c" />
+    <ClCompile Include="src\support\TpmFail.c">
+      <ShowIncludes Condition="'$(Configuration)|$(Platform)'=='Debug|Win32'">false</ShowIncludes>
+      <ShowIncludes Condition="'$(Configuration)|$(Platform)'=='WolfDebug|Win32'">false</ShowIncludes>
+    </ClCompile>
+    <ClCompile Include="src\support\TpmSizeChecks.c" />
+  </ItemGroup>
+  <ItemGroup>
+    <ClInclude Include="include\BnValues.h" />
+    <ClInclude Include="include\CommandAttributeData.h" />
+    <ClInclude Include="include\CommandAttributes.h" />
+    <ClInclude Include="include\CommandDispatchData.h" />
+    <ClInclude Include="include\CommandDispatcher.h" />
+    <ClInclude Include="include\CompilerDependencies.h" />
+    <ClInclude Include="include\CryptHash.h" />
+    <ClInclude Include="include\CryptEcc.h" />
+    <ClInclude Include="include\CryptRand.h" />
+    <ClInclude Include="include\CryptRsa.h" />
+    <ClInclude Include="include\CryptSym.h" />
+    <ClInclude Include="include\CryptTest.h" />
+    <ClInclude Include="include\EccTestData.h" />
+    <ClInclude Include="include\Global.h" />
+    <ClInclude Include="include\GpMacros.h" />
+    <ClInclude Include="include\HandleProcess.h" />
+    <ClInclude Include="include\HashTestData.h" />
+    <ClInclude Include="include\KdfTestData.h" />
+    <ClInclude Include="include\LibSupport.h" />
+    <ClInclude Include="include\ltc\LtcSettings.h" />
+    <ClInclude Include="include\ltc\TpmToLtcHash.h" />
+    <ClInclude Include="include\ltc\TpmToLtcMath.h" />
+    <ClInclude Include="include\ltc\TpmToLtcSym.h" />
+    <ClInclude Include="include\NV.h" />
+    <ClInclude Include="include\ossl\TpmToOsslHash.h" />
+    <ClInclude Include="include\ossl\TpmToOsslMath.h" />
+    <ClInclude Include="include\ossl\TpmToOsslSym.h" />
+    <ClInclude Include="include\PRNG_TestVectors.h" />
+    <ClInclude Include="include\prototypes\ActivateCredential_fp.h" />
+    <ClInclude Include="include\prototypes\AC_GetCapability_fp.h" />
+    <ClInclude Include="include\prototypes\AC_Send_fp.h" />
+    <ClInclude Include="include\prototypes\AC_spt_fp.h" />
+    <ClInclude Include="include\prototypes\AlgorithmCap_fp.h" />
+    <ClInclude Include="include\prototypes\AlgorithmTests_fp.h" />
+    <ClInclude Include="include\prototypes\Attest_spt_fp.h" />
+    <ClInclude Include="include\prototypes\Bits_fp.h" />
+    <ClInclude Include="include\prototypes\BnConvert_fp.h" />
+    <ClInclude Include="include\prototypes\BnMath_fp.h" />
+    <ClInclude Include="include\prototypes\BnMemory_fp.h" />
+    <ClInclude Include="include\prototypes\CertifyCreation_fp.h" />
+    <ClInclude Include="include\prototypes\Certify_fp.h" />
+    <ClInclude Include="include\prototypes\ChangeEPS_fp.h" />
+    <ClInclude Include="include\prototypes\ChangePPS_fp.h" />
+    <ClInclude Include="include\prototypes\ClearControl_fp.h" />
+    <ClInclude Include="include\prototypes\Clear_fp.h" />
+    <ClInclude Include="include\prototypes\ClockRateAdjust_fp.h" />
+    <ClInclude Include="include\prototypes\ClockSet_fp.h" />
+    <ClInclude Include="include\prototypes\CommandAudit_fp.h" />
+    <ClInclude Include="include\prototypes\CommandCodeAttributes_fp.h" />
+    <ClInclude Include="include\prototypes\CommandDispatcher_fp.h" />
+    <ClInclude Include="include\prototypes\CommandTiming_fp.h" />
+    <ClInclude Include="include\prototypes\Commit_fp.h" />
+    <ClInclude Include="include\prototypes\ContextLoad_fp.h" />
+    <ClInclude Include="include\prototypes\ContextSave_fp.h" />
+    <ClInclude Include="include\prototypes\Context_spt_fp.h" />
+    <ClInclude Include="include\prototypes\CreateLoaded_fp.h" />
+    <ClInclude Include="include\prototypes\CreatePrimary_fp.h" />
+    <ClInclude Include="include\prototypes\Create_fp.h" />
+    <ClInclude Include="include\prototypes\CryptCmac_fp.h" />
+    <ClInclude Include="include\prototypes\CryptDes_fp.h" />
+    <ClInclude Include="include\prototypes\CryptEccKeyExchange_fp.h" />
+    <ClInclude Include="include\prototypes\CryptEccMain_fp.h" />
+    <ClInclude Include="include\prototypes\CryptEccSignature_fp.h" />
+    <ClInclude Include="include\prototypes\CryptHash_fp.h" />
+    <ClInclude Include="include\prototypes\CryptPrimeSieve_fp.h" />
+    <ClInclude Include="include\prototypes\CryptPrime_fp.h" />
+    <ClInclude Include="include\prototypes\CryptRand_fp.h" />
+    <ClInclude Include="include\prototypes\CryptRsa_fp.h" />
+    <ClInclude Include="include\prototypes\CryptSelfTest_fp.h" />
+    <ClInclude Include="include\prototypes\CryptSmac_fp.h" />
+    <ClInclude Include="include\prototypes\CryptSym_fp.h" />
+    <ClInclude Include="include\prototypes\CryptUtil_fp.h" />
+    <ClInclude Include="include\prototypes\DA_fp.h" />
+    <ClInclude Include="include\prototypes\DictionaryAttackLockReset_fp.h" />
+    <ClInclude Include="include\prototypes\DictionaryAttackParameters_fp.h" />
+    <ClInclude Include="include\prototypes\Duplicate_fp.h" />
+    <ClInclude Include="include\prototypes\ECC_Parameters_fp.h" />
+    <ClInclude Include="include\prototypes\ECDH_KeyGen_fp.h" />
+    <ClInclude Include="include\prototypes\ECDH_ZGen_fp.h" />
+    <ClInclude Include="include\prototypes\EC_Ephemeral_fp.h" />
+    <ClInclude Include="include\prototypes\EncryptDecrypt2_fp.h" />
+    <ClInclude Include="include\prototypes\EncryptDecrypt_fp.h" />
+    <ClInclude Include="include\prototypes\EncryptDecrypt_spt_fp.h" />
+    <ClInclude Include="include\prototypes\Entity_fp.h" />
+    <ClInclude Include="include\prototypes\EventSequenceComplete_fp.h" />
+    <ClInclude Include="include\prototypes\EvictControl_fp.h" />
+    <ClInclude Include="include\prototypes\ExecCommand_fp.h" />
+    <ClInclude Include="include\prototypes\FieldUpgradeData_fp.h" />
+    <ClInclude Include="include\prototypes\FieldUpgradeStart_fp.h" />
+    <ClInclude Include="include\prototypes\FirmwareRead_fp.h" />
+    <ClInclude Include="include\prototypes\FlushContext_fp.h" />
+    <ClInclude Include="include\prototypes\GetCapability_fp.h" />
+    <ClInclude Include="include\prototypes\GetCommandAuditDigest_fp.h" />
+    <ClInclude Include="include\prototypes\GetRandom_fp.h" />
+    <ClInclude Include="include\prototypes\GetSessionAuditDigest_fp.h" />
+    <ClInclude Include="include\prototypes\GetTestResult_fp.h" />
+    <ClInclude Include="include\prototypes\GetTime_fp.h" />
+    <ClInclude Include="include\prototypes\Global_fp.h" />
+    <ClInclude Include="include\prototypes\Handle_fp.h" />
+    <ClInclude Include="include\prototypes\HashSequenceStart_fp.h" />
+    <ClInclude Include="include\prototypes\Hash_fp.h" />
+    <ClInclude Include="include\prototypes\HierarchyChangeAuth_fp.h" />
+    <ClInclude Include="include\prototypes\HierarchyControl_fp.h" />
+    <ClInclude Include="include\prototypes\Hierarchy_fp.h" />
+    <ClInclude Include="include\prototypes\HMAC_fp.h" />
+    <ClInclude Include="include\prototypes\HMAC_Start_fp.h" />
+    <ClInclude Include="include\prototypes\Import_fp.h" />
+    <ClInclude Include="include\prototypes\IncrementalSelfTest_fp.h" />
+    <ClInclude Include="include\prototypes\IoBuffers_fp.h" />
+    <ClInclude Include="include\prototypes\LoadExternal_fp.h" />
+    <ClInclude Include="include\prototypes\Load_fp.h" />
+    <ClInclude Include="include\prototypes\Locality_fp.h" />
+    <ClInclude Include="include\prototypes\MAC_fp.h" />
+    <ClInclude Include="include\prototypes\MAC_Start_fp.h" />
+    <ClInclude Include="include\prototypes\MakeCredential_fp.h" />
+    <ClInclude Include="include\prototypes\Manufacture_fp.h" />
+    <ClInclude Include="include\prototypes\Marshal_fp.h" />
+    <ClInclude Include="include\prototypes\MathOnByteBuffers_fp.h" />
+    <ClInclude Include="include\prototypes\Memory_fp.h" />
+    <ClInclude Include="include\prototypes\MsBnMalloc_fp.h" />
+    <ClInclude Include="include\prototypes\NvDynamic_fp.h" />
+    <ClInclude Include="include\prototypes\NvReserved_fp.h" />
+    <ClInclude Include="include\prototypes\NV_Certify_fp.h" />
+    <ClInclude Include="include\prototypes\NV_ChangeAuth_fp.h" />
+    <ClInclude Include="include\prototypes\NV_DefineSpace_fp.h" />
+    <ClInclude Include="include\prototypes\NV_Extend_fp.h" />
+    <ClInclude Include="include\prototypes\NV_GlobalWriteLock_fp.h" />
+    <ClInclude Include="include\prototypes\NV_Increment_fp.h" />
+    <ClInclude Include="include\prototypes\NV_ReadLock_fp.h" />
+    <ClInclude Include="include\prototypes\NV_ReadPublic_fp.h" />
+    <ClInclude Include="include\prototypes\NV_Read_fp.h" />
+    <ClInclude Include="include\prototypes\NV_SetBits_fp.h" />
+    <ClInclude Include="include\prototypes\NV_spt_fp.h" />
+    <ClInclude Include="include\prototypes\NV_UndefineSpaceSpecial_fp.h" />
+    <ClInclude Include="include\prototypes\NV_UndefineSpace_fp.h" />
+    <ClInclude Include="include\prototypes\NV_WriteLock_fp.h" />
+    <ClInclude Include="include\prototypes\NV_Write_fp.h" />
+    <ClInclude Include="include\prototypes\ObjectChangeAuth_fp.h" />
+    <ClInclude Include="include\prototypes\Object_fp.h" />
+    <ClInclude Include="include\prototypes\Object_spt_fp.h" />
+    <ClInclude Include="include\prototypes\PCR_Allocate_fp.h" />
+    <ClInclude Include="include\prototypes\PCR_Event_fp.h" />
+    <ClInclude Include="include\prototypes\PCR_Extend_fp.h" />
+    <ClInclude Include="include\prototypes\PCR_fp.h" />
+    <ClInclude Include="include\prototypes\PCR_Read_fp.h" />
+    <ClInclude Include="include\prototypes\PCR_Reset_fp.h" />
+    <ClInclude Include="include\prototypes\PCR_SetAuthPolicy_fp.h" />
+    <ClInclude Include="include\prototypes\PCR_SetAuthValue_fp.h" />
+    <ClInclude Include="include\prototypes\PolicyAuthorizeNV_fp.h" />
+    <ClInclude Include="include\prototypes\PolicyAuthorize_fp.h" />
+    <ClInclude Include="include\prototypes\PolicyAuthValue_fp.h" />
+    <ClInclude Include="include\prototypes\PolicyCommandCode_fp.h" />
+    <ClInclude Include="include\prototypes\PolicyCounterTimer_fp.h" />
+    <ClInclude Include="include\prototypes\PolicyCpHash_fp.h" />
+    <ClInclude Include="include\prototypes\PolicyDuplicationSelect_fp.h" />
+    <ClInclude Include="include\prototypes\PolicyGetDigest_fp.h" />
+    <ClInclude Include="include\prototypes\PolicyLocality_fp.h" />
+    <ClInclude Include="include\prototypes\PolicyNameHash_fp.h" />
+    <ClInclude Include="include\prototypes\PolicyNvWritten_fp.h" />
+    <ClInclude Include="include\prototypes\PolicyNV_fp.h" />
+    <ClInclude Include="include\prototypes\PolicyOR_fp.h" />
+    <ClInclude Include="include\prototypes\PolicyPassword_fp.h" />
+    <ClInclude Include="include\prototypes\PolicyPCR_fp.h" />
+    <ClInclude Include="include\prototypes\PolicyPhysicalPresence_fp.h" />
+    <ClInclude Include="include\prototypes\PolicyRestart_fp.h" />
+    <ClInclude Include="include\prototypes\PolicySecret_fp.h" />
+    <ClInclude Include="include\prototypes\PolicySigned_fp.h" />
+    <ClInclude Include="include\prototypes\PolicyTemplate_fp.h" />
+    <ClInclude Include="include\prototypes\PolicyTicket_fp.h" />
+    <ClInclude Include="include\prototypes\Policy_AC_SendSelect_fp.h" />
+    <ClInclude Include="include\prototypes\Policy_spt_fp.h" />
+    <ClInclude Include="include\prototypes\Power_fp.h" />
+    <ClInclude Include="include\prototypes\PP_Commands_fp.h" />
+    <ClInclude Include="include\prototypes\PP_fp.h" />
+    <ClInclude Include="include\prototypes\PrimeData_fp.h" />
+    <ClInclude Include="include\prototypes\PropertyCap_fp.h" />
+    <ClInclude Include="include\prototypes\QSEE_fp.h" />
+    <ClInclude Include="include\prototypes\Quote_fp.h" />
+    <ClInclude Include="include\prototypes\ReadClock_fp.h" />
+    <ClInclude Include="include\prototypes\ReadPublic_fp.h" />
+    <ClInclude Include="include\prototypes\ResponseCodeProcessing_fp.h" />
+    <ClInclude Include="include\prototypes\Response_fp.h" />
+    <ClInclude Include="include\prototypes\Rewrap_fp.h" />
+    <ClInclude Include="include\prototypes\RsaKeyCache_fp.h" />
+    <ClInclude Include="include\prototypes\RSA_Decrypt_fp.h" />
+    <ClInclude Include="include\prototypes\RSA_Encrypt_fp.h" />
+    <ClInclude Include="include\prototypes\SelfTest_fp.h" />
+    <ClInclude Include="include\prototypes\SequenceComplete_fp.h" />
+    <ClInclude Include="include\prototypes\SequenceUpdate_fp.h" />
+    <ClInclude Include="include\prototypes\SessionProcess_fp.h" />
+    <ClInclude Include="include\prototypes\Session_fp.h" />
+    <ClInclude Include="include\prototypes\SetAlgorithmSet_fp.h" />
+    <ClInclude Include="include\prototypes\SetCommandCodeAuditStatus_fp.h" />
+    <ClInclude Include="include\prototypes\SetPrimaryPolicy_fp.h" />
+    <ClInclude Include="include\prototypes\Shutdown_fp.h" />
+    <ClInclude Include="include\prototypes\Sign_fp.h" />
+    <ClInclude Include="include\prototypes\SMAC_fp.h" />
+    <ClInclude Include="include\prototypes\StartAuthSession_fp.h" />
+    <ClInclude Include="include\prototypes\Startup_fp.h" />
+    <ClInclude Include="include\prototypes\StirRandom_fp.h" />
+    <ClInclude Include="include\prototypes\TestParms_fp.h" />
+    <ClInclude Include="include\prototypes\Ticket_fp.h" />
+    <ClInclude Include="include\prototypes\Time_fp.h" />
+    <ClInclude Include="include\prototypes\TpmFail_fp.h" />
+    <ClInclude Include="include\prototypes\TpmSizeChecks_fp.h" />
+    <ClInclude Include="include\prototypes\TpmToLtcDesSupport_fp.h" />
+    <ClInclude Include="include\prototypes\TpmToLtcMath_fp.h" />
+    <ClInclude Include="include\prototypes\TpmToLtcSupport_fp.h" />
+    <ClInclude Include="include\prototypes\TpmToOsslDesSupport_fp.h" />
+    <ClInclude Include="include\prototypes\TpmToOsslMath_fp.h" />
+    <ClInclude Include="include\prototypes\TpmToOsslSupport_fp.h" />
+    <ClInclude Include="include\prototypes\TpmToWolfDesSupport_fp.h" />
+    <ClInclude Include="include\prototypes\TpmToWolfMath_fp.h" />
+    <ClInclude Include="include\prototypes\TpmToWolfSupport_fp.h" />
+    <ClInclude Include="include\prototypes\Unseal_fp.h" />
+    <ClInclude Include="include\prototypes\Vendor_TCG_Test_fp.h" />
+    <ClInclude Include="include\prototypes\VerifySignature_fp.h" />
+    <ClInclude Include="include\prototypes\ZGen_2Phase_fp.h" />
+    <ClInclude Include="include\prototypes\_TPM_Hash_Data_fp.h" />
+    <ClInclude Include="include\prototypes\_TPM_Hash_End_fp.h" />
+    <ClInclude Include="include\prototypes\_TPM_Hash_Start_fp.h" />
+    <ClInclude Include="include\prototypes\_TPM_Init_fp.h" />
+    <ClInclude Include="include\RsaTestData.h" />
+    <ClInclude Include="include\SelfTest.h" />
+    <ClInclude Include="include\SupportLibraryFunctionPrototypes_fp.h" />
+    <ClInclude Include="include\swap.h" />
+    <ClInclude Include="include\SymmetricTest.h" />
+    <ClInclude Include="include\SymmetricTestData.h" />
+    <ClInclude Include="include\TpmError.h" />
+    <ClInclude Include="include\BaseTypes.h" />
+    <ClInclude Include="include\Capabilities.h" />
+    <ClInclude Include="include\Commands.h" />
+    <ClInclude Include="include\Implementation.h" />
+    <ClInclude Include="include\InternalRoutines.h" />
+    <ClInclude Include="include\Tpm.h" />
+    <ClInclude Include="include\TPMB.h" />
+    <ClInclude Include="include\TpmBuildSwitches.h" />
+    <ClInclude Include="include\TpmTypes.h" />
+    <ClInclude Include="include\VendorString.h" />
+    <ClInclude Include="include\wolf\TpmToWolfHash.h" />
+    <ClInclude Include="include\wolf\TpmToWolfMath.h" />
+    <ClInclude Include="include\wolf\TpmToWolfSym.h" />
+    <ClInclude Include="$(SolutionDir)\wolfcrypt\include\user_settings.h" />
+  </ItemGroup>
+  <Import Project="$(VCTargetsPath)\Microsoft.Cpp.targets" />
+  <ImportGroup Label="ExtensionTargets">
+  </ImportGroup>
 </Project>