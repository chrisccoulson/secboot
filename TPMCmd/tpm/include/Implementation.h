/* Microsoft Reference Implementation for TPM 2.0
 *
 *  The copyright in this software is being made available under the BSD License,
 *  included below. This software may be subject to other third party and
 *  contributor rights, including patent rights, and no such rights are granted
 *  under this license.
 *
 *  Copyright (c) Microsoft Corporation
 *
 *  All rights reserved.
 *
 *  BSD License
 *
 *  Redistribution and use in source and binary forms, with or without modification,
 *  are permitted provided that the following conditions are met:
 *
 *  Redistributions of source code must retain the above copyright notice, this list
 *  of conditions and the following disclaimer.
 *
 *  Redistributions in binary form must reproduce the above copyright notice, this
 *  list of conditions and the following disclaimer in the documentation and/or
 *  other materials provided with the distribution.
 *
 *  THIS SOFTWARE IS PROVIDED BY THE COPYRIGHT HOLDERS AND CONTRIBUTORS ""AS IS""
 *  AND ANY EXPRESS OR IMPLIED WARRANTIES, INCLUDING, BUT NOT LIMITED TO, THE
 *  IMPLIED WARRANTIES OF MERCHANTABILITY AND FITNESS FOR A PARTICULAR PURPOSE ARE
 *  DISCLAIMED. IN NO EVENT SHALL THE COPYRIGHT HOLDER OR CONTRIBUTORS BE LIABLE FOR
 *  ANY DIRECT, INDIRECT, INCIDENTAL, SPECIAL, EXEMPLARY, OR CONSEQUENTIAL DAMAGES
 *  (INCLUDING, BUT NOT LIMITED TO, PROCUREMENT OF SUBSTITUTE GOODS OR SERVICES;
 *  LOSS OF USE, DATA, OR PROFITS; OR BUSINESS INTERRUPTION) HOWEVER CAUSED AND ON
 *  ANY THEORY OF LIABILITY, WHETHER IN CONTRACT, STRICT LIABILITY, OR TORT
 *  (INCLUDING NEGLIGENCE OR OTHERWISE) ARISING IN ANY WAY OUT OF THE USE OF THIS
 *  SOFTWARE, EVEN IF ADVISED OF THE POSSIBILITY OF SUCH DAMAGE.
 */
/*(Auto-generated)
 *  Created by TpmStructures; Version 3.0 June 16, 2017
 *  Date: Aug 14, 2017  Time: 02:53:08PM
 */

#ifndef _IMPLEMENTATION_H_
#define _IMPLEMENTATION_H_

    
#include    "TpmBuildSwitches.h"
#include    "BaseTypes.h"
#include    "TPMB.h"

#undef TRUE
#undef FALSE

#ifndef MAX
#define MAX(a, b) ((a) > (b) ? (a) : (b))
#endif

#ifndef MIN
#define MIN(a, b) ((a) < (b) ? (a) : (b))
#endif
// Table 2:3 - Definition of Base Types
// Base Types are in BaseTypes.h

<<<<<<< HEAD
// Table 2:4 - Defines for Logic Values
#define TRUE                1
#define FALSE               0
#define YES                 1
#define NO                  0
#define SET                 1
#define CLEAR               0

// Table 0:1 - Defines for Processor Values
#ifndef BIG_ENDIAN_TPM
#define BIG_ENDIAN_TPM              NO
#endif // BIG_ENDIAN_TPM
#define LITTLE_ENDIAN_TPM           !BIG_ENDIAN_TPM
#ifndef MOST_SIGNIFICANT_BIT_0
#define MOST_SIGNIFICANT_BIT_0      NO
#endif // MOST_SIGNIFICANT_BIT_0
#define LEAST_SIGNIFICANT_BIT_0     !MOST_SIGNIFICANT_BIT_0
#ifndef AUTO_ALIGN
#define AUTO_ALIGN                  NO
#endif // AUTO_ALIGN

// Table 0:3 - Defines for Key Size Constants
#define RSA_KEY_SIZES_BITS              {1024,2048}
#define RSA_KEY_SIZE_BITS_1024          RSA_ALLOWED_KEY_SIZE_1024
#define RSA_KEY_SIZE_BITS_2048          RSA_ALLOWED_KEY_SIZE_2048
#define MAX_RSA_KEY_BITS                2048
#define MAX_RSA_KEY_BYTES               256

#define TDES_KEY_SIZES_BITS             {128,192}
#define TDES_KEY_SIZE_BITS_128          TDES_ALLOWED_KEY_SIZE_128
#define TDES_KEY_SIZE_BITS_192          TDES_ALLOWED_KEY_SIZE_192
#define MAX_TDES_KEY_BITS               192
#define MAX_TDES_KEY_BYTES              24
#define MAX_TDES_BLOCK_SIZE_BYTES       \
            MAX(TDES_128_BLOCK_SIZE_BYTES, MAX(TDES_192_BLOCK_SIZE_BYTES, 0))

#define AES_KEY_SIZES_BITS              {128,256}
#define AES_KEY_SIZE_BITS_128           AES_ALLOWED_KEY_SIZE_128
#define AES_KEY_SIZE_BITS_256           AES_ALLOWED_KEY_SIZE_256
#define MAX_AES_KEY_BITS                256
#define MAX_AES_KEY_BYTES               32
#define MAX_AES_BLOCK_SIZE_BYTES        \
            MAX(AES_128_BLOCK_SIZE_BYTES, MAX(AES_256_BLOCK_SIZE_BYTES, 0))

#define SM4_KEY_SIZES_BITS              {128}
#define SM4_KEY_SIZE_BITS_128           SM4_ALLOWED_KEY_SIZE_128
#define MAX_SM4_KEY_BITS                128
#define MAX_SM4_KEY_BYTES               16
#define MAX_SM4_BLOCK_SIZE_BYTES        MAX(SM4_128_BLOCK_SIZE_BYTES, 0)

#define CAMELLIA_KEY_SIZES_BITS         {128}
#define CAMELLIA_KEY_SIZE_BITS_128      CAMELLIA_ALLOWED_KEY_SIZE_128
#define MAX_CAMELLIA_KEY_BITS           128
#define MAX_CAMELLIA_KEY_BYTES          16
#define MAX_CAMELLIA_BLOCK_SIZE_BYTES   MAX(CAMELLIA_128_BLOCK_SIZE_BYTES, 0)

// Table 0:4 - Defines for Implemented Curves
#define ECC_NIST_P192                   NO
#define ECC_NIST_P224                   NO
#define ECC_NIST_P256                   YES
#define ECC_NIST_P384                   YES
#define ECC_NIST_P521                   YES
#define ECC_BN_P256                     YES
#define ECC_BN_P638                     NO
#define ECC_SM2_P256                    NO
#define ECC_CURVES                      \
            {TPM_ECC_BN_P256,   TPM_ECC_BN_P638,   TPM_ECC_NIST_P192,              \
             TPM_ECC_NIST_P224, TPM_ECC_NIST_P256, TPM_ECC_NIST_P384,              \
             TPM_ECC_NIST_P521, TPM_ECC_SM2_P256}
#define ECC_CURVE_COUNT                 \
            (ECC_BN_P256   + ECC_BN_P638   + ECC_NIST_P192 + ECC_NIST_P224 +       \
             ECC_NIST_P256 + ECC_NIST_P384 + ECC_NIST_P521 + ECC_SM2_P256)
#define MAX_ECC_KEY_BITS                \
            MAX(ECC_BN_P256 * 256,   MAX(ECC_BN_P638 * 638,                        \
            MAX(ECC_NIST_P192 * 192, MAX(ECC_NIST_P224 * 224,                      \
            MAX(ECC_NIST_P256 * 256, MAX(ECC_NIST_P384 * 384,                      \
            MAX(ECC_NIST_P521 * 521, MAX(ECC_SM2_P256 * 256,                       \
            0))))))))
#define MAX_ECC_KEY_BYTES               BITS_TO_BYTES(MAX_ECC_KEY_BITS)

// Table 0:6 - Defines for PLATFORM Values
#define PLATFORM_FAMILY         TPM_SPEC_FAMILY
#define PLATFORM_LEVEL          TPM_SPEC_LEVEL
#define PLATFORM_VERSION        TPM_SPEC_VERSION
#define PLATFORM_YEAR           TPM_SPEC_YEAR
#define PLATFORM_DAY_OF_YEAR    TPM_SPEC_DAY_OF_YEAR

// Table 0:7 - Defines for Implementation Values
#define FIELD_UPGRADE_IMPLEMENTED       NO
#define RADIX_BITS                      32
#define HASH_ALIGNMENT                  4
#define SYMMETRIC_ALIGNMENT             4
#define HASH_LIB                        OSSL
#define SYM_LIB                         OSSL
#define MATH_LIB                        OSSL
#define BSIZE                           UINT16
#define IMPLEMENTATION_PCR              24
#define PLATFORM_PCR                    24
#define DRTM_PCR                        17
#define HCRTM_PCR                       0
#define NUM_LOCALITIES                  5
#define MAX_HANDLE_NUM                  3
#define MAX_ACTIVE_SESSIONS             64
#define CONTEXT_SLOT                    UINT16
#define CONTEXT_COUNTER                 UINT64
#define MAX_LOADED_SESSIONS             3
#define MAX_SESSION_NUM                 3
#define MAX_LOADED_OBJECTS              3
#define MIN_EVICT_OBJECTS               2
#define NUM_POLICY_PCR_GROUP            1
#define NUM_AUTHVALUE_PCR_GROUP         1
#define MAX_CONTEXT_SIZE                2474
#define MAX_DIGEST_BUFFER               1024
#define MAX_NV_INDEX_SIZE               2048
#define MAX_NV_BUFFER_SIZE              1024
#define MAX_CAP_BUFFER                  1024
#define NV_MEMORY_SIZE                  16384
#define MIN_COUNTER_INDICES             8
#define NUM_STATIC_PCR                  16
#define MAX_ALG_LIST_SIZE               64
#define PRIMARY_SEED_SIZE               32
#define CONTEXT_ENCRYPT_ALGORITHM       AES
#define NV_CLOCK_UPDATE_INTERVAL        12
#define NUM_POLICY_PCR                  1
#define MAX_COMMAND_SIZE                4096
#define MAX_RESPONSE_SIZE               4096
#define ORDERLY_BITS                    8
#define MAX_SYM_DATA                    128
#define MAX_RNG_ENTROPY_SIZE            64
#define RAM_INDEX_SPACE                 512
#define RSA_DEFAULT_PUBLIC_EXPONENT     0x00010001
#define ENABLE_PCR_NO_INCREMENT         YES
#define CRT_FORMAT_RSA                  YES
#define VENDOR_COMMAND_COUNT            0
#define MAX_VENDOR_BUFFER_SIZE          1024
#define TPM_MAX_DERIVATION_BITS         8192

// Table 0:2 - Defines for Implemented Algorithms
#define ALG_AES                         ALG_YES
#define ALG_CAMELLIA                    ALG_NO      /* Not specified by vendor */
#define ALG_CBC                         ALG_YES
#define ALG_CFB                         ALG_YES
#define ALG_CMAC                        ALG_YES
#define ALG_CTR                         ALG_YES
#define ALG_ECB                         ALG_YES
#define ALG_ECC                         ALG_YES
#define ALG_ECDAA                       (ALG_YES && ALG_ECC)
#define ALG_ECDH                        (ALG_YES && ALG_ECC)
#define ALG_ECDSA                       (ALG_YES && ALG_ECC)
#define ALG_ECMQV                       (ALG_NO && ALG_ECC)
#define ALG_ECSCHNORR                   (ALG_YES && ALG_ECC)
#define ALG_HMAC                        ALG_YES
#define ALG_KDF1_SP800_108              ALG_YES
#define ALG_KDF1_SP800_56A              (ALG_YES && ALG_ECC)
#define ALG_KDF2                        ALG_NO
#define ALG_KEYEDHASH                   ALG_YES
#define ALG_MGF1                        ALG_YES
#define ALG_OAEP                        (ALG_YES && ALG_RSA)
#define ALG_OFB                         ALG_YES
#define ALG_RSA                         ALG_YES
#define ALG_RSAES                       (ALG_YES && ALG_RSA)
#define ALG_RSAPSS                      (ALG_YES && ALG_RSA)
#define ALG_RSASSA                      (ALG_YES && ALG_RSA)
#define ALG_SHA                         ALG_NO      /* Not specified by vendor */
#define ALG_SHA1                        ALG_YES
#define ALG_SHA256                      ALG_YES
#define ALG_SHA384                      ALG_YES
#define ALG_SHA512                      ALG_YES
#define ALG_SM2                         (ALG_NO && ALG_ECC)
#define ALG_SM3_256                     ALG_NO
#define ALG_SM4                         ALG_NO
#define ALG_SYMCIPHER                   ALG_YES
#define ALG_TDES                        ALG_NO
#define ALG_XOR                         ALG_YES

// Table 1:2 - Definition of TPM_ALG_ID Constants 
typedef UINT16                          TPM_ALG_ID;
#define     ALG_ERROR_VALUE             0x0000
#define TPM_ALG_ERROR                   (TPM_ALG_ID)(ALG_ERROR_VALUE)
#define     ALG_RSA_VALUE               0x0001
#if         ALG_RSA
#define TPM_ALG_RSA                     (TPM_ALG_ID)(ALG_RSA_VALUE)
#endif   // ALG_RSA
#define     ALG_TDES_VALUE              0x0003
#if         ALG_TDES
#define TPM_ALG_TDES                    (TPM_ALG_ID)(ALG_TDES_VALUE)
#endif   // ALG_TDES
#define     ALG_SHA_VALUE               0x0004
#if         ALG_SHA
#define TPM_ALG_SHA                     (TPM_ALG_ID)(ALG_SHA_VALUE)
#endif   // ALG_SHA
#define     ALG_SHA1_VALUE              0x0004
#if         ALG_SHA1
#define TPM_ALG_SHA1                    (TPM_ALG_ID)(ALG_SHA1_VALUE)
#endif   // ALG_SHA1
#define     ALG_HMAC_VALUE              0x0005
#if         ALG_HMAC
#define TPM_ALG_HMAC                    (TPM_ALG_ID)(ALG_HMAC_VALUE)
#endif   // ALG_HMAC
#define     ALG_AES_VALUE               0x0006
#if         ALG_AES
#define TPM_ALG_AES                     (TPM_ALG_ID)(ALG_AES_VALUE)
#endif   // ALG_AES
#define     ALG_MGF1_VALUE              0x0007
#if         ALG_MGF1
#define TPM_ALG_MGF1                    (TPM_ALG_ID)(ALG_MGF1_VALUE)
#endif   // ALG_MGF1
#define     ALG_KEYEDHASH_VALUE         0x0008
#if         ALG_KEYEDHASH
#define TPM_ALG_KEYEDHASH               (TPM_ALG_ID)(ALG_KEYEDHASH_VALUE)
#endif   // ALG_KEYEDHASH
#define     ALG_XOR_VALUE               0x000A
#if         ALG_XOR
#define TPM_ALG_XOR                     (TPM_ALG_ID)(ALG_XOR_VALUE)
#endif   // ALG_XOR
#define     ALG_SHA256_VALUE            0x000B
#if         ALG_SHA256
#define TPM_ALG_SHA256                  (TPM_ALG_ID)(ALG_SHA256_VALUE)
#endif   // ALG_SHA256
#define     ALG_SHA384_VALUE            0x000C
#if         ALG_SHA384
#define TPM_ALG_SHA384                  (TPM_ALG_ID)(ALG_SHA384_VALUE)
#endif   // ALG_SHA384
#define     ALG_SHA512_VALUE            0x000D
#if         ALG_SHA512
#define TPM_ALG_SHA512                  (TPM_ALG_ID)(ALG_SHA512_VALUE)
#endif   // ALG_SHA512
#define     ALG_NULL_VALUE              0x0010
#define TPM_ALG_NULL                    (TPM_ALG_ID)(ALG_NULL_VALUE)
#define     ALG_SM3_256_VALUE           0x0012
#if         ALG_SM3_256
#define TPM_ALG_SM3_256                 (TPM_ALG_ID)(ALG_SM3_256_VALUE)
#endif   // ALG_SM3_256
#define     ALG_SM4_VALUE               0x0013
#if         ALG_SM4
#define TPM_ALG_SM4                     (TPM_ALG_ID)(ALG_SM4_VALUE)
#endif   // ALG_SM4
#define     ALG_RSASSA_VALUE            0x0014
#if         ALG_RSASSA
#define TPM_ALG_RSASSA                  (TPM_ALG_ID)(ALG_RSASSA_VALUE)
#endif   // ALG_RSASSA
#define     ALG_RSAES_VALUE             0x0015
#if         ALG_RSAES
#define TPM_ALG_RSAES                   (TPM_ALG_ID)(ALG_RSAES_VALUE)
#endif   // ALG_RSAES
#define     ALG_RSAPSS_VALUE            0x0016
#if         ALG_RSAPSS
#define TPM_ALG_RSAPSS                  (TPM_ALG_ID)(ALG_RSAPSS_VALUE)
#endif   // ALG_RSAPSS
#define     ALG_OAEP_VALUE              0x0017
#if         ALG_OAEP
#define TPM_ALG_OAEP                    (TPM_ALG_ID)(ALG_OAEP_VALUE)
#endif   // ALG_OAEP
#define     ALG_ECDSA_VALUE             0x0018
#if         ALG_ECDSA
#define TPM_ALG_ECDSA                   (TPM_ALG_ID)(ALG_ECDSA_VALUE)
#endif   // ALG_ECDSA
#define     ALG_ECDH_VALUE              0x0019
#if         ALG_ECDH
#define TPM_ALG_ECDH                    (TPM_ALG_ID)(ALG_ECDH_VALUE)
#endif   // ALG_ECDH
#define     ALG_ECDAA_VALUE             0x001A
#if         ALG_ECDAA
#define TPM_ALG_ECDAA                   (TPM_ALG_ID)(ALG_ECDAA_VALUE)
#endif   // ALG_ECDAA
#define     ALG_SM2_VALUE               0x001B
#if         ALG_SM2
#define TPM_ALG_SM2                     (TPM_ALG_ID)(ALG_SM2_VALUE)
#endif   // ALG_SM2
#define     ALG_ECSCHNORR_VALUE         0x001C
#if         ALG_ECSCHNORR
#define TPM_ALG_ECSCHNORR               (TPM_ALG_ID)(ALG_ECSCHNORR_VALUE)
#endif   // ALG_ECSCHNORR
#define     ALG_ECMQV_VALUE             0x001D
#if         ALG_ECMQV
#define TPM_ALG_ECMQV                   (TPM_ALG_ID)(ALG_ECMQV_VALUE)
#endif   // ALG_ECMQV
#define     ALG_KDF1_SP800_56A_VALUE    0x0020
#if         ALG_KDF1_SP800_56A
#define TPM_ALG_KDF1_SP800_56A          (TPM_ALG_ID)(ALG_KDF1_SP800_56A_VALUE)
#endif   // ALG_KDF1_SP800_56A
#define     ALG_KDF2_VALUE              0x0021
#if         ALG_KDF2
#define TPM_ALG_KDF2                    (TPM_ALG_ID)(ALG_KDF2_VALUE)
#endif   // ALG_KDF2
#define     ALG_KDF1_SP800_108_VALUE    0x0022
#if         ALG_KDF1_SP800_108
#define TPM_ALG_KDF1_SP800_108          (TPM_ALG_ID)(ALG_KDF1_SP800_108_VALUE)
#endif   // ALG_KDF1_SP800_108
#define     ALG_ECC_VALUE               0x0023
#if         ALG_ECC
#define TPM_ALG_ECC                     (TPM_ALG_ID)(ALG_ECC_VALUE)
#endif   // ALG_ECC
#define     ALG_SYMCIPHER_VALUE         0x0025
#if         ALG_SYMCIPHER
#define TPM_ALG_SYMCIPHER               (TPM_ALG_ID)(ALG_SYMCIPHER_VALUE)
#endif   // ALG_SYMCIPHER
#define     ALG_CAMELLIA_VALUE          0x0026
#if         ALG_CAMELLIA
#define TPM_ALG_CAMELLIA                (TPM_ALG_ID)(ALG_CAMELLIA_VALUE)
#endif   // ALG_CAMELLIA
#define     ALG_CMAC_VALUE              0x003F
#if         ALG_CMAC
#define TPM_ALG_CMAC                    (TPM_ALG_ID)(ALG_CMAC_VALUE)
#endif   // ALG_CMAC
#define     ALG_CTR_VALUE               0x0040
#if         ALG_CTR
#define TPM_ALG_CTR                     (TPM_ALG_ID)(ALG_CTR_VALUE)
#endif   // ALG_CTR
#define     ALG_OFB_VALUE               0x0041
#if         ALG_OFB
#define TPM_ALG_OFB                     (TPM_ALG_ID)(ALG_OFB_VALUE)
#endif   // ALG_OFB
#define     ALG_CBC_VALUE               0x0042
#if         ALG_CBC
#define TPM_ALG_CBC                     (TPM_ALG_ID)(ALG_CBC_VALUE)
#endif   // ALG_CBC
#define     ALG_CFB_VALUE               0x0043
#if         ALG_CFB
#define TPM_ALG_CFB                     (TPM_ALG_ID)(ALG_CFB_VALUE)
#endif   // ALG_CFB
#define     ALG_ECB_VALUE               0x0044
#if         ALG_ECB
#define TPM_ALG_ECB                     (TPM_ALG_ID)(ALG_ECB_VALUE)
#endif   // ALG_ECB
// Values derived from Table 1:2
#define     ALG_FIRST_VALUE             0x0001
#define TPM_ALG_FIRST                   (TPM_ALG_ID)(ALG_FIRST_VALUE)
#define     ALG_LAST_VALUE              0x0044
#define TPM_ALG_LAST                    (TPM_ALG_ID)(ALG_LAST_VALUE)

// Table 1:3 - Definition of TPM_ECC_CURVE Constants 
typedef UINT16              TPM_ECC_CURVE;
#define TPM_ECC_NONE        (TPM_ECC_CURVE)(0x0000)
#define TPM_ECC_NIST_P192   (TPM_ECC_CURVE)(0x0001)
#define TPM_ECC_NIST_P224   (TPM_ECC_CURVE)(0x0002)
#define TPM_ECC_NIST_P256   (TPM_ECC_CURVE)(0x0003)
#define TPM_ECC_NIST_P384   (TPM_ECC_CURVE)(0x0004)
#define TPM_ECC_NIST_P521   (TPM_ECC_CURVE)(0x0005)
#define TPM_ECC_BN_P256     (TPM_ECC_CURVE)(0x0010)
#define TPM_ECC_BN_P638     (TPM_ECC_CURVE)(0x0011)
#define TPM_ECC_SM2_P256    (TPM_ECC_CURVE)(0x0020)

// Table 1:12 - Defines for SHA1 Hash Values
#define SHA1_DIGEST_SIZE    20
#define SHA1_BLOCK_SIZE     64
#define SHA1_DER_SIZE       15
#define SHA1_DER            \
            0x30, 0x21, 0x30, 0x09, 0x06, 0x05, 0x2B, 0x0E,                        \
            0x03, 0x02, 0x1A, 0x05, 0x00, 0x04, 0x14

// Table 1:13 - Defines for SHA256 Hash Values
#define SHA256_DIGEST_SIZE  32
#define SHA256_BLOCK_SIZE   64
#define SHA256_DER_SIZE     19
#define SHA256_DER          \
            0x30, 0x31, 0x30, 0x0D, 0x06, 0x09, 0x60, 0x86,                        \
            0x48, 0x01, 0x65, 0x03, 0x04, 0x02, 0x01, 0x05,                        \
            0x00, 0x04, 0x20

// Table 1:14 - Defines for SHA384 Hash Values
#define SHA384_DIGEST_SIZE  48
#define SHA384_BLOCK_SIZE   128
#define SHA384_DER_SIZE     19
#define SHA384_DER          \
            0x30, 0x41, 0x30, 0x0D, 0x06, 0x09, 0x60, 0x86,                        \
            0x48, 0x01, 0x65, 0x03, 0x04, 0x02, 0x02, 0x05,                        \
            0x00, 0x04, 0x30

// Table 1:15 - Defines for SHA512 Hash Values
#define SHA512_DIGEST_SIZE  64
#define SHA512_BLOCK_SIZE   128
#define SHA512_DER_SIZE     19
#define SHA512_DER          \
            0x30, 0x51, 0x30, 0x0D, 0x06, 0x09, 0x60, 0x86,                        \
            0x48, 0x01, 0x65, 0x03, 0x04, 0x02, 0x03, 0x05,                        \
            0x00, 0x04, 0x40

// Table 1:16 - Defines for SM3_256 Hash Values
#define SM3_256_DIGEST_SIZE     32
#define SM3_256_BLOCK_SIZE      64
#define SM3_256_DER_SIZE        18
#define SM3_256_DER             \
            0x30, 0x30, 0x30, 0x0C, 0x06, 0x08, 0x2A, 0x81,                        \
            0x1C, 0x81, 0x45, 0x01, 0x83, 0x11, 0x05, 0x00,                        \
            0x04, 0x20

// Table 1:17 - Defines for AES Symmetric Cipher Algorithm Constants
#define AES_ALLOWED_KEY_SIZE_128    YES
#define AES_ALLOWED_KEY_SIZE_192    YES
#define AES_ALLOWED_KEY_SIZE_256    YES
#define AES_128_BLOCK_SIZE_BYTES    16
#define AES_192_BLOCK_SIZE_BYTES    16
#define AES_256_BLOCK_SIZE_BYTES    16

// Table 1:18 - Defines for SM4 Symmetric Cipher Algorithm Constants
#define SM4_ALLOWED_KEY_SIZE_128    YES
#define SM4_128_BLOCK_SIZE_BYTES    16

// Table 1:19 - Defines for CAMELLIA Symmetric Cipher Algorithm Constants
#define CAMELLIA_ALLOWED_KEY_SIZE_128   YES
#define CAMELLIA_ALLOWED_KEY_SIZE_192   YES
#define CAMELLIA_ALLOWED_KEY_SIZE_256   YES
#define CAMELLIA_128_BLOCK_SIZE_BYTES   16
#define CAMELLIA_192_BLOCK_SIZE_BYTES   16
#define CAMELLIA_256_BLOCK_SIZE_BYTES   16

// Table 1:17 - Defines for TDES Symmetric Cipher Algorithm Constants
#define TDES_ALLOWED_KEY_SIZE_128   YES
#define TDES_ALLOWED_KEY_SIZE_192   YES
#define TDES_128_BLOCK_SIZE_BYTES   8
#define TDES_192_BLOCK_SIZE_BYTES   8

// Table 0:5 - Defines for Implemented Commands
#define CC_AC_GetCapability                 CC_YES
#define CC_AC_Send                          CC_YES
#define CC_ActivateCredential               CC_YES
#define CC_Certify                          CC_YES
#define CC_CertifyCreation                  CC_YES
#define CC_ChangeEPS                        CC_YES
#define CC_ChangePPS                        CC_YES
#define CC_Clear                            CC_YES
#define CC_ClearControl                     CC_YES
#define CC_ClockRateAdjust                  CC_YES
#define CC_ClockSet                         CC_YES
#define CC_Commit                           (CC_YES && ALG_ECC)
#define CC_ContextLoad                      CC_YES
#define CC_ContextSave                      CC_YES
#define CC_Create                           CC_YES
#define CC_CreateLoaded                     CC_YES
#define CC_CreatePrimary                    CC_YES
#define CC_DictionaryAttackLockReset        CC_YES
#define CC_DictionaryAttackParameters       CC_YES
#define CC_Duplicate                        CC_YES
#define CC_ECC_Parameters                   (CC_YES && ALG_ECC)
#define CC_ECDH_KeyGen                      (CC_YES && ALG_ECC)
#define CC_ECDH_ZGen                        (CC_YES && ALG_ECC)
#define CC_EC_Ephemeral                     (CC_YES && ALG_ECC)
#define CC_EncryptDecrypt                   CC_YES
#define CC_EncryptDecrypt2                  CC_YES
#define CC_EventSequenceComplete            CC_YES
#define CC_EvictControl                     CC_YES
#define CC_FieldUpgradeData                 CC_NO
#define CC_FieldUpgradeStart                CC_NO
#define CC_FirmwareRead                     CC_NO
#define CC_FlushContext                     CC_YES
#define CC_GetCapability                    CC_YES
#define CC_GetCommandAuditDigest            CC_YES
#define CC_GetRandom                        CC_YES
#define CC_GetSessionAuditDigest            CC_YES
#define CC_GetTestResult                    CC_YES
#define CC_GetTime                          CC_YES
#define CC_HMAC                             (CC_YES && !ALG_CMAC)
#define CC_HMAC_Start                       (CC_YES && !ALG_CMAC)
#define CC_Hash                             CC_YES
#define CC_HashSequenceStart                CC_YES
#define CC_HierarchyChangeAuth              CC_YES
#define CC_HierarchyControl                 CC_YES
#define CC_Import                           CC_YES
#define CC_IncrementalSelfTest              CC_YES
#define CC_Load                             CC_YES
#define CC_LoadExternal                     CC_YES
#define CC_MAC                              (CC_YES && ALG_CMAC)
#define CC_MAC_Start                        (CC_YES && ALG_CMAC)
#define CC_MakeCredential                   CC_YES
#define CC_NV_Certify                       CC_YES
#define CC_NV_ChangeAuth                    CC_YES
#define CC_NV_DefineSpace                   CC_YES
#define CC_NV_Extend                        CC_YES
#define CC_NV_GlobalWriteLock               CC_YES
#define CC_NV_Increment                     CC_YES
#define CC_NV_Read                          CC_YES
#define CC_NV_ReadLock                      CC_YES
#define CC_NV_ReadPublic                    CC_YES
#define CC_NV_SetBits                       CC_YES
#define CC_NV_UndefineSpace                 CC_YES
#define CC_NV_UndefineSpaceSpecial          CC_YES
#define CC_NV_Write                         CC_YES
#define CC_NV_WriteLock                     CC_YES
#define CC_ObjectChangeAuth                 CC_YES
#define CC_PCR_Allocate                     CC_YES
#define CC_PCR_Event                        CC_YES
#define CC_PCR_Extend                       CC_YES
#define CC_PCR_Read                         CC_YES
#define CC_PCR_Reset                        CC_YES
#define CC_PCR_SetAuthPolicy                CC_YES
#define CC_PCR_SetAuthValue                 CC_YES
#define CC_PP_Commands                      CC_YES
#define CC_PolicyAuthValue                  CC_YES
#define CC_PolicyAuthorize                  CC_YES
#define CC_PolicyAuthorizeNV                CC_YES
#define CC_PolicyCommandCode                CC_YES
#define CC_PolicyCounterTimer               CC_YES
#define CC_PolicyCpHash                     CC_YES
#define CC_PolicyDuplicationSelect          CC_YES
#define CC_PolicyGetDigest                  CC_YES
#define CC_PolicyLocality                   CC_YES
#define CC_PolicyNV                         CC_YES
#define CC_PolicyNameHash                   CC_YES
#define CC_PolicyNvWritten                  CC_YES
#define CC_PolicyOR                         CC_YES
#define CC_PolicyPCR                        CC_YES
#define CC_PolicyPassword                   CC_YES
#define CC_PolicyPhysicalPresence           CC_YES
#define CC_PolicyRestart                    CC_YES
#define CC_PolicySecret                     CC_YES
#define CC_PolicySigned                     CC_YES
#define CC_PolicyTemplate                   CC_YES
#define CC_PolicyTicket                     CC_YES
#define CC_Policy_AC_SendSelect             CC_YES
#define CC_Quote                            CC_YES
#define CC_RSA_Decrypt                      (CC_YES && ALG_RSA)
#define CC_RSA_Encrypt                      (CC_YES && ALG_RSA)
#define CC_ReadClock                        CC_YES
#define CC_ReadPublic                       CC_YES
#define CC_Rewrap                           CC_YES
#define CC_SelfTest                         CC_YES
#define CC_SequenceComplete                 CC_YES
#define CC_SequenceUpdate                   CC_YES
#define CC_SetAlgorithmSet                  CC_YES
#define CC_SetCommandCodeAuditStatus        CC_YES
#define CC_SetPrimaryPolicy                 CC_YES
#define CC_Shutdown                         CC_YES
#define CC_Sign                             CC_YES
#define CC_StartAuthSession                 CC_YES
#define CC_Startup                          CC_YES
#define CC_StirRandom                       CC_YES
#define CC_TestParms                        CC_YES
#define CC_Unseal                           CC_YES
#define CC_Vendor_TCG_Test                  CC_YES
#define CC_VerifySignature                  CC_YES
#define CC_ZGen_2Phase                      (CC_YES && ALG_ECC)

// Table 2:12 - Definition of TPM_CC Constants 
typedef UINT32                              TPM_CC;
#if         CC_NV_UndefineSpaceSpecial
#define TPM_CC_NV_UndefineSpaceSpecial      (TPM_CC)(0x0000011F)
#endif
#if         CC_EvictControl
#define TPM_CC_EvictControl                 (TPM_CC)(0x00000120)
#endif
#if         CC_HierarchyControl
#define TPM_CC_HierarchyControl             (TPM_CC)(0x00000121)
#endif
#if         CC_NV_UndefineSpace
#define TPM_CC_NV_UndefineSpace             (TPM_CC)(0x00000122)
#endif
#if         CC_ChangeEPS
#define TPM_CC_ChangeEPS                    (TPM_CC)(0x00000124)
#endif
#if         CC_ChangePPS
#define TPM_CC_ChangePPS                    (TPM_CC)(0x00000125)
#endif
#if         CC_Clear
#define TPM_CC_Clear                        (TPM_CC)(0x00000126)
#endif
#if         CC_ClearControl
#define TPM_CC_ClearControl                 (TPM_CC)(0x00000127)
#endif
#if         CC_ClockSet
#define TPM_CC_ClockSet                     (TPM_CC)(0x00000128)
#endif
#if         CC_HierarchyChangeAuth
#define TPM_CC_HierarchyChangeAuth          (TPM_CC)(0x00000129)
#endif
#if         CC_NV_DefineSpace
#define TPM_CC_NV_DefineSpace               (TPM_CC)(0x0000012A)
#endif
#if         CC_PCR_Allocate
#define TPM_CC_PCR_Allocate                 (TPM_CC)(0x0000012B)
#endif
#if         CC_PCR_SetAuthPolicy
#define TPM_CC_PCR_SetAuthPolicy            (TPM_CC)(0x0000012C)
#endif
#if         CC_PP_Commands
#define TPM_CC_PP_Commands                  (TPM_CC)(0x0000012D)
#endif
#if         CC_SetPrimaryPolicy
#define TPM_CC_SetPrimaryPolicy             (TPM_CC)(0x0000012E)
#endif
#if         CC_FieldUpgradeStart
#define TPM_CC_FieldUpgradeStart            (TPM_CC)(0x0000012F)
=======
// Table 2:4 - Defines for Logic Values (DefinesTable)
#define  TRUE     1
#define  FALSE    0
#define  YES      1
#define  NO       0
#define  SET      1
#define  CLEAR    0


// Table 0:1 - Defines for Processor Values (DefinesTable)
#define  BIG_ENDIAN_TPM             NO
#define  LITTLE_ENDIAN_TPM          !BIG_ENDIAN_TPM
#define  MOST_SIGNIFICANT_BIT_0     NO
#define  LEAST_SIGNIFICANT_BIT_0    !MOST_SIGNIFICANT_BIT_0
#define  AUTO_ALIGN                 NO


// Table 0:2 - Defines for Implemented Algorithms (ImplementedDefines)
#define  ALG_RSA               ALG_YES
#define  ALG_SHA1              ALG_YES
#define  ALG_HMAC              ALG_YES
#define  ALG_TDES              ALG_NO
#define  ALG_AES               ALG_YES
#define  ALG_MGF1              ALG_YES
#define  ALG_XOR               ALG_YES
#define  ALG_KEYEDHASH         ALG_YES
#define  ALG_SHA256            ALG_YES
#define  ALG_SHA384            ALG_YES
#define  ALG_SHA512            ALG_NO
#define  ALG_SM3_256           ALG_NO
#define  ALG_SM4               ALG_NO
#define  ALG_RSASSA            (ALG_YES*ALG_RSA)
#define  ALG_RSAES             (ALG_YES*ALG_RSA)
#define  ALG_RSAPSS            (ALG_YES*ALG_RSA)
#define  ALG_OAEP              (ALG_YES*ALG_RSA)
#define  ALG_ECC               ALG_YES
#define  ALG_ECDH              (ALG_YES*ALG_ECC)
#define  ALG_ECDSA             (ALG_YES*ALG_ECC)
#define  ALG_ECDAA             (ALG_YES*ALG_ECC)
#define  ALG_SM2               (ALG_NO*ALG_ECC)
#define  ALG_ECSCHNORR         (ALG_YES*ALG_ECC)
#define  ALG_ECMQV             (ALG_NO*ALG_ECC)
#define  ALG_SYMCIPHER         ALG_YES
#define  ALG_KDF1_SP800_56A    (ALG_YES*ALG_ECC)
#define  ALG_KDF2              ALG_NO
#define  ALG_KDF1_SP800_108    ALG_YES
#define  ALG_CMAC              ALG_YES
#define  ALG_CTR               ALG_YES
#define  ALG_OFB               ALG_YES
#define  ALG_CBC               ALG_YES
#define  ALG_CFB               ALG_YES
#define  ALG_ECB               ALG_YES


// Table 0:3 - Defines for Key Size Constants (KeySizesTable)
#define  RSA_KEY_SIZES_BITS         {1024,2048}
#define  RSA_KEY_SIZE_BITS_1024     RSA_ALLOWED_KEY_SIZE_1024
#define  RSA_KEY_SIZE_BITS_2048     RSA_ALLOWED_KEY_SIZE_2048
#define  MAX_RSA_KEY_BITS           2048
#define  MAX_RSA_KEY_BYTES          256


#define  TDES_KEY_SIZES_BITS        {128,192}
#define  TDES_KEY_SIZE_BITS_128     TDES_ALLOWED_KEY_SIZE_128
#define  TDES_KEY_SIZE_BITS_192     TDES_ALLOWED_KEY_SIZE_192
#define  MAX_TDES_KEY_BITS          192
#define  MAX_TDES_KEY_BYTES         24
#define MAX_TDES_BLOCK_SIZE_BYTES                             \
            MAX(TDES_128_BLOCK_SIZE_BYTES,                    \
            MAX(TDES_192_BLOCK_SIZE_BYTES, 0))

#define  AES_KEY_SIZES_BITS         {128,256}
#define  AES_KEY_SIZE_BITS_128      AES_ALLOWED_KEY_SIZE_128
#define  AES_KEY_SIZE_BITS_256      AES_ALLOWED_KEY_SIZE_256
#define  MAX_AES_KEY_BITS           256
#define  MAX_AES_KEY_BYTES          32
#define MAX_AES_BLOCK_SIZE_BYTES                              \
            MAX(AES_128_BLOCK_SIZE_BYTES,                     \
            MAX(AES_256_BLOCK_SIZE_BYTES, 0))

#define  SM4_KEY_SIZES_BITS         {128}
#define  SM4_KEY_SIZE_BITS_128      SM4_ALLOWED_KEY_SIZE_128
#define  MAX_SM4_KEY_BITS           128
#define  MAX_SM4_KEY_BYTES          16
#define MAX_SM4_BLOCK_SIZE_BYTES                              \
            MAX(SM4_128_BLOCK_SIZE_BYTES, 0)

#define  CAMELLIA_KEY_SIZES_BITS    {128}
#define  CAMELLIA_KEY_SIZE_BITS_128    CAMELLIA_ALLOWED_KEY_SIZE_128
#define  MAX_CAMELLIA_KEY_BITS      128
#define  MAX_CAMELLIA_KEY_BYTES     16
#define MAX_CAMELLIA_BLOCK_SIZE_BYTES                         \
            MAX(CAMELLIA_128_BLOCK_SIZE_BYTES, 0)


// Table 0:4 - Defines for Implemented Curves (CurveTableProcessing)
#define  ECC_NIST_P192         NO
#define  ECC_NIST_P224         NO
#define  ECC_NIST_P256         YES
#define  ECC_NIST_P384         YES
#define  ECC_NIST_P521         NO
#define  ECC_BN_P256           YES
#define  ECC_BN_P638           NO
#define  ECC_SM2_P256          NO
#define  ECC_CURVES            \
    {TPM_ECC_BN_P256, TPM_ECC_BN_P638, TPM_ECC_NIST_P192, TPM_ECC_NIST_P224, \
    TPM_ECC_NIST_P256, TPM_ECC_NIST_P384, TPM_ECC_NIST_P521, TPM_ECC_SM2_P256}
#define  ECC_CURVE_COUNT       \
    (ECC_BN_P256 + ECC_BN_P638 + ECC_NIST_P192 + ECC_NIST_P224 + \
    ECC_NIST_P256 + ECC_NIST_P384 + ECC_NIST_P521 + ECC_SM2_P256)
#define  MAX_ECC_KEY_BITS      \
    MAX(ECC_BN_P256*256, MAX(ECC_BN_P638*638, \
    MAX(ECC_NIST_P192*192, MAX(ECC_NIST_P224*224, \
    MAX(ECC_NIST_P256*256, MAX(ECC_NIST_P384*384, \
    MAX(ECC_NIST_P521*521, MAX(ECC_SM2_P256*256, \
    0))))))))
#define  MAX_ECC_KEY_BYTES     BITS_TO_BYTES(MAX_ECC_KEY_BITS)

// Table 0:5 - Defines for Implemented Commands (ImplementedDefines)
#define  CC_ActivateCredential            CC_YES
#define  CC_Certify                       CC_YES
#define  CC_CertifyCreation               CC_YES
#define  CC_ChangeEPS                     CC_YES
#define  CC_ChangePPS                     CC_YES
#define  CC_Clear                         CC_YES
#define  CC_ClearControl                  CC_YES
#define  CC_ClockRateAdjust               CC_YES
#define  CC_ClockSet                      CC_YES
#define  CC_Commit                        (CC_YES*ALG_ECC)
#define  CC_ContextLoad                   CC_YES
#define  CC_ContextSave                   CC_YES
#define  CC_Create                        CC_YES
#define  CC_CreatePrimary                 CC_YES
#define  CC_DictionaryAttackLockReset     CC_YES
#define  CC_DictionaryAttackParameters    CC_YES
#define  CC_Duplicate                     CC_YES
#define  CC_ECC_Parameters                (CC_YES*ALG_ECC)
#define  CC_ECDH_KeyGen                   (CC_YES*ALG_ECC)
#define  CC_ECDH_ZGen                     (CC_YES*ALG_ECC)
#define  CC_EncryptDecrypt                CC_YES
#define  CC_EventSequenceComplete         CC_YES
#define  CC_EvictControl                  CC_YES
#define  CC_FieldUpgradeData              CC_NO
#define  CC_FieldUpgradeStart             CC_NO
#define  CC_FirmwareRead                  CC_NO
#define  CC_FlushContext                  CC_YES
#define  CC_GetCapability                 CC_YES
#define  CC_GetCommandAuditDigest         CC_YES
#define  CC_GetRandom                     CC_YES
#define  CC_GetSessionAuditDigest         CC_YES
#define  CC_GetTestResult                 CC_YES
#define  CC_GetTime                       CC_YES
#define  CC_Hash                          CC_YES
#define  CC_HashSequenceStart             CC_YES
#define  CC_HierarchyChangeAuth           CC_YES
#define  CC_HierarchyControl              CC_YES
#define  CC_HMAC                          (CC_YES^ALG_CMAC)
#define  CC_MAC                           (CC_NO^ALG_CMAC)
#define  CC_HMAC_Start                    (CC_YES^ALG_CMAC)
#define  CC_MAC_Start                     (CC_NO^ALG_CMAC)
#define  CC_Import                        CC_YES
#define  CC_IncrementalSelfTest           CC_YES
#define  CC_Load                          CC_YES
#define  CC_LoadExternal                  CC_YES
#define  CC_MakeCredential                CC_YES
#define  CC_NV_Certify                    CC_YES
#define  CC_NV_ChangeAuth                 CC_YES
#define  CC_NV_DefineSpace                CC_YES
#define  CC_NV_Extend                     CC_YES
#define  CC_NV_GlobalWriteLock            CC_YES
#define  CC_NV_Increment                  CC_YES
#define  CC_NV_Read                       CC_YES
#define  CC_NV_ReadLock                   CC_YES
#define  CC_NV_ReadPublic                 CC_YES
#define  CC_NV_SetBits                    CC_YES
#define  CC_NV_UndefineSpace              CC_YES
#define  CC_NV_UndefineSpaceSpecial       CC_YES
#define  CC_NV_Write                      CC_YES
#define  CC_NV_WriteLock                  CC_YES
#define  CC_ObjectChangeAuth              CC_YES
#define  CC_PCR_Allocate                  CC_YES
#define  CC_PCR_Event                     CC_YES
#define  CC_PCR_Extend                    CC_YES
#define  CC_PCR_Read                      CC_YES
#define  CC_PCR_Reset                     CC_YES
#define  CC_PCR_SetAuthPolicy             CC_YES
#define  CC_PCR_SetAuthValue              CC_YES
#define  CC_PolicyAuthorize               CC_YES
#define  CC_PolicyAuthValue               CC_YES
#define  CC_PolicyCommandCode             CC_YES
#define  CC_PolicyCounterTimer            CC_YES
#define  CC_PolicyCpHash                  CC_YES
#define  CC_PolicyDuplicationSelect       CC_YES
#define  CC_PolicyGetDigest               CC_YES
#define  CC_PolicyLocality                CC_YES
#define  CC_PolicyNameHash                CC_YES
#define  CC_PolicyNV                      CC_YES
#define  CC_PolicyOR                      CC_YES
#define  CC_PolicyPassword                CC_YES
#define  CC_PolicyPCR                     CC_YES
#define  CC_PolicyPhysicalPresence        CC_YES
#define  CC_PolicyRestart                 CC_YES
#define  CC_PolicySecret                  CC_YES
#define  CC_PolicySigned                  CC_YES
#define  CC_PolicyTicket                  CC_YES
#define  CC_PP_Commands                   CC_YES
#define  CC_Quote                         CC_YES
#define  CC_ReadClock                     CC_YES
#define  CC_ReadPublic                    CC_YES
#define  CC_Rewrap                        CC_YES
#define  CC_RSA_Decrypt                   (CC_YES*ALG_RSA)
#define  CC_RSA_Encrypt                   (CC_YES*ALG_RSA)
#define  CC_SelfTest                      CC_YES
#define  CC_SequenceComplete              CC_YES
#define  CC_SequenceUpdate                CC_YES
#define  CC_SetAlgorithmSet               CC_YES
#define  CC_SetCommandCodeAuditStatus     CC_YES
#define  CC_SetPrimaryPolicy              CC_YES
#define  CC_Shutdown                      CC_YES
#define  CC_Sign                          CC_YES
#define  CC_StartAuthSession              CC_YES
#define  CC_Startup                       CC_YES
#define  CC_StirRandom                    CC_YES
#define  CC_TestParms                     CC_YES
#define  CC_Unseal                        CC_YES
#define  CC_VerifySignature               CC_YES
#define  CC_ZGen_2Phase                   (CC_YES*ALG_ECC)
#define  CC_EC_Ephemeral                  (CC_YES*ALG_ECC)
#define  CC_PolicyNvWritten               CC_YES
#define  CC_PolicyTemplate                CC_YES
#define  CC_CreateLoaded                  CC_YES
#define  CC_PolicyAuthorizeNV             CC_YES
#define  CC_EncryptDecrypt2               CC_YES
#define  CC_AC_GetCapability              CC_YES
#define  CC_AC_Send                       CC_YES
#define  CC_Policy_AC_SendSelect          CC_YES
#define  CC_Vendor_TCG_Test               CC_YES


// Table 0:6 - Defines for PLATFORM Values (DefinesTable)
#define  PLATFORM_FAMILY         TPM_SPEC_FAMILY
#define  PLATFORM_LEVEL          TPM_SPEC_LEVEL
#define  PLATFORM_VERSION        TPM_SPEC_VERSION
#define  PLATFORM_YEAR           TPM_SPEC_YEAR
#define  PLATFORM_DAY_OF_YEAR    TPM_SPEC_DAY_OF_YEAR


// Table 0:7 - Defines for Implementation Values (DefinesTable)
#define  FIELD_UPGRADE_IMPLEMENTED      NO
#define  RADIX_BITS                     32
#define  HASH_ALIGNMENT                 4
#define  SYMMETRIC_ALIGNMENT            4
#ifndef USE_WOLFCRYPT
#define  HASH_LIB                       OSSL
#define  SYM_LIB                        OSSL
#define  MATH_LIB                       OSSL
#else
#define  HASH_LIB                       WOLF
#define  SYM_LIB                        WOLF
#define  MATH_LIB                       WOLF
#endif
#define  BSIZE                          UINT16
#define  IMPLEMENTATION_PCR             24
#define  PLATFORM_PCR                   24
#define  DRTM_PCR                       17
#define  HCRTM_PCR                      0
#define  NUM_LOCALITIES                 5
#define  MAX_HANDLE_NUM                 3
#define  MAX_ACTIVE_SESSIONS            64
#define  CONTEXT_SLOT                   UINT16
#define  CONTEXT_COUNTER                UINT64
#define  MAX_LOADED_SESSIONS            3
#define  MAX_SESSION_NUM                3
#define  MAX_LOADED_OBJECTS             3
#define  MIN_EVICT_OBJECTS              2
#define  NUM_POLICY_PCR_GROUP           1
#define  NUM_AUTHVALUE_PCR_GROUP        1
#define  MAX_CONTEXT_SIZE               2474
#define  MAX_DIGEST_BUFFER              1024
#define  MAX_NV_INDEX_SIZE              2048
#define  MAX_NV_BUFFER_SIZE             1024
#define  MAX_CAP_BUFFER                 1024
#define  NV_MEMORY_SIZE                 16384
#define  MIN_COUNTER_INDICES            8
#define  NUM_STATIC_PCR                 16
#define  MAX_ALG_LIST_SIZE              64
#define  PRIMARY_SEED_SIZE              32
#define  CONTEXT_ENCRYPT_ALGORITHM      AES
#define  NV_CLOCK_UPDATE_INTERVAL       12
#define  NUM_POLICY_PCR                 1
#define  MAX_COMMAND_SIZE               4096
#define  MAX_RESPONSE_SIZE              4096
#define  ORDERLY_BITS                   8
#define  MAX_SYM_DATA                   128
#define  MAX_RNG_ENTROPY_SIZE           64
#define  RAM_INDEX_SPACE                512
#define  RSA_DEFAULT_PUBLIC_EXPONENT    0x00010001
#define  ENABLE_PCR_NO_INCREMENT        YES
#define  CRT_FORMAT_RSA                 YES
#define  VENDOR_COMMAND_COUNT           0
#define  MAX_VENDOR_BUFFER_SIZE         1024
#define  TPM_MAX_DERIVATION_BITS        8192


// Table 1:2 - Definition of TPM_ALG_ID Constants  (TPM_ALG_ID_Processing)
typedef  UINT16             TPM_ALG_ID;
#define  ALG_ERROR_VALUE             0x0000
#define  TPM_ALG_ERROR               (TPM_ALG_ID)(ALG_ERROR_VALUE)
#define  ALG_RSA_VALUE               0x0001
#if defined ALG_RSA && ALG_RSA == YES
#define  TPM_ALG_RSA                 (TPM_ALG_ID)(ALG_RSA_VALUE)
#endif
#define  ALG_TDES_VALUE              0x0003
#if defined ALG_TDES && ALG_TDES == YES
#define  TPM_ALG_TDES                (TPM_ALG_ID)(ALG_TDES_VALUE)
#endif
#define  ALG_SHA_VALUE               0x0004
#if defined ALG_SHA && ALG_SHA == YES
#define  TPM_ALG_SHA                 (TPM_ALG_ID)(ALG_SHA_VALUE)
#endif
#define  ALG_SHA1_VALUE              0x0004
#if defined ALG_SHA1 && ALG_SHA1 == YES
#define  TPM_ALG_SHA1                (TPM_ALG_ID)(ALG_SHA1_VALUE)
#endif
#define  ALG_HMAC_VALUE              0x0005
#if defined ALG_HMAC && ALG_HMAC == YES
#define  TPM_ALG_HMAC                (TPM_ALG_ID)(ALG_HMAC_VALUE)
#endif
#define  ALG_AES_VALUE               0x0006
#if defined ALG_AES && ALG_AES == YES
#define  TPM_ALG_AES                 (TPM_ALG_ID)(ALG_AES_VALUE)
#endif
#define  ALG_MGF1_VALUE              0x0007
#if defined ALG_MGF1 && ALG_MGF1 == YES
#define  TPM_ALG_MGF1                (TPM_ALG_ID)(ALG_MGF1_VALUE)
#endif
#define  ALG_KEYEDHASH_VALUE         0x0008
#if defined ALG_KEYEDHASH && ALG_KEYEDHASH == YES
#define  TPM_ALG_KEYEDHASH           (TPM_ALG_ID)(ALG_KEYEDHASH_VALUE)
#endif
#define  ALG_XOR_VALUE               0x000A
#if defined ALG_XOR && ALG_XOR == YES
#define  TPM_ALG_XOR                 (TPM_ALG_ID)(ALG_XOR_VALUE)
#endif
#define  ALG_SHA256_VALUE            0x000B
#if defined ALG_SHA256 && ALG_SHA256 == YES
#define  TPM_ALG_SHA256              (TPM_ALG_ID)(ALG_SHA256_VALUE)
#endif
#define  ALG_SHA384_VALUE            0x000C
#if defined ALG_SHA384 && ALG_SHA384 == YES
#define  TPM_ALG_SHA384              (TPM_ALG_ID)(ALG_SHA384_VALUE)
#endif
#define  ALG_SHA512_VALUE            0x000D
#if defined ALG_SHA512 && ALG_SHA512 == YES
#define  TPM_ALG_SHA512              (TPM_ALG_ID)(ALG_SHA512_VALUE)
#endif
#define  ALG_NULL_VALUE              0x0010
#define  TPM_ALG_NULL                (TPM_ALG_ID)(ALG_NULL_VALUE)
#define  ALG_SM3_256_VALUE           0x0012
#if defined ALG_SM3_256 && ALG_SM3_256 == YES
#define  TPM_ALG_SM3_256             (TPM_ALG_ID)(ALG_SM3_256_VALUE)
#endif
#define  ALG_SM4_VALUE               0x0013
#if defined ALG_SM4 && ALG_SM4 == YES
#define  TPM_ALG_SM4                 (TPM_ALG_ID)(ALG_SM4_VALUE)
#endif
#define  ALG_RSASSA_VALUE            0x0014
#if defined ALG_RSASSA && ALG_RSASSA == YES
#define  TPM_ALG_RSASSA              (TPM_ALG_ID)(ALG_RSASSA_VALUE)
#endif
#define  ALG_RSAES_VALUE             0x0015
#if defined ALG_RSAES && ALG_RSAES == YES
#define  TPM_ALG_RSAES               (TPM_ALG_ID)(ALG_RSAES_VALUE)
#endif
#define  ALG_RSAPSS_VALUE            0x0016
#if defined ALG_RSAPSS && ALG_RSAPSS == YES
#define  TPM_ALG_RSAPSS              (TPM_ALG_ID)(ALG_RSAPSS_VALUE)
#endif
#define  ALG_OAEP_VALUE              0x0017
#if defined ALG_OAEP && ALG_OAEP == YES
#define  TPM_ALG_OAEP                (TPM_ALG_ID)(ALG_OAEP_VALUE)
#endif
#define  ALG_ECDSA_VALUE             0x0018
#if defined ALG_ECDSA && ALG_ECDSA == YES
#define  TPM_ALG_ECDSA               (TPM_ALG_ID)(ALG_ECDSA_VALUE)
#endif
#define  ALG_ECDH_VALUE              0x0019
#if defined ALG_ECDH && ALG_ECDH == YES
#define  TPM_ALG_ECDH                (TPM_ALG_ID)(ALG_ECDH_VALUE)
#endif
#define  ALG_ECDAA_VALUE             0x001A
#if defined ALG_ECDAA && ALG_ECDAA == YES
#define  TPM_ALG_ECDAA               (TPM_ALG_ID)(ALG_ECDAA_VALUE)
#endif
#define  ALG_SM2_VALUE               0x001B
#if defined ALG_SM2 && ALG_SM2 == YES
#define  TPM_ALG_SM2                 (TPM_ALG_ID)(ALG_SM2_VALUE)
#endif
#define  ALG_ECSCHNORR_VALUE         0x001C
#if defined ALG_ECSCHNORR && ALG_ECSCHNORR == YES
#define  TPM_ALG_ECSCHNORR           (TPM_ALG_ID)(ALG_ECSCHNORR_VALUE)
#endif
#define  ALG_ECMQV_VALUE             0x001D
#if defined ALG_ECMQV && ALG_ECMQV == YES
#define  TPM_ALG_ECMQV               (TPM_ALG_ID)(ALG_ECMQV_VALUE)
#endif
#define  ALG_KDF1_SP800_56A_VALUE    0x0020
#if defined ALG_KDF1_SP800_56A && ALG_KDF1_SP800_56A == YES
#define  TPM_ALG_KDF1_SP800_56A      (TPM_ALG_ID)(ALG_KDF1_SP800_56A_VALUE)
#endif
#define  ALG_KDF2_VALUE              0x0021
#if defined ALG_KDF2 && ALG_KDF2 == YES
#define  TPM_ALG_KDF2                (TPM_ALG_ID)(ALG_KDF2_VALUE)
#endif
#define  ALG_KDF1_SP800_108_VALUE    0x0022
#if defined ALG_KDF1_SP800_108 && ALG_KDF1_SP800_108 == YES
#define  TPM_ALG_KDF1_SP800_108      (TPM_ALG_ID)(ALG_KDF1_SP800_108_VALUE)
#endif
#define  ALG_ECC_VALUE               0x0023
#if defined ALG_ECC && ALG_ECC == YES
#define  TPM_ALG_ECC                 (TPM_ALG_ID)(ALG_ECC_VALUE)
#endif
#define  ALG_SYMCIPHER_VALUE         0x0025
#if defined ALG_SYMCIPHER && ALG_SYMCIPHER == YES
#define  TPM_ALG_SYMCIPHER           (TPM_ALG_ID)(ALG_SYMCIPHER_VALUE)
#endif
#define  ALG_CAMELLIA_VALUE          0x0026
#if defined ALG_CAMELLIA && ALG_CAMELLIA == YES
#define  TPM_ALG_CAMELLIA            (TPM_ALG_ID)(ALG_CAMELLIA_VALUE)
#endif
#define  ALG_CMAC_VALUE              0x003F
#if defined ALG_CMAC && ALG_CMAC == YES
#define  TPM_ALG_CMAC                (TPM_ALG_ID)(ALG_CMAC_VALUE)
#endif
#define  ALG_CTR_VALUE               0x0040
#if defined ALG_CTR && ALG_CTR == YES
#define  TPM_ALG_CTR                 (TPM_ALG_ID)(ALG_CTR_VALUE)
#endif
#define  ALG_OFB_VALUE               0x0041
#if defined ALG_OFB && ALG_OFB == YES
#define  TPM_ALG_OFB                 (TPM_ALG_ID)(ALG_OFB_VALUE)
#endif
#define  ALG_CBC_VALUE               0x0042
#if defined ALG_CBC && ALG_CBC == YES
#define  TPM_ALG_CBC                 (TPM_ALG_ID)(ALG_CBC_VALUE)
#endif
#define  ALG_CFB_VALUE               0x0043
#if defined ALG_CFB && ALG_CFB == YES
#define  TPM_ALG_CFB                 (TPM_ALG_ID)(ALG_CFB_VALUE)
#endif
#define  ALG_ECB_VALUE               0x0044
#if defined ALG_ECB && ALG_ECB == YES
#define  TPM_ALG_ECB                 (TPM_ALG_ID)(ALG_ECB_VALUE)
#endif
#define  TPM_ALG_FIRST               (TPM_ALG_ID)(0x0001)
#define  ALG_FIRST_VALUE             0x0001
#define  TPM_ALG_LAST                (TPM_ALG_ID)(0x0044)
#define  ALG_LAST_VALUE              0x0044

// Table 1:3 - Definition of TPM_ECC_CURVE Constants  (EnumTable)
typedef  UINT16             TPM_ECC_CURVE;
#define  TPM_ECC_NONE         (TPM_ECC_CURVE)(0x0000)
#define  TPM_ECC_NIST_P192    (TPM_ECC_CURVE)(0x0001)
#define  TPM_ECC_NIST_P224    (TPM_ECC_CURVE)(0x0002)
#define  TPM_ECC_NIST_P256    (TPM_ECC_CURVE)(0x0003)
#define  TPM_ECC_NIST_P384    (TPM_ECC_CURVE)(0x0004)
#define  TPM_ECC_NIST_P521    (TPM_ECC_CURVE)(0x0005)
#define  TPM_ECC_BN_P256      (TPM_ECC_CURVE)(0x0010)
#define  TPM_ECC_BN_P638      (TPM_ECC_CURVE)(0x0011)
#define  TPM_ECC_SM2_P256     (TPM_ECC_CURVE)(0x0020)

// Table 1:4 - Defines for NIST_P192 ECC Values (EccTable)
// Data is in CryptEccData.c

// Table 1:5 - Defines for NIST_P224 ECC Values (EccTable)
// Data is in CryptEccData.c

// Table 1:6 - Defines for NIST_P256 ECC Values (EccTable)
// Data is in CryptEccData.c

// Table 1:7 - Defines for NIST_P384 ECC Values (EccTable)
// Data is in CryptEccData.c

// Table 1:8 - Defines for NIST_P521 ECC Values (EccTable)
// Data is in CryptEccData.c

// Table 1:9 - Defines for BN_P256 ECC Values (EccTable)
// Data is in CryptEccData.c

// Table 1:10 - Defines for BN_P638 ECC Values (EccTable)
// Data is in CryptEccData.c

// Table 1:11 - Defines for SM2_P256 ECC Values (EccTable)
// Data is in CryptEccData.c

// Table 1:12 - Defines for SHA1 Hash Values (DefinesTable)
#define  SHA1_DIGEST_SIZE    20
#define  SHA1_BLOCK_SIZE     64
#define  SHA1_DER_SIZE       15
#define  SHA1_DER            \
    0x30, 0x21, 0x30, 0x09, 0x06, 0x05, 0x2B, 0x0E, \
    0x03, 0x02, 0x1A, 0x05, 0x00, 0x04, 0x14


// Table 1:13 - Defines for SHA256 Hash Values (DefinesTable)
#define  SHA256_DIGEST_SIZE    32
#define  SHA256_BLOCK_SIZE     64
#define  SHA256_DER_SIZE       19
#define  SHA256_DER            \
    0x30, 0x31, 0x30, 0x0D, 0x06, 0x09, 0x60, 0x86, \
    0x48, 0x01, 0x65, 0x03, 0x04, 0x02, 0x01, 0x05, \
    0x00, 0x04, 0x20


// Table 1:14 - Defines for SHA384 Hash Values (DefinesTable)
#define  SHA384_DIGEST_SIZE    48
#define  SHA384_BLOCK_SIZE     128
#define  SHA384_DER_SIZE       19
#define  SHA384_DER            \
    0x30, 0x41, 0x30, 0x0D, 0x06, 0x09, 0x60, 0x86, \
    0x48, 0x01, 0x65, 0x03, 0x04, 0x02, 0x02, 0x05, \
    0x00, 0x04, 0x30


// Table 1:15 - Defines for SHA512 Hash Values (DefinesTable)
#define  SHA512_DIGEST_SIZE    64
#define  SHA512_BLOCK_SIZE     128
#define  SHA512_DER_SIZE       19
#define  SHA512_DER            \
    0x30, 0x51, 0x30, 0x0D, 0x06, 0x09, 0x60, 0x86, \
    0x48, 0x01, 0x65, 0x03, 0x04, 0x02, 0x03, 0x05, \
    0x00, 0x04, 0x40


// Table 1:16 - Defines for SM3_256 Hash Values (DefinesTable)
#define  SM3_256_DIGEST_SIZE    32
#define  SM3_256_BLOCK_SIZE     64
#define  SM3_256_DER_SIZE       18
#define  SM3_256_DER            \
    0x30, 0x30, 0x30, 0x0C, 0x06, 0x08, 0x2A, 0x81, \
    0x1C, 0x81, 0x45, 0x01, 0x83, 0x11, 0x05, 0x00, \
    0x04, 0x20


// Table 1:17 - Defines for AES Symmetric Cipher Algorithm Constants (SymmetricTable)
#define  AES_ALLOWED_KEY_SIZE_128    YES
#define  AES_ALLOWED_KEY_SIZE_192    YES
#define  AES_ALLOWED_KEY_SIZE_256    YES
#define  AES_128_BLOCK_SIZE_BYTES    16
#define  AES_192_BLOCK_SIZE_BYTES    16
#define  AES_256_BLOCK_SIZE_BYTES    16

// Table 1:18 - Defines for SM4 Symmetric Cipher Algorithm Constants (SymmetricTable)
#define  SM4_ALLOWED_KEY_SIZE_128    YES
#define  SM4_128_BLOCK_SIZE_BYTES    16

// Table 1:19 - Defines for CAMELLIA Symmetric Cipher Algorithm Constants (SymmetricTable)
#define  CAMELLIA_ALLOWED_KEY_SIZE_128    YES
#define  CAMELLIA_ALLOWED_KEY_SIZE_192    YES
#define  CAMELLIA_ALLOWED_KEY_SIZE_256    YES
#define  CAMELLIA_128_BLOCK_SIZE_BYTES    16
#define  CAMELLIA_192_BLOCK_SIZE_BYTES    16
#define  CAMELLIA_256_BLOCK_SIZE_BYTES    16

// Table 1:17 - Defines for TDES Symmetric Cipher Algorithm Constants (SymmetricTable)
#define  TDES_ALLOWED_KEY_SIZE_128    YES
#define  TDES_ALLOWED_KEY_SIZE_192    YES
#define  TDES_128_BLOCK_SIZE_BYTES    8
#define  TDES_192_BLOCK_SIZE_BYTES    8

// Table 2:12 - Definition of TPM_CC Constants  (TPM_CC_Processing)
typedef  UINT32             TPM_CC;
#ifndef CC_NV_UndefineSpaceSpecial
#   define CC_NV_UndefineSpaceSpecial NO
#endif
#if CC_NV_UndefineSpaceSpecial == YES
#define  TPM_CC_NV_UndefineSpaceSpecial       (TPM_CC)(0x0000011f)
#endif
#ifndef CC_EvictControl
#   define CC_EvictControl NO
#endif
#if CC_EvictControl == YES
#define  TPM_CC_EvictControl                  (TPM_CC)(0x00000120)
#endif
#ifndef CC_HierarchyControl
#   define CC_HierarchyControl NO
#endif
#if CC_HierarchyControl == YES
#define  TPM_CC_HierarchyControl              (TPM_CC)(0x00000121)
#endif
#ifndef CC_NV_UndefineSpace
#   define CC_NV_UndefineSpace NO
#endif
#if CC_NV_UndefineSpace == YES
#define  TPM_CC_NV_UndefineSpace              (TPM_CC)(0x00000122)
#endif
#ifndef CC_ChangeEPS
#   define CC_ChangeEPS NO
#endif
#if CC_ChangeEPS == YES
#define  TPM_CC_ChangeEPS                     (TPM_CC)(0x00000124)
#endif
#ifndef CC_ChangePPS
#   define CC_ChangePPS NO
#endif
#if CC_ChangePPS == YES
#define  TPM_CC_ChangePPS                     (TPM_CC)(0x00000125)
#endif
#ifndef CC_Clear
#   define CC_Clear NO
#endif
#if CC_Clear == YES
#define  TPM_CC_Clear                         (TPM_CC)(0x00000126)
#endif
#ifndef CC_ClearControl
#   define CC_ClearControl NO
#endif
#if CC_ClearControl == YES
#define  TPM_CC_ClearControl                  (TPM_CC)(0x00000127)
#endif
#ifndef CC_ClockSet
#   define CC_ClockSet NO
#endif
#if CC_ClockSet == YES
#define  TPM_CC_ClockSet                      (TPM_CC)(0x00000128)
#endif
#ifndef CC_HierarchyChangeAuth
#   define CC_HierarchyChangeAuth NO
#endif
#if CC_HierarchyChangeAuth == YES
#define  TPM_CC_HierarchyChangeAuth           (TPM_CC)(0x00000129)
#endif
#ifndef CC_NV_DefineSpace
#   define CC_NV_DefineSpace NO
#endif
#if CC_NV_DefineSpace == YES
#define  TPM_CC_NV_DefineSpace                (TPM_CC)(0x0000012a)
#endif
#ifndef CC_PCR_Allocate
#   define CC_PCR_Allocate NO
#endif
#if CC_PCR_Allocate == YES
#define  TPM_CC_PCR_Allocate                  (TPM_CC)(0x0000012b)
#endif
#ifndef CC_PCR_SetAuthPolicy
#   define CC_PCR_SetAuthPolicy NO
#endif
#if CC_PCR_SetAuthPolicy == YES
#define  TPM_CC_PCR_SetAuthPolicy             (TPM_CC)(0x0000012c)
#endif
#ifndef CC_PP_Commands
#   define CC_PP_Commands NO
#endif
#if CC_PP_Commands == YES
#define  TPM_CC_PP_Commands                   (TPM_CC)(0x0000012d)
#endif
#ifndef CC_SetPrimaryPolicy
#   define CC_SetPrimaryPolicy NO
#endif
#if CC_SetPrimaryPolicy == YES
#define  TPM_CC_SetPrimaryPolicy              (TPM_CC)(0x0000012e)
#endif
#ifndef CC_FieldUpgradeStart
#   define CC_FieldUpgradeStart NO
#endif
#if CC_FieldUpgradeStart == YES
#define  TPM_CC_FieldUpgradeStart             (TPM_CC)(0x0000012f)
#endif
#ifndef CC_ClockRateAdjust
#   define CC_ClockRateAdjust NO
#endif
#if CC_ClockRateAdjust == YES
#define  TPM_CC_ClockRateAdjust               (TPM_CC)(0x00000130)
#endif
#ifndef CC_CreatePrimary
#   define CC_CreatePrimary NO
#endif
#if CC_CreatePrimary == YES
#define  TPM_CC_CreatePrimary                 (TPM_CC)(0x00000131)
#endif
#ifndef CC_NV_GlobalWriteLock
#   define CC_NV_GlobalWriteLock NO
#endif
#if CC_NV_GlobalWriteLock == YES
#define  TPM_CC_NV_GlobalWriteLock            (TPM_CC)(0x00000132)
#endif
#ifndef CC_GetCommandAuditDigest
#   define CC_GetCommandAuditDigest NO
#endif
#if CC_GetCommandAuditDigest == YES
#define  TPM_CC_GetCommandAuditDigest         (TPM_CC)(0x00000133)
#endif
#ifndef CC_NV_Increment
#   define CC_NV_Increment NO
#endif
#if CC_NV_Increment == YES
#define  TPM_CC_NV_Increment                  (TPM_CC)(0x00000134)
#endif
#ifndef CC_NV_SetBits
#   define CC_NV_SetBits NO
#endif
#if CC_NV_SetBits == YES
#define  TPM_CC_NV_SetBits                    (TPM_CC)(0x00000135)
#endif
#ifndef CC_NV_Extend
#   define CC_NV_Extend NO
#endif
#if CC_NV_Extend == YES
#define  TPM_CC_NV_Extend                     (TPM_CC)(0x00000136)
#endif
#ifndef CC_NV_Write
#   define CC_NV_Write NO
#endif
#if CC_NV_Write == YES
#define  TPM_CC_NV_Write                      (TPM_CC)(0x00000137)
#endif
#ifndef CC_NV_WriteLock
#   define CC_NV_WriteLock NO
#endif
#if CC_NV_WriteLock == YES
#define  TPM_CC_NV_WriteLock                  (TPM_CC)(0x00000138)
#endif
#ifndef CC_DictionaryAttackLockReset
#   define CC_DictionaryAttackLockReset NO
>>>>>>> 72225880
#endif
#if         CC_ClockRateAdjust
#define TPM_CC_ClockRateAdjust              (TPM_CC)(0x00000130)
#endif
#if         CC_CreatePrimary
#define TPM_CC_CreatePrimary                (TPM_CC)(0x00000131)
#endif
#if         CC_NV_GlobalWriteLock
#define TPM_CC_NV_GlobalWriteLock           (TPM_CC)(0x00000132)
#endif
#if         CC_GetCommandAuditDigest
#define TPM_CC_GetCommandAuditDigest        (TPM_CC)(0x00000133)
#endif
#if         CC_NV_Increment
#define TPM_CC_NV_Increment                 (TPM_CC)(0x00000134)
#endif
#if         CC_NV_SetBits
#define TPM_CC_NV_SetBits                   (TPM_CC)(0x00000135)
#endif
#if         CC_NV_Extend
#define TPM_CC_NV_Extend                    (TPM_CC)(0x00000136)
#endif
#if         CC_NV_Write
#define TPM_CC_NV_Write                     (TPM_CC)(0x00000137)
#endif
#if         CC_NV_WriteLock
#define TPM_CC_NV_WriteLock                 (TPM_CC)(0x00000138)
#endif
#if         CC_DictionaryAttackLockReset
#define TPM_CC_DictionaryAttackLockReset    (TPM_CC)(0x00000139)
#endif
#if         CC_DictionaryAttackParameters
#define TPM_CC_DictionaryAttackParameters   (TPM_CC)(0x0000013A)
#endif
#if         CC_NV_ChangeAuth
#define TPM_CC_NV_ChangeAuth                (TPM_CC)(0x0000013B)
#endif
#if         CC_PCR_Event
#define TPM_CC_PCR_Event                    (TPM_CC)(0x0000013C)
#endif
#if         CC_PCR_Reset
#define TPM_CC_PCR_Reset                    (TPM_CC)(0x0000013D)
#endif
#if         CC_SequenceComplete
#define TPM_CC_SequenceComplete             (TPM_CC)(0x0000013E)
#endif
#if         CC_SetAlgorithmSet
#define TPM_CC_SetAlgorithmSet              (TPM_CC)(0x0000013F)
#endif
#if         CC_SetCommandCodeAuditStatus
#define TPM_CC_SetCommandCodeAuditStatus    (TPM_CC)(0x00000140)
#endif
#if         CC_FieldUpgradeData
#define TPM_CC_FieldUpgradeData             (TPM_CC)(0x00000141)
#endif
#if         CC_IncrementalSelfTest
#define TPM_CC_IncrementalSelfTest          (TPM_CC)(0x00000142)
#endif
#if         CC_SelfTest
#define TPM_CC_SelfTest                     (TPM_CC)(0x00000143)
#endif
#if         CC_Startup
#define TPM_CC_Startup                      (TPM_CC)(0x00000144)
#endif
#if         CC_Shutdown
#define TPM_CC_Shutdown                     (TPM_CC)(0x00000145)
#endif
#if         CC_StirRandom
#define TPM_CC_StirRandom                   (TPM_CC)(0x00000146)
#endif
#if         CC_ActivateCredential
#define TPM_CC_ActivateCredential           (TPM_CC)(0x00000147)
#endif
#if         CC_Certify
#define TPM_CC_Certify                      (TPM_CC)(0x00000148)
#endif
#if         CC_PolicyNV
#define TPM_CC_PolicyNV                     (TPM_CC)(0x00000149)
#endif
#if         CC_CertifyCreation
#define TPM_CC_CertifyCreation              (TPM_CC)(0x0000014A)
#endif
#if         CC_Duplicate
#define TPM_CC_Duplicate                    (TPM_CC)(0x0000014B)
#endif
#if         CC_GetTime
#define TPM_CC_GetTime                      (TPM_CC)(0x0000014C)
#endif
#if         CC_GetSessionAuditDigest
#define TPM_CC_GetSessionAuditDigest        (TPM_CC)(0x0000014D)
#endif
#if         CC_NV_Read
#define TPM_CC_NV_Read                      (TPM_CC)(0x0000014E)
#endif
#if         CC_NV_ReadLock
#define TPM_CC_NV_ReadLock                  (TPM_CC)(0x0000014F)
#endif
#if         CC_ObjectChangeAuth
#define TPM_CC_ObjectChangeAuth             (TPM_CC)(0x00000150)
#endif
#if         CC_PolicySecret
#define TPM_CC_PolicySecret                 (TPM_CC)(0x00000151)
#endif
#if         CC_Rewrap
#define TPM_CC_Rewrap                       (TPM_CC)(0x00000152)
#endif
#if         CC_Create
#define TPM_CC_Create                       (TPM_CC)(0x00000153)
#endif
#if         CC_ECDH_ZGen
#define TPM_CC_ECDH_ZGen                    (TPM_CC)(0x00000154)
#endif
#if         CC_HMAC
#define TPM_CC_HMAC                         (TPM_CC)(0x00000155)
#endif
#if         CC_MAC
#define TPM_CC_MAC                          (TPM_CC)(0x00000155)
#endif
#if         CC_Import
#define TPM_CC_Import                       (TPM_CC)(0x00000156)
#endif
#if         CC_Load
#define TPM_CC_Load                         (TPM_CC)(0x00000157)
#endif
#if         CC_Quote
#define TPM_CC_Quote                        (TPM_CC)(0x00000158)
#endif
#if         CC_RSA_Decrypt
#define TPM_CC_RSA_Decrypt                  (TPM_CC)(0x00000159)
#endif
#if         CC_HMAC_Start
#define TPM_CC_HMAC_Start                   (TPM_CC)(0x0000015B)
#endif
#if         CC_MAC_Start
#define TPM_CC_MAC_Start                    (TPM_CC)(0x0000015B)
#endif
#if         CC_SequenceUpdate
#define TPM_CC_SequenceUpdate               (TPM_CC)(0x0000015C)
#endif
#if         CC_Sign
#define TPM_CC_Sign                         (TPM_CC)(0x0000015D)
#endif
#if         CC_Unseal
#define TPM_CC_Unseal                       (TPM_CC)(0x0000015E)
#endif
#if         CC_PolicySigned
#define TPM_CC_PolicySigned                 (TPM_CC)(0x00000160)
#endif
#if         CC_ContextLoad
#define TPM_CC_ContextLoad                  (TPM_CC)(0x00000161)
#endif
#if         CC_ContextSave
#define TPM_CC_ContextSave                  (TPM_CC)(0x00000162)
#endif
#if         CC_ECDH_KeyGen
#define TPM_CC_ECDH_KeyGen                  (TPM_CC)(0x00000163)
#endif
#if         CC_EncryptDecrypt
#define TPM_CC_EncryptDecrypt               (TPM_CC)(0x00000164)
#endif
#if         CC_FlushContext
#define TPM_CC_FlushContext                 (TPM_CC)(0x00000165)
#endif
#if         CC_LoadExternal
#define TPM_CC_LoadExternal                 (TPM_CC)(0x00000167)
#endif
#if         CC_MakeCredential
#define TPM_CC_MakeCredential               (TPM_CC)(0x00000168)
#endif
#if         CC_NV_ReadPublic
#define TPM_CC_NV_ReadPublic                (TPM_CC)(0x00000169)
#endif
#if         CC_PolicyAuthorize
#define TPM_CC_PolicyAuthorize              (TPM_CC)(0x0000016A)
#endif
#if         CC_PolicyAuthValue
#define TPM_CC_PolicyAuthValue              (TPM_CC)(0x0000016B)
#endif
#if         CC_PolicyCommandCode
#define TPM_CC_PolicyCommandCode            (TPM_CC)(0x0000016C)
#endif
#if         CC_PolicyCounterTimer
#define TPM_CC_PolicyCounterTimer           (TPM_CC)(0x0000016D)
#endif
#if         CC_PolicyCpHash
#define TPM_CC_PolicyCpHash                 (TPM_CC)(0x0000016E)
#endif
#if         CC_PolicyLocality
#define TPM_CC_PolicyLocality               (TPM_CC)(0x0000016F)
#endif
#if         CC_PolicyNameHash
#define TPM_CC_PolicyNameHash               (TPM_CC)(0x00000170)
#endif
#if         CC_PolicyOR
#define TPM_CC_PolicyOR                     (TPM_CC)(0x00000171)
#endif
#if         CC_PolicyTicket
#define TPM_CC_PolicyTicket                 (TPM_CC)(0x00000172)
#endif
#if         CC_ReadPublic
#define TPM_CC_ReadPublic                   (TPM_CC)(0x00000173)
#endif
#if         CC_RSA_Encrypt
#define TPM_CC_RSA_Encrypt                  (TPM_CC)(0x00000174)
#endif
#if         CC_StartAuthSession
#define TPM_CC_StartAuthSession             (TPM_CC)(0x00000176)
#endif
#if         CC_VerifySignature
#define TPM_CC_VerifySignature              (TPM_CC)(0x00000177)
#endif
#if         CC_ECC_Parameters
#define TPM_CC_ECC_Parameters               (TPM_CC)(0x00000178)
#endif
#if         CC_FirmwareRead
#define TPM_CC_FirmwareRead                 (TPM_CC)(0x00000179)
#endif
#if         CC_GetCapability
#define TPM_CC_GetCapability                (TPM_CC)(0x0000017A)
#endif
#if         CC_GetRandom
#define TPM_CC_GetRandom                    (TPM_CC)(0x0000017B)
#endif
#if         CC_GetTestResult
#define TPM_CC_GetTestResult                (TPM_CC)(0x0000017C)
#endif
#if         CC_Hash
#define TPM_CC_Hash                         (TPM_CC)(0x0000017D)
#endif
#if         CC_PCR_Read
#define TPM_CC_PCR_Read                     (TPM_CC)(0x0000017E)
#endif
#if         CC_PolicyPCR
#define TPM_CC_PolicyPCR                    (TPM_CC)(0x0000017F)
#endif
#if         CC_PolicyRestart
#define TPM_CC_PolicyRestart                (TPM_CC)(0x00000180)
#endif
#if         CC_ReadClock
#define TPM_CC_ReadClock                    (TPM_CC)(0x00000181)
#endif
#if         CC_PCR_Extend
#define TPM_CC_PCR_Extend                   (TPM_CC)(0x00000182)
#endif
#if         CC_PCR_SetAuthValue
#define TPM_CC_PCR_SetAuthValue             (TPM_CC)(0x00000183)
#endif
#if         CC_NV_Certify
#define TPM_CC_NV_Certify                   (TPM_CC)(0x00000184)
#endif
#if         CC_EventSequenceComplete
#define TPM_CC_EventSequenceComplete        (TPM_CC)(0x00000185)
#endif
#if         CC_HashSequenceStart
#define TPM_CC_HashSequenceStart            (TPM_CC)(0x00000186)
#endif
#if         CC_PolicyPhysicalPresence
#define TPM_CC_PolicyPhysicalPresence       (TPM_CC)(0x00000187)
#endif
#if         CC_PolicyDuplicationSelect
#define TPM_CC_PolicyDuplicationSelect      (TPM_CC)(0x00000188)
#endif
#if         CC_PolicyGetDigest
#define TPM_CC_PolicyGetDigest              (TPM_CC)(0x00000189)
#endif
#if         CC_TestParms
#define TPM_CC_TestParms                    (TPM_CC)(0x0000018A)
#endif
#if         CC_Commit
#define TPM_CC_Commit                       (TPM_CC)(0x0000018B)
#endif
#if         CC_PolicyPassword
#define TPM_CC_PolicyPassword               (TPM_CC)(0x0000018C)
#endif
#if         CC_ZGen_2Phase
#define TPM_CC_ZGen_2Phase                  (TPM_CC)(0x0000018D)
#endif
#if         CC_EC_Ephemeral
#define TPM_CC_EC_Ephemeral                 (TPM_CC)(0x0000018E)
#endif
#if         CC_PolicyNvWritten
#define TPM_CC_PolicyNvWritten              (TPM_CC)(0x0000018F)
#endif
#if         CC_PolicyTemplate
#define TPM_CC_PolicyTemplate               (TPM_CC)(0x00000190)
#endif
#if         CC_CreateLoaded
#define TPM_CC_CreateLoaded                 (TPM_CC)(0x00000191)
#endif
#if         CC_PolicyAuthorizeNV
#define TPM_CC_PolicyAuthorizeNV            (TPM_CC)(0x00000192)
#endif
#if         CC_EncryptDecrypt2
#define TPM_CC_EncryptDecrypt2              (TPM_CC)(0x00000193)
#endif
#if         CC_AC_GetCapability
#define TPM_CC_AC_GetCapability             (TPM_CC)(0x00000194)
#endif
#if         CC_AC_Send
#define TPM_CC_AC_Send                      (TPM_CC)(0x00000195)
#endif
#if         CC_Policy_AC_SendSelect
#define TPM_CC_Policy_AC_SendSelect         (TPM_CC)(0x00000196)
#endif
#define CC_VEND                             0x20000000
#if         CC_Vendor_TCG_Test
#define TPM_CC_Vendor_TCG_Test              (TPM_CC)(0x20000000)
#endif

// Additional values for benefit of code
#define TPM_CC_FIRST                        0x0000011F
#define TPM_CC_LAST                         0x00000196

    
#if COMPRESSED_LISTS
#define ADD_FILL            0
#else
#define ADD_FILL            1
#endif

// Size the array of library commands based on whether or not
// the array is packed (only defined commands) or dense
// (having entries for unimplemented commands)
#define LIBRARY_COMMAND_ARRAY_SIZE       (0      \
    + (ADD_FILL || CC_NV_UndefineSpaceSpecial)              /* 0x0000011F */       \
    + (ADD_FILL || CC_EvictControl)                         /* 0x00000120 */       \
    + (ADD_FILL || CC_HierarchyControl)                     /* 0x00000121 */       \
    + (ADD_FILL || CC_NV_UndefineSpace)                     /* 0x00000122 */       \
    +  ADD_FILL                                             /* 0x00000123 */       \
    + (ADD_FILL || CC_ChangeEPS)                            /* 0x00000124 */       \
    + (ADD_FILL || CC_ChangePPS)                            /* 0x00000125 */       \
    + (ADD_FILL || CC_Clear)                                /* 0x00000126 */       \
    + (ADD_FILL || CC_ClearControl)                         /* 0x00000127 */       \
    + (ADD_FILL || CC_ClockSet)                             /* 0x00000128 */       \
    + (ADD_FILL || CC_HierarchyChangeAuth)                  /* 0x00000129 */       \
    + (ADD_FILL || CC_NV_DefineSpace)                       /* 0x0000012A */       \
    + (ADD_FILL || CC_PCR_Allocate)                         /* 0x0000012B */       \
    + (ADD_FILL || CC_PCR_SetAuthPolicy)                    /* 0x0000012C */       \
    + (ADD_FILL || CC_PP_Commands)                          /* 0x0000012D */       \
    + (ADD_FILL || CC_SetPrimaryPolicy)                     /* 0x0000012E */       \
    + (ADD_FILL || CC_FieldUpgradeStart)                    /* 0x0000012F */       \
    + (ADD_FILL || CC_ClockRateAdjust)                      /* 0x00000130 */       \
    + (ADD_FILL || CC_CreatePrimary)                        /* 0x00000131 */       \
    + (ADD_FILL || CC_NV_GlobalWriteLock)                   /* 0x00000132 */       \
    + (ADD_FILL || CC_GetCommandAuditDigest)                /* 0x00000133 */       \
    + (ADD_FILL || CC_NV_Increment)                         /* 0x00000134 */       \
    + (ADD_FILL || CC_NV_SetBits)                           /* 0x00000135 */       \
    + (ADD_FILL || CC_NV_Extend)                            /* 0x00000136 */       \
    + (ADD_FILL || CC_NV_Write)                             /* 0x00000137 */       \
    + (ADD_FILL || CC_NV_WriteLock)                         /* 0x00000138 */       \
    + (ADD_FILL || CC_DictionaryAttackLockReset)            /* 0x00000139 */       \
    + (ADD_FILL || CC_DictionaryAttackParameters)           /* 0x0000013A */       \
    + (ADD_FILL || CC_NV_ChangeAuth)                        /* 0x0000013B */       \
    + (ADD_FILL || CC_PCR_Event)                            /* 0x0000013C */       \
    + (ADD_FILL || CC_PCR_Reset)                            /* 0x0000013D */       \
    + (ADD_FILL || CC_SequenceComplete)                     /* 0x0000013E */       \
    + (ADD_FILL || CC_SetAlgorithmSet)                      /* 0x0000013F */       \
    + (ADD_FILL || CC_SetCommandCodeAuditStatus)            /* 0x00000140 */       \
    + (ADD_FILL || CC_FieldUpgradeData)                     /* 0x00000141 */       \
    + (ADD_FILL || CC_IncrementalSelfTest)                  /* 0x00000142 */       \
    + (ADD_FILL || CC_SelfTest)                             /* 0x00000143 */       \
    + (ADD_FILL || CC_Startup)                              /* 0x00000144 */       \
    + (ADD_FILL || CC_Shutdown)                             /* 0x00000145 */       \
    + (ADD_FILL || CC_StirRandom)                           /* 0x00000146 */       \
    + (ADD_FILL || CC_ActivateCredential)                   /* 0x00000147 */       \
    + (ADD_FILL || CC_Certify)                              /* 0x00000148 */       \
    + (ADD_FILL || CC_PolicyNV)                             /* 0x00000149 */       \
    + (ADD_FILL || CC_CertifyCreation)                      /* 0x0000014A */       \
    + (ADD_FILL || CC_Duplicate)                            /* 0x0000014B */       \
    + (ADD_FILL || CC_GetTime)                              /* 0x0000014C */       \
    + (ADD_FILL || CC_GetSessionAuditDigest)                /* 0x0000014D */       \
    + (ADD_FILL || CC_NV_Read)                              /* 0x0000014E */       \
    + (ADD_FILL || CC_NV_ReadLock)                          /* 0x0000014F */       \
    + (ADD_FILL || CC_ObjectChangeAuth)                     /* 0x00000150 */       \
    + (ADD_FILL || CC_PolicySecret)                         /* 0x00000151 */       \
    + (ADD_FILL || CC_Rewrap)                               /* 0x00000152 */       \
    + (ADD_FILL || CC_Create)                               /* 0x00000153 */       \
    + (ADD_FILL || CC_ECDH_ZGen)                            /* 0x00000154 */       \
    + (ADD_FILL || CC_HMAC || CC_MAC)                       /* 0x00000155 */       \
    + (ADD_FILL || CC_Import)                               /* 0x00000156 */       \
    + (ADD_FILL || CC_Load)                                 /* 0x00000157 */       \
    + (ADD_FILL || CC_Quote)                                /* 0x00000158 */       \
    + (ADD_FILL || CC_RSA_Decrypt)                          /* 0x00000159 */       \
    +  ADD_FILL                                             /* 0x0000015A */       \
    + (ADD_FILL || CC_HMAC_Start || CC_MAC_Start)           /* 0x0000015B */       \
    + (ADD_FILL || CC_SequenceUpdate)                       /* 0x0000015C */       \
    + (ADD_FILL || CC_Sign)                                 /* 0x0000015D */       \
    + (ADD_FILL || CC_Unseal)                               /* 0x0000015E */       \
    +  ADD_FILL                                             /* 0x0000015F */       \
    + (ADD_FILL || CC_PolicySigned)                         /* 0x00000160 */       \
    + (ADD_FILL || CC_ContextLoad)                          /* 0x00000161 */       \
    + (ADD_FILL || CC_ContextSave)                          /* 0x00000162 */       \
    + (ADD_FILL || CC_ECDH_KeyGen)                          /* 0x00000163 */       \
    + (ADD_FILL || CC_EncryptDecrypt)                       /* 0x00000164 */       \
    + (ADD_FILL || CC_FlushContext)                         /* 0x00000165 */       \
    +  ADD_FILL                                             /* 0x00000166 */       \
    + (ADD_FILL || CC_LoadExternal)                         /* 0x00000167 */       \
    + (ADD_FILL || CC_MakeCredential)                       /* 0x00000168 */       \
    + (ADD_FILL || CC_NV_ReadPublic)                        /* 0x00000169 */       \
    + (ADD_FILL || CC_PolicyAuthorize)                      /* 0x0000016A */       \
    + (ADD_FILL || CC_PolicyAuthValue)                      /* 0x0000016B */       \
    + (ADD_FILL || CC_PolicyCommandCode)                    /* 0x0000016C */       \
    + (ADD_FILL || CC_PolicyCounterTimer)                   /* 0x0000016D */       \
    + (ADD_FILL || CC_PolicyCpHash)                         /* 0x0000016E */       \
    + (ADD_FILL || CC_PolicyLocality)                       /* 0x0000016F */       \
    + (ADD_FILL || CC_PolicyNameHash)                       /* 0x00000170 */       \
    + (ADD_FILL || CC_PolicyOR)                             /* 0x00000171 */       \
    + (ADD_FILL || CC_PolicyTicket)                         /* 0x00000172 */       \
    + (ADD_FILL || CC_ReadPublic)                           /* 0x00000173 */       \
    + (ADD_FILL || CC_RSA_Encrypt)                          /* 0x00000174 */       \
    +  ADD_FILL                                             /* 0x00000175 */       \
    + (ADD_FILL || CC_StartAuthSession)                     /* 0x00000176 */       \
    + (ADD_FILL || CC_VerifySignature)                      /* 0x00000177 */       \
    + (ADD_FILL || CC_ECC_Parameters)                       /* 0x00000178 */       \
    + (ADD_FILL || CC_FirmwareRead)                         /* 0x00000179 */       \
    + (ADD_FILL || CC_GetCapability)                        /* 0x0000017A */       \
    + (ADD_FILL || CC_GetRandom)                            /* 0x0000017B */       \
    + (ADD_FILL || CC_GetTestResult)                        /* 0x0000017C */       \
    + (ADD_FILL || CC_Hash)                                 /* 0x0000017D */       \
    + (ADD_FILL || CC_PCR_Read)                             /* 0x0000017E */       \
    + (ADD_FILL || CC_PolicyPCR)                            /* 0x0000017F */       \
    + (ADD_FILL || CC_PolicyRestart)                        /* 0x00000180 */       \
    + (ADD_FILL || CC_ReadClock)                            /* 0x00000181 */       \
    + (ADD_FILL || CC_PCR_Extend)                           /* 0x00000182 */       \
    + (ADD_FILL || CC_PCR_SetAuthValue)                     /* 0x00000183 */       \
    + (ADD_FILL || CC_NV_Certify)                           /* 0x00000184 */       \
    + (ADD_FILL || CC_EventSequenceComplete)                /* 0x00000185 */       \
    + (ADD_FILL || CC_HashSequenceStart)                    /* 0x00000186 */       \
    + (ADD_FILL || CC_PolicyPhysicalPresence)               /* 0x00000187 */       \
    + (ADD_FILL || CC_PolicyDuplicationSelect)              /* 0x00000188 */       \
    + (ADD_FILL || CC_PolicyGetDigest)                      /* 0x00000189 */       \
    + (ADD_FILL || CC_TestParms)                            /* 0x0000018A */       \
    + (ADD_FILL || CC_Commit)                               /* 0x0000018B */       \
    + (ADD_FILL || CC_PolicyPassword)                       /* 0x0000018C */       \
    + (ADD_FILL || CC_ZGen_2Phase)                          /* 0x0000018D */       \
    + (ADD_FILL || CC_EC_Ephemeral)                         /* 0x0000018E */       \
    + (ADD_FILL || CC_PolicyNvWritten)                      /* 0x0000018F */       \
    + (ADD_FILL || CC_PolicyTemplate)                       /* 0x00000190 */       \
    + (ADD_FILL || CC_CreateLoaded)                         /* 0x00000191 */       \
    + (ADD_FILL || CC_PolicyAuthorizeNV)                    /* 0x00000192 */       \
    + (ADD_FILL || CC_EncryptDecrypt2)                      /* 0x00000193 */       \
    + (ADD_FILL || CC_AC_GetCapability)                     /* 0x00000194 */       \
    + (ADD_FILL || CC_AC_Send)                              /* 0x00000195 */       \
    + (ADD_FILL || CC_Policy_AC_SendSelect)                 /* 0x00000196 */       \
    )

#define VENDOR_COMMAND_ARRAY_SIZE   (0 + CC_Vendor_TCG_Test)

#define COMMAND_COUNT       (LIBRARY_COMMAND_ARRAY_SIZE + VENDOR_COMMAND_ARRAY_SIZE)

#define HASH_COUNT          \
            (ALG_SHA1 + ALG_SHA256 + ALG_SHA384 + ALG_SHA512 + ALG_SM3_256)

#define MAX_HASH_BLOCK_SIZE \
            (MAX(ALG_SHA1    * SHA1_BLOCK_SIZE,                                    \
             MAX(ALG_SHA256  * SHA256_BLOCK_SIZE,                                  \
             MAX(ALG_SHA384  * SHA384_BLOCK_SIZE,                                  \
             MAX(ALG_SHA512  * SHA512_BLOCK_SIZE,                                  \
             MAX(ALG_SM3_256 * SM3_256_BLOCK_SIZE,                                 \
             0))))))

#define MAX_DIGEST_SIZE     \
            (MAX(ALG_SHA1    * SHA1_DIGEST_SIZE,                                   \
             MAX(ALG_SHA256  * SHA256_DIGEST_SIZE,                                 \
             MAX(ALG_SHA384  * SHA384_DIGEST_SIZE,                                 \
             MAX(ALG_SHA512  * SHA512_DIGEST_SIZE,                                 \
             MAX(ALG_SM3_256 * SM3_256_DIGEST_SIZE,                                \
             0))))))


#if MAX_DIGEST_SIZE == 0 || MAX_HASH_BLOCK_SIZE == 0
#error "Hash data not valid"
#endif

// Define the 2B structure that would hold any hash block
TPM2B_TYPE(MAX_HASH_BLOCK, MAX_HASH_BLOCK_SIZE);

// Following typedef is for some old code
typedef TPM2B_MAX_HASH_BLOCK    TPM2B_HASH_BLOCK;

/* AddSymmetricConstants */
#ifndef ALG_AES
#define ALG_AES                         NO
#endif
#ifndef MAX_AES_KEY_BITS
#define MAX_AES_KEY_BITS                0
#define MAX_AES_BLOCK_SIZE_BYTES        0
#endif
#ifndef ALG_CAMELLIA
#define ALG_CAMELLIA                    NO
#endif
#ifndef MAX_CAMELLIA_KEY_BITS
#define MAX_CAMELLIA_KEY_BITS           0
#define MAX_CAMELLIA_BLOCK_SIZE_BYTES   0
#endif
#ifndef ALG_SM4
#define ALG_SM4                         NO
#endif
#ifndef MAX_SM4_KEY_BITS
#define MAX_SM4_KEY_BITS                0
#define MAX_SM4_BLOCK_SIZE_BYTES        0
#endif
#ifndef ALG_TDES
#define ALG_TDES                        NO
#endif
#ifndef MAX_TDES_KEY_BITS
#define MAX_TDES_KEY_BITS               0
#define MAX_TDES_BLOCK_SIZE_BYTES       0
#endif
#define MAX_SYM_KEY_BITS                \
            (MAX(ALG_AES      * MAX_AES_KEY_BITS,                                  \
             MAX(ALG_CAMELLIA * MAX_CAMELLIA_KEY_BITS,                             \
             MAX(ALG_SM4      * MAX_SM4_KEY_BITS,                                  \
             MAX(ALG_TDES     * MAX_TDES_KEY_BITS,                                 \
             0)))))

#define MAX_SYM_KEY_BYTES               ((MAX_SYM_KEY_BITS + 7) / 8)

#define MAX_SYM_BLOCK_SIZE              \
            (MAX(ALG_AES      * MAX_AES_BLOCK_SIZE_BYTES,                          \
             MAX(ALG_CAMELLIA * MAX_CAMELLIA_BLOCK_SIZE_BYTES,                     \
             MAX(ALG_SM4      * MAX_SM4_BLOCK_SIZE_BYTES,                          \
             MAX(ALG_TDES     * MAX_TDES_BLOCK_SIZE_BYTES,                         \
             0)))))

#if MAX_SYM_KEY_BITS == 0 || MAX_SYM_BLOCK_SIZE == 0
#   error Bad size for MAX_SYM_KEY_BITS or MAX_SYM_BLOCK_SIZE
#endif


#endif  // _IMPLEMENTATION_H_
<|MERGE_RESOLUTION|>--- conflicted
+++ resolved
@@ -1,1900 +1,1183 @@
-/* Microsoft Reference Implementation for TPM 2.0
- *
- *  The copyright in this software is being made available under the BSD License,
- *  included below. This software may be subject to other third party and
- *  contributor rights, including patent rights, and no such rights are granted
- *  under this license.
- *
- *  Copyright (c) Microsoft Corporation
- *
- *  All rights reserved.
- *
- *  BSD License
- *
- *  Redistribution and use in source and binary forms, with or without modification,
- *  are permitted provided that the following conditions are met:
- *
- *  Redistributions of source code must retain the above copyright notice, this list
- *  of conditions and the following disclaimer.
- *
- *  Redistributions in binary form must reproduce the above copyright notice, this
- *  list of conditions and the following disclaimer in the documentation and/or
- *  other materials provided with the distribution.
- *
- *  THIS SOFTWARE IS PROVIDED BY THE COPYRIGHT HOLDERS AND CONTRIBUTORS ""AS IS""
- *  AND ANY EXPRESS OR IMPLIED WARRANTIES, INCLUDING, BUT NOT LIMITED TO, THE
- *  IMPLIED WARRANTIES OF MERCHANTABILITY AND FITNESS FOR A PARTICULAR PURPOSE ARE
- *  DISCLAIMED. IN NO EVENT SHALL THE COPYRIGHT HOLDER OR CONTRIBUTORS BE LIABLE FOR
- *  ANY DIRECT, INDIRECT, INCIDENTAL, SPECIAL, EXEMPLARY, OR CONSEQUENTIAL DAMAGES
- *  (INCLUDING, BUT NOT LIMITED TO, PROCUREMENT OF SUBSTITUTE GOODS OR SERVICES;
- *  LOSS OF USE, DATA, OR PROFITS; OR BUSINESS INTERRUPTION) HOWEVER CAUSED AND ON
- *  ANY THEORY OF LIABILITY, WHETHER IN CONTRACT, STRICT LIABILITY, OR TORT
- *  (INCLUDING NEGLIGENCE OR OTHERWISE) ARISING IN ANY WAY OUT OF THE USE OF THIS
- *  SOFTWARE, EVEN IF ADVISED OF THE POSSIBILITY OF SUCH DAMAGE.
- */
-/*(Auto-generated)
- *  Created by TpmStructures; Version 3.0 June 16, 2017
- *  Date: Aug 14, 2017  Time: 02:53:08PM
- */
-
-#ifndef _IMPLEMENTATION_H_
-#define _IMPLEMENTATION_H_
-
-    
-#include    "TpmBuildSwitches.h"
-#include    "BaseTypes.h"
-#include    "TPMB.h"
-
-#undef TRUE
-#undef FALSE
-
-#ifndef MAX
-#define MAX(a, b) ((a) > (b) ? (a) : (b))
-#endif
-
-#ifndef MIN
-#define MIN(a, b) ((a) < (b) ? (a) : (b))
-#endif
-// Table 2:3 - Definition of Base Types
-// Base Types are in BaseTypes.h
-
-<<<<<<< HEAD
-// Table 2:4 - Defines for Logic Values
-#define TRUE                1
-#define FALSE               0
-#define YES                 1
-#define NO                  0
-#define SET                 1
-#define CLEAR               0
-
-// Table 0:1 - Defines for Processor Values
-#ifndef BIG_ENDIAN_TPM
-#define BIG_ENDIAN_TPM              NO
-#endif // BIG_ENDIAN_TPM
-#define LITTLE_ENDIAN_TPM           !BIG_ENDIAN_TPM
-#ifndef MOST_SIGNIFICANT_BIT_0
-#define MOST_SIGNIFICANT_BIT_0      NO
-#endif // MOST_SIGNIFICANT_BIT_0
-#define LEAST_SIGNIFICANT_BIT_0     !MOST_SIGNIFICANT_BIT_0
-#ifndef AUTO_ALIGN
-#define AUTO_ALIGN                  NO
-#endif // AUTO_ALIGN
-
-// Table 0:3 - Defines for Key Size Constants
-#define RSA_KEY_SIZES_BITS              {1024,2048}
-#define RSA_KEY_SIZE_BITS_1024          RSA_ALLOWED_KEY_SIZE_1024
-#define RSA_KEY_SIZE_BITS_2048          RSA_ALLOWED_KEY_SIZE_2048
-#define MAX_RSA_KEY_BITS                2048
-#define MAX_RSA_KEY_BYTES               256
-
-#define TDES_KEY_SIZES_BITS             {128,192}
-#define TDES_KEY_SIZE_BITS_128          TDES_ALLOWED_KEY_SIZE_128
-#define TDES_KEY_SIZE_BITS_192          TDES_ALLOWED_KEY_SIZE_192
-#define MAX_TDES_KEY_BITS               192
-#define MAX_TDES_KEY_BYTES              24
-#define MAX_TDES_BLOCK_SIZE_BYTES       \
-            MAX(TDES_128_BLOCK_SIZE_BYTES, MAX(TDES_192_BLOCK_SIZE_BYTES, 0))
-
-#define AES_KEY_SIZES_BITS              {128,256}
-#define AES_KEY_SIZE_BITS_128           AES_ALLOWED_KEY_SIZE_128
-#define AES_KEY_SIZE_BITS_256           AES_ALLOWED_KEY_SIZE_256
-#define MAX_AES_KEY_BITS                256
-#define MAX_AES_KEY_BYTES               32
-#define MAX_AES_BLOCK_SIZE_BYTES        \
-            MAX(AES_128_BLOCK_SIZE_BYTES, MAX(AES_256_BLOCK_SIZE_BYTES, 0))
-
-#define SM4_KEY_SIZES_BITS              {128}
-#define SM4_KEY_SIZE_BITS_128           SM4_ALLOWED_KEY_SIZE_128
-#define MAX_SM4_KEY_BITS                128
-#define MAX_SM4_KEY_BYTES               16
-#define MAX_SM4_BLOCK_SIZE_BYTES        MAX(SM4_128_BLOCK_SIZE_BYTES, 0)
-
-#define CAMELLIA_KEY_SIZES_BITS         {128}
-#define CAMELLIA_KEY_SIZE_BITS_128      CAMELLIA_ALLOWED_KEY_SIZE_128
-#define MAX_CAMELLIA_KEY_BITS           128
-#define MAX_CAMELLIA_KEY_BYTES          16
-#define MAX_CAMELLIA_BLOCK_SIZE_BYTES   MAX(CAMELLIA_128_BLOCK_SIZE_BYTES, 0)
-
-// Table 0:4 - Defines for Implemented Curves
-#define ECC_NIST_P192                   NO
-#define ECC_NIST_P224                   NO
-#define ECC_NIST_P256                   YES
-#define ECC_NIST_P384                   YES
-#define ECC_NIST_P521                   YES
-#define ECC_BN_P256                     YES
-#define ECC_BN_P638                     NO
-#define ECC_SM2_P256                    NO
-#define ECC_CURVES                      \
-            {TPM_ECC_BN_P256,   TPM_ECC_BN_P638,   TPM_ECC_NIST_P192,              \
-             TPM_ECC_NIST_P224, TPM_ECC_NIST_P256, TPM_ECC_NIST_P384,              \
-             TPM_ECC_NIST_P521, TPM_ECC_SM2_P256}
-#define ECC_CURVE_COUNT                 \
-            (ECC_BN_P256   + ECC_BN_P638   + ECC_NIST_P192 + ECC_NIST_P224 +       \
-             ECC_NIST_P256 + ECC_NIST_P384 + ECC_NIST_P521 + ECC_SM2_P256)
-#define MAX_ECC_KEY_BITS                \
-            MAX(ECC_BN_P256 * 256,   MAX(ECC_BN_P638 * 638,                        \
-            MAX(ECC_NIST_P192 * 192, MAX(ECC_NIST_P224 * 224,                      \
-            MAX(ECC_NIST_P256 * 256, MAX(ECC_NIST_P384 * 384,                      \
-            MAX(ECC_NIST_P521 * 521, MAX(ECC_SM2_P256 * 256,                       \
-            0))))))))
-#define MAX_ECC_KEY_BYTES               BITS_TO_BYTES(MAX_ECC_KEY_BITS)
-
-// Table 0:6 - Defines for PLATFORM Values
-#define PLATFORM_FAMILY         TPM_SPEC_FAMILY
-#define PLATFORM_LEVEL          TPM_SPEC_LEVEL
-#define PLATFORM_VERSION        TPM_SPEC_VERSION
-#define PLATFORM_YEAR           TPM_SPEC_YEAR
-#define PLATFORM_DAY_OF_YEAR    TPM_SPEC_DAY_OF_YEAR
-
-// Table 0:7 - Defines for Implementation Values
-#define FIELD_UPGRADE_IMPLEMENTED       NO
-#define RADIX_BITS                      32
-#define HASH_ALIGNMENT                  4
-#define SYMMETRIC_ALIGNMENT             4
-#define HASH_LIB                        OSSL
-#define SYM_LIB                         OSSL
-#define MATH_LIB                        OSSL
-#define BSIZE                           UINT16
-#define IMPLEMENTATION_PCR              24
-#define PLATFORM_PCR                    24
-#define DRTM_PCR                        17
-#define HCRTM_PCR                       0
-#define NUM_LOCALITIES                  5
-#define MAX_HANDLE_NUM                  3
-#define MAX_ACTIVE_SESSIONS             64
-#define CONTEXT_SLOT                    UINT16
-#define CONTEXT_COUNTER                 UINT64
-#define MAX_LOADED_SESSIONS             3
-#define MAX_SESSION_NUM                 3
-#define MAX_LOADED_OBJECTS              3
-#define MIN_EVICT_OBJECTS               2
-#define NUM_POLICY_PCR_GROUP            1
-#define NUM_AUTHVALUE_PCR_GROUP         1
-#define MAX_CONTEXT_SIZE                2474
-#define MAX_DIGEST_BUFFER               1024
-#define MAX_NV_INDEX_SIZE               2048
-#define MAX_NV_BUFFER_SIZE              1024
-#define MAX_CAP_BUFFER                  1024
-#define NV_MEMORY_SIZE                  16384
-#define MIN_COUNTER_INDICES             8
-#define NUM_STATIC_PCR                  16
-#define MAX_ALG_LIST_SIZE               64
-#define PRIMARY_SEED_SIZE               32
-#define CONTEXT_ENCRYPT_ALGORITHM       AES
-#define NV_CLOCK_UPDATE_INTERVAL        12
-#define NUM_POLICY_PCR                  1
-#define MAX_COMMAND_SIZE                4096
-#define MAX_RESPONSE_SIZE               4096
-#define ORDERLY_BITS                    8
-#define MAX_SYM_DATA                    128
-#define MAX_RNG_ENTROPY_SIZE            64
-#define RAM_INDEX_SPACE                 512
-#define RSA_DEFAULT_PUBLIC_EXPONENT     0x00010001
-#define ENABLE_PCR_NO_INCREMENT         YES
-#define CRT_FORMAT_RSA                  YES
-#define VENDOR_COMMAND_COUNT            0
-#define MAX_VENDOR_BUFFER_SIZE          1024
-#define TPM_MAX_DERIVATION_BITS         8192
-
-// Table 0:2 - Defines for Implemented Algorithms
-#define ALG_AES                         ALG_YES
-#define ALG_CAMELLIA                    ALG_NO      /* Not specified by vendor */
-#define ALG_CBC                         ALG_YES
-#define ALG_CFB                         ALG_YES
-#define ALG_CMAC                        ALG_YES
-#define ALG_CTR                         ALG_YES
-#define ALG_ECB                         ALG_YES
-#define ALG_ECC                         ALG_YES
-#define ALG_ECDAA                       (ALG_YES && ALG_ECC)
-#define ALG_ECDH                        (ALG_YES && ALG_ECC)
-#define ALG_ECDSA                       (ALG_YES && ALG_ECC)
-#define ALG_ECMQV                       (ALG_NO && ALG_ECC)
-#define ALG_ECSCHNORR                   (ALG_YES && ALG_ECC)
-#define ALG_HMAC                        ALG_YES
-#define ALG_KDF1_SP800_108              ALG_YES
-#define ALG_KDF1_SP800_56A              (ALG_YES && ALG_ECC)
-#define ALG_KDF2                        ALG_NO
-#define ALG_KEYEDHASH                   ALG_YES
-#define ALG_MGF1                        ALG_YES
-#define ALG_OAEP                        (ALG_YES && ALG_RSA)
-#define ALG_OFB                         ALG_YES
-#define ALG_RSA                         ALG_YES
-#define ALG_RSAES                       (ALG_YES && ALG_RSA)
-#define ALG_RSAPSS                      (ALG_YES && ALG_RSA)
-#define ALG_RSASSA                      (ALG_YES && ALG_RSA)
-#define ALG_SHA                         ALG_NO      /* Not specified by vendor */
-#define ALG_SHA1                        ALG_YES
-#define ALG_SHA256                      ALG_YES
-#define ALG_SHA384                      ALG_YES
-#define ALG_SHA512                      ALG_YES
-#define ALG_SM2                         (ALG_NO && ALG_ECC)
-#define ALG_SM3_256                     ALG_NO
-#define ALG_SM4                         ALG_NO
-#define ALG_SYMCIPHER                   ALG_YES
-#define ALG_TDES                        ALG_NO
-#define ALG_XOR                         ALG_YES
-
-// Table 1:2 - Definition of TPM_ALG_ID Constants 
-typedef UINT16                          TPM_ALG_ID;
-#define     ALG_ERROR_VALUE             0x0000
-#define TPM_ALG_ERROR                   (TPM_ALG_ID)(ALG_ERROR_VALUE)
-#define     ALG_RSA_VALUE               0x0001
-#if         ALG_RSA
-#define TPM_ALG_RSA                     (TPM_ALG_ID)(ALG_RSA_VALUE)
-#endif   // ALG_RSA
-#define     ALG_TDES_VALUE              0x0003
-#if         ALG_TDES
-#define TPM_ALG_TDES                    (TPM_ALG_ID)(ALG_TDES_VALUE)
-#endif   // ALG_TDES
-#define     ALG_SHA_VALUE               0x0004
-#if         ALG_SHA
-#define TPM_ALG_SHA                     (TPM_ALG_ID)(ALG_SHA_VALUE)
-#endif   // ALG_SHA
-#define     ALG_SHA1_VALUE              0x0004
-#if         ALG_SHA1
-#define TPM_ALG_SHA1                    (TPM_ALG_ID)(ALG_SHA1_VALUE)
-#endif   // ALG_SHA1
-#define     ALG_HMAC_VALUE              0x0005
-#if         ALG_HMAC
-#define TPM_ALG_HMAC                    (TPM_ALG_ID)(ALG_HMAC_VALUE)
-#endif   // ALG_HMAC
-#define     ALG_AES_VALUE               0x0006
-#if         ALG_AES
-#define TPM_ALG_AES                     (TPM_ALG_ID)(ALG_AES_VALUE)
-#endif   // ALG_AES
-#define     ALG_MGF1_VALUE              0x0007
-#if         ALG_MGF1
-#define TPM_ALG_MGF1                    (TPM_ALG_ID)(ALG_MGF1_VALUE)
-#endif   // ALG_MGF1
-#define     ALG_KEYEDHASH_VALUE         0x0008
-#if         ALG_KEYEDHASH
-#define TPM_ALG_KEYEDHASH               (TPM_ALG_ID)(ALG_KEYEDHASH_VALUE)
-#endif   // ALG_KEYEDHASH
-#define     ALG_XOR_VALUE               0x000A
-#if         ALG_XOR
-#define TPM_ALG_XOR                     (TPM_ALG_ID)(ALG_XOR_VALUE)
-#endif   // ALG_XOR
-#define     ALG_SHA256_VALUE            0x000B
-#if         ALG_SHA256
-#define TPM_ALG_SHA256                  (TPM_ALG_ID)(ALG_SHA256_VALUE)
-#endif   // ALG_SHA256
-#define     ALG_SHA384_VALUE            0x000C
-#if         ALG_SHA384
-#define TPM_ALG_SHA384                  (TPM_ALG_ID)(ALG_SHA384_VALUE)
-#endif   // ALG_SHA384
-#define     ALG_SHA512_VALUE            0x000D
-#if         ALG_SHA512
-#define TPM_ALG_SHA512                  (TPM_ALG_ID)(ALG_SHA512_VALUE)
-#endif   // ALG_SHA512
-#define     ALG_NULL_VALUE              0x0010
-#define TPM_ALG_NULL                    (TPM_ALG_ID)(ALG_NULL_VALUE)
-#define     ALG_SM3_256_VALUE           0x0012
-#if         ALG_SM3_256
-#define TPM_ALG_SM3_256                 (TPM_ALG_ID)(ALG_SM3_256_VALUE)
-#endif   // ALG_SM3_256
-#define     ALG_SM4_VALUE               0x0013
-#if         ALG_SM4
-#define TPM_ALG_SM4                     (TPM_ALG_ID)(ALG_SM4_VALUE)
-#endif   // ALG_SM4
-#define     ALG_RSASSA_VALUE            0x0014
-#if         ALG_RSASSA
-#define TPM_ALG_RSASSA                  (TPM_ALG_ID)(ALG_RSASSA_VALUE)
-#endif   // ALG_RSASSA
-#define     ALG_RSAES_VALUE             0x0015
-#if         ALG_RSAES
-#define TPM_ALG_RSAES                   (TPM_ALG_ID)(ALG_RSAES_VALUE)
-#endif   // ALG_RSAES
-#define     ALG_RSAPSS_VALUE            0x0016
-#if         ALG_RSAPSS
-#define TPM_ALG_RSAPSS                  (TPM_ALG_ID)(ALG_RSAPSS_VALUE)
-#endif   // ALG_RSAPSS
-#define     ALG_OAEP_VALUE              0x0017
-#if         ALG_OAEP
-#define TPM_ALG_OAEP                    (TPM_ALG_ID)(ALG_OAEP_VALUE)
-#endif   // ALG_OAEP
-#define     ALG_ECDSA_VALUE             0x0018
-#if         ALG_ECDSA
-#define TPM_ALG_ECDSA                   (TPM_ALG_ID)(ALG_ECDSA_VALUE)
-#endif   // ALG_ECDSA
-#define     ALG_ECDH_VALUE              0x0019
-#if         ALG_ECDH
-#define TPM_ALG_ECDH                    (TPM_ALG_ID)(ALG_ECDH_VALUE)
-#endif   // ALG_ECDH
-#define     ALG_ECDAA_VALUE             0x001A
-#if         ALG_ECDAA
-#define TPM_ALG_ECDAA                   (TPM_ALG_ID)(ALG_ECDAA_VALUE)
-#endif   // ALG_ECDAA
-#define     ALG_SM2_VALUE               0x001B
-#if         ALG_SM2
-#define TPM_ALG_SM2                     (TPM_ALG_ID)(ALG_SM2_VALUE)
-#endif   // ALG_SM2
-#define     ALG_ECSCHNORR_VALUE         0x001C
-#if         ALG_ECSCHNORR
-#define TPM_ALG_ECSCHNORR               (TPM_ALG_ID)(ALG_ECSCHNORR_VALUE)
-#endif   // ALG_ECSCHNORR
-#define     ALG_ECMQV_VALUE             0x001D
-#if         ALG_ECMQV
-#define TPM_ALG_ECMQV                   (TPM_ALG_ID)(ALG_ECMQV_VALUE)
-#endif   // ALG_ECMQV
-#define     ALG_KDF1_SP800_56A_VALUE    0x0020
-#if         ALG_KDF1_SP800_56A
-#define TPM_ALG_KDF1_SP800_56A          (TPM_ALG_ID)(ALG_KDF1_SP800_56A_VALUE)
-#endif   // ALG_KDF1_SP800_56A
-#define     ALG_KDF2_VALUE              0x0021
-#if         ALG_KDF2
-#define TPM_ALG_KDF2                    (TPM_ALG_ID)(ALG_KDF2_VALUE)
-#endif   // ALG_KDF2
-#define     ALG_KDF1_SP800_108_VALUE    0x0022
-#if         ALG_KDF1_SP800_108
-#define TPM_ALG_KDF1_SP800_108          (TPM_ALG_ID)(ALG_KDF1_SP800_108_VALUE)
-#endif   // ALG_KDF1_SP800_108
-#define     ALG_ECC_VALUE               0x0023
-#if         ALG_ECC
-#define TPM_ALG_ECC                     (TPM_ALG_ID)(ALG_ECC_VALUE)
-#endif   // ALG_ECC
-#define     ALG_SYMCIPHER_VALUE         0x0025
-#if         ALG_SYMCIPHER
-#define TPM_ALG_SYMCIPHER               (TPM_ALG_ID)(ALG_SYMCIPHER_VALUE)
-#endif   // ALG_SYMCIPHER
-#define     ALG_CAMELLIA_VALUE          0x0026
-#if         ALG_CAMELLIA
-#define TPM_ALG_CAMELLIA                (TPM_ALG_ID)(ALG_CAMELLIA_VALUE)
-#endif   // ALG_CAMELLIA
-#define     ALG_CMAC_VALUE              0x003F
-#if         ALG_CMAC
-#define TPM_ALG_CMAC                    (TPM_ALG_ID)(ALG_CMAC_VALUE)
-#endif   // ALG_CMAC
-#define     ALG_CTR_VALUE               0x0040
-#if         ALG_CTR
-#define TPM_ALG_CTR                     (TPM_ALG_ID)(ALG_CTR_VALUE)
-#endif   // ALG_CTR
-#define     ALG_OFB_VALUE               0x0041
-#if         ALG_OFB
-#define TPM_ALG_OFB                     (TPM_ALG_ID)(ALG_OFB_VALUE)
-#endif   // ALG_OFB
-#define     ALG_CBC_VALUE               0x0042
-#if         ALG_CBC
-#define TPM_ALG_CBC                     (TPM_ALG_ID)(ALG_CBC_VALUE)
-#endif   // ALG_CBC
-#define     ALG_CFB_VALUE               0x0043
-#if         ALG_CFB
-#define TPM_ALG_CFB                     (TPM_ALG_ID)(ALG_CFB_VALUE)
-#endif   // ALG_CFB
-#define     ALG_ECB_VALUE               0x0044
-#if         ALG_ECB
-#define TPM_ALG_ECB                     (TPM_ALG_ID)(ALG_ECB_VALUE)
-#endif   // ALG_ECB
-// Values derived from Table 1:2
-#define     ALG_FIRST_VALUE             0x0001
-#define TPM_ALG_FIRST                   (TPM_ALG_ID)(ALG_FIRST_VALUE)
-#define     ALG_LAST_VALUE              0x0044
-#define TPM_ALG_LAST                    (TPM_ALG_ID)(ALG_LAST_VALUE)
-
-// Table 1:3 - Definition of TPM_ECC_CURVE Constants 
-typedef UINT16              TPM_ECC_CURVE;
-#define TPM_ECC_NONE        (TPM_ECC_CURVE)(0x0000)
-#define TPM_ECC_NIST_P192   (TPM_ECC_CURVE)(0x0001)
-#define TPM_ECC_NIST_P224   (TPM_ECC_CURVE)(0x0002)
-#define TPM_ECC_NIST_P256   (TPM_ECC_CURVE)(0x0003)
-#define TPM_ECC_NIST_P384   (TPM_ECC_CURVE)(0x0004)
-#define TPM_ECC_NIST_P521   (TPM_ECC_CURVE)(0x0005)
-#define TPM_ECC_BN_P256     (TPM_ECC_CURVE)(0x0010)
-#define TPM_ECC_BN_P638     (TPM_ECC_CURVE)(0x0011)
-#define TPM_ECC_SM2_P256    (TPM_ECC_CURVE)(0x0020)
-
-// Table 1:12 - Defines for SHA1 Hash Values
-#define SHA1_DIGEST_SIZE    20
-#define SHA1_BLOCK_SIZE     64
-#define SHA1_DER_SIZE       15
-#define SHA1_DER            \
-            0x30, 0x21, 0x30, 0x09, 0x06, 0x05, 0x2B, 0x0E,                        \
-            0x03, 0x02, 0x1A, 0x05, 0x00, 0x04, 0x14
-
-// Table 1:13 - Defines for SHA256 Hash Values
-#define SHA256_DIGEST_SIZE  32
-#define SHA256_BLOCK_SIZE   64
-#define SHA256_DER_SIZE     19
-#define SHA256_DER          \
-            0x30, 0x31, 0x30, 0x0D, 0x06, 0x09, 0x60, 0x86,                        \
-            0x48, 0x01, 0x65, 0x03, 0x04, 0x02, 0x01, 0x05,                        \
-            0x00, 0x04, 0x20
-
-// Table 1:14 - Defines for SHA384 Hash Values
-#define SHA384_DIGEST_SIZE  48
-#define SHA384_BLOCK_SIZE   128
-#define SHA384_DER_SIZE     19
-#define SHA384_DER          \
-            0x30, 0x41, 0x30, 0x0D, 0x06, 0x09, 0x60, 0x86,                        \
-            0x48, 0x01, 0x65, 0x03, 0x04, 0x02, 0x02, 0x05,                        \
-            0x00, 0x04, 0x30
-
-// Table 1:15 - Defines for SHA512 Hash Values
-#define SHA512_DIGEST_SIZE  64
-#define SHA512_BLOCK_SIZE   128
-#define SHA512_DER_SIZE     19
-#define SHA512_DER          \
-            0x30, 0x51, 0x30, 0x0D, 0x06, 0x09, 0x60, 0x86,                        \
-            0x48, 0x01, 0x65, 0x03, 0x04, 0x02, 0x03, 0x05,                        \
-            0x00, 0x04, 0x40
-
-// Table 1:16 - Defines for SM3_256 Hash Values
-#define SM3_256_DIGEST_SIZE     32
-#define SM3_256_BLOCK_SIZE      64
-#define SM3_256_DER_SIZE        18
-#define SM3_256_DER             \
-            0x30, 0x30, 0x30, 0x0C, 0x06, 0x08, 0x2A, 0x81,                        \
-            0x1C, 0x81, 0x45, 0x01, 0x83, 0x11, 0x05, 0x00,                        \
-            0x04, 0x20
-
-// Table 1:17 - Defines for AES Symmetric Cipher Algorithm Constants
-#define AES_ALLOWED_KEY_SIZE_128    YES
-#define AES_ALLOWED_KEY_SIZE_192    YES
-#define AES_ALLOWED_KEY_SIZE_256    YES
-#define AES_128_BLOCK_SIZE_BYTES    16
-#define AES_192_BLOCK_SIZE_BYTES    16
-#define AES_256_BLOCK_SIZE_BYTES    16
-
-// Table 1:18 - Defines for SM4 Symmetric Cipher Algorithm Constants
-#define SM4_ALLOWED_KEY_SIZE_128    YES
-#define SM4_128_BLOCK_SIZE_BYTES    16
-
-// Table 1:19 - Defines for CAMELLIA Symmetric Cipher Algorithm Constants
-#define CAMELLIA_ALLOWED_KEY_SIZE_128   YES
-#define CAMELLIA_ALLOWED_KEY_SIZE_192   YES
-#define CAMELLIA_ALLOWED_KEY_SIZE_256   YES
-#define CAMELLIA_128_BLOCK_SIZE_BYTES   16
-#define CAMELLIA_192_BLOCK_SIZE_BYTES   16
-#define CAMELLIA_256_BLOCK_SIZE_BYTES   16
-
-// Table 1:17 - Defines for TDES Symmetric Cipher Algorithm Constants
-#define TDES_ALLOWED_KEY_SIZE_128   YES
-#define TDES_ALLOWED_KEY_SIZE_192   YES
-#define TDES_128_BLOCK_SIZE_BYTES   8
-#define TDES_192_BLOCK_SIZE_BYTES   8
-
-// Table 0:5 - Defines for Implemented Commands
-#define CC_AC_GetCapability                 CC_YES
-#define CC_AC_Send                          CC_YES
-#define CC_ActivateCredential               CC_YES
-#define CC_Certify                          CC_YES
-#define CC_CertifyCreation                  CC_YES
-#define CC_ChangeEPS                        CC_YES
-#define CC_ChangePPS                        CC_YES
-#define CC_Clear                            CC_YES
-#define CC_ClearControl                     CC_YES
-#define CC_ClockRateAdjust                  CC_YES
-#define CC_ClockSet                         CC_YES
-#define CC_Commit                           (CC_YES && ALG_ECC)
-#define CC_ContextLoad                      CC_YES
-#define CC_ContextSave                      CC_YES
-#define CC_Create                           CC_YES
-#define CC_CreateLoaded                     CC_YES
-#define CC_CreatePrimary                    CC_YES
-#define CC_DictionaryAttackLockReset        CC_YES
-#define CC_DictionaryAttackParameters       CC_YES
-#define CC_Duplicate                        CC_YES
-#define CC_ECC_Parameters                   (CC_YES && ALG_ECC)
-#define CC_ECDH_KeyGen                      (CC_YES && ALG_ECC)
-#define CC_ECDH_ZGen                        (CC_YES && ALG_ECC)
-#define CC_EC_Ephemeral                     (CC_YES && ALG_ECC)
-#define CC_EncryptDecrypt                   CC_YES
-#define CC_EncryptDecrypt2                  CC_YES
-#define CC_EventSequenceComplete            CC_YES
-#define CC_EvictControl                     CC_YES
-#define CC_FieldUpgradeData                 CC_NO
-#define CC_FieldUpgradeStart                CC_NO
-#define CC_FirmwareRead                     CC_NO
-#define CC_FlushContext                     CC_YES
-#define CC_GetCapability                    CC_YES
-#define CC_GetCommandAuditDigest            CC_YES
-#define CC_GetRandom                        CC_YES
-#define CC_GetSessionAuditDigest            CC_YES
-#define CC_GetTestResult                    CC_YES
-#define CC_GetTime                          CC_YES
-#define CC_HMAC                             (CC_YES && !ALG_CMAC)
-#define CC_HMAC_Start                       (CC_YES && !ALG_CMAC)
-#define CC_Hash                             CC_YES
-#define CC_HashSequenceStart                CC_YES
-#define CC_HierarchyChangeAuth              CC_YES
-#define CC_HierarchyControl                 CC_YES
-#define CC_Import                           CC_YES
-#define CC_IncrementalSelfTest              CC_YES
-#define CC_Load                             CC_YES
-#define CC_LoadExternal                     CC_YES
-#define CC_MAC                              (CC_YES && ALG_CMAC)
-#define CC_MAC_Start                        (CC_YES && ALG_CMAC)
-#define CC_MakeCredential                   CC_YES
-#define CC_NV_Certify                       CC_YES
-#define CC_NV_ChangeAuth                    CC_YES
-#define CC_NV_DefineSpace                   CC_YES
-#define CC_NV_Extend                        CC_YES
-#define CC_NV_GlobalWriteLock               CC_YES
-#define CC_NV_Increment                     CC_YES
-#define CC_NV_Read                          CC_YES
-#define CC_NV_ReadLock                      CC_YES
-#define CC_NV_ReadPublic                    CC_YES
-#define CC_NV_SetBits                       CC_YES
-#define CC_NV_UndefineSpace                 CC_YES
-#define CC_NV_UndefineSpaceSpecial          CC_YES
-#define CC_NV_Write                         CC_YES
-#define CC_NV_WriteLock                     CC_YES
-#define CC_ObjectChangeAuth                 CC_YES
-#define CC_PCR_Allocate                     CC_YES
-#define CC_PCR_Event                        CC_YES
-#define CC_PCR_Extend                       CC_YES
-#define CC_PCR_Read                         CC_YES
-#define CC_PCR_Reset                        CC_YES
-#define CC_PCR_SetAuthPolicy                CC_YES
-#define CC_PCR_SetAuthValue                 CC_YES
-#define CC_PP_Commands                      CC_YES
-#define CC_PolicyAuthValue                  CC_YES
-#define CC_PolicyAuthorize                  CC_YES
-#define CC_PolicyAuthorizeNV                CC_YES
-#define CC_PolicyCommandCode                CC_YES
-#define CC_PolicyCounterTimer               CC_YES
-#define CC_PolicyCpHash                     CC_YES
-#define CC_PolicyDuplicationSelect          CC_YES
-#define CC_PolicyGetDigest                  CC_YES
-#define CC_PolicyLocality                   CC_YES
-#define CC_PolicyNV                         CC_YES
-#define CC_PolicyNameHash                   CC_YES
-#define CC_PolicyNvWritten                  CC_YES
-#define CC_PolicyOR                         CC_YES
-#define CC_PolicyPCR                        CC_YES
-#define CC_PolicyPassword                   CC_YES
-#define CC_PolicyPhysicalPresence           CC_YES
-#define CC_PolicyRestart                    CC_YES
-#define CC_PolicySecret                     CC_YES
-#define CC_PolicySigned                     CC_YES
-#define CC_PolicyTemplate                   CC_YES
-#define CC_PolicyTicket                     CC_YES
-#define CC_Policy_AC_SendSelect             CC_YES
-#define CC_Quote                            CC_YES
-#define CC_RSA_Decrypt                      (CC_YES && ALG_RSA)
-#define CC_RSA_Encrypt                      (CC_YES && ALG_RSA)
-#define CC_ReadClock                        CC_YES
-#define CC_ReadPublic                       CC_YES
-#define CC_Rewrap                           CC_YES
-#define CC_SelfTest                         CC_YES
-#define CC_SequenceComplete                 CC_YES
-#define CC_SequenceUpdate                   CC_YES
-#define CC_SetAlgorithmSet                  CC_YES
-#define CC_SetCommandCodeAuditStatus        CC_YES
-#define CC_SetPrimaryPolicy                 CC_YES
-#define CC_Shutdown                         CC_YES
-#define CC_Sign                             CC_YES
-#define CC_StartAuthSession                 CC_YES
-#define CC_Startup                          CC_YES
-#define CC_StirRandom                       CC_YES
-#define CC_TestParms                        CC_YES
-#define CC_Unseal                           CC_YES
-#define CC_Vendor_TCG_Test                  CC_YES
-#define CC_VerifySignature                  CC_YES
-#define CC_ZGen_2Phase                      (CC_YES && ALG_ECC)
-
-// Table 2:12 - Definition of TPM_CC Constants 
-typedef UINT32                              TPM_CC;
-#if         CC_NV_UndefineSpaceSpecial
-#define TPM_CC_NV_UndefineSpaceSpecial      (TPM_CC)(0x0000011F)
-#endif
-#if         CC_EvictControl
-#define TPM_CC_EvictControl                 (TPM_CC)(0x00000120)
-#endif
-#if         CC_HierarchyControl
-#define TPM_CC_HierarchyControl             (TPM_CC)(0x00000121)
-#endif
-#if         CC_NV_UndefineSpace
-#define TPM_CC_NV_UndefineSpace             (TPM_CC)(0x00000122)
-#endif
-#if         CC_ChangeEPS
-#define TPM_CC_ChangeEPS                    (TPM_CC)(0x00000124)
-#endif
-#if         CC_ChangePPS
-#define TPM_CC_ChangePPS                    (TPM_CC)(0x00000125)
-#endif
-#if         CC_Clear
-#define TPM_CC_Clear                        (TPM_CC)(0x00000126)
-#endif
-#if         CC_ClearControl
-#define TPM_CC_ClearControl                 (TPM_CC)(0x00000127)
-#endif
-#if         CC_ClockSet
-#define TPM_CC_ClockSet                     (TPM_CC)(0x00000128)
-#endif
-#if         CC_HierarchyChangeAuth
-#define TPM_CC_HierarchyChangeAuth          (TPM_CC)(0x00000129)
-#endif
-#if         CC_NV_DefineSpace
-#define TPM_CC_NV_DefineSpace               (TPM_CC)(0x0000012A)
-#endif
-#if         CC_PCR_Allocate
-#define TPM_CC_PCR_Allocate                 (TPM_CC)(0x0000012B)
-#endif
-#if         CC_PCR_SetAuthPolicy
-#define TPM_CC_PCR_SetAuthPolicy            (TPM_CC)(0x0000012C)
-#endif
-#if         CC_PP_Commands
-#define TPM_CC_PP_Commands                  (TPM_CC)(0x0000012D)
-#endif
-#if         CC_SetPrimaryPolicy
-#define TPM_CC_SetPrimaryPolicy             (TPM_CC)(0x0000012E)
-#endif
-#if         CC_FieldUpgradeStart
-#define TPM_CC_FieldUpgradeStart            (TPM_CC)(0x0000012F)
-=======
-// Table 2:4 - Defines for Logic Values (DefinesTable)
-#define  TRUE     1
-#define  FALSE    0
-#define  YES      1
-#define  NO       0
-#define  SET      1
-#define  CLEAR    0
-
-
-// Table 0:1 - Defines for Processor Values (DefinesTable)
-#define  BIG_ENDIAN_TPM             NO
-#define  LITTLE_ENDIAN_TPM          !BIG_ENDIAN_TPM
-#define  MOST_SIGNIFICANT_BIT_0     NO
-#define  LEAST_SIGNIFICANT_BIT_0    !MOST_SIGNIFICANT_BIT_0
-#define  AUTO_ALIGN                 NO
-
-
-// Table 0:2 - Defines for Implemented Algorithms (ImplementedDefines)
-#define  ALG_RSA               ALG_YES
-#define  ALG_SHA1              ALG_YES
-#define  ALG_HMAC              ALG_YES
-#define  ALG_TDES              ALG_NO
-#define  ALG_AES               ALG_YES
-#define  ALG_MGF1              ALG_YES
-#define  ALG_XOR               ALG_YES
-#define  ALG_KEYEDHASH         ALG_YES
-#define  ALG_SHA256            ALG_YES
-#define  ALG_SHA384            ALG_YES
-#define  ALG_SHA512            ALG_NO
-#define  ALG_SM3_256           ALG_NO
-#define  ALG_SM4               ALG_NO
-#define  ALG_RSASSA            (ALG_YES*ALG_RSA)
-#define  ALG_RSAES             (ALG_YES*ALG_RSA)
-#define  ALG_RSAPSS            (ALG_YES*ALG_RSA)
-#define  ALG_OAEP              (ALG_YES*ALG_RSA)
-#define  ALG_ECC               ALG_YES
-#define  ALG_ECDH              (ALG_YES*ALG_ECC)
-#define  ALG_ECDSA             (ALG_YES*ALG_ECC)
-#define  ALG_ECDAA             (ALG_YES*ALG_ECC)
-#define  ALG_SM2               (ALG_NO*ALG_ECC)
-#define  ALG_ECSCHNORR         (ALG_YES*ALG_ECC)
-#define  ALG_ECMQV             (ALG_NO*ALG_ECC)
-#define  ALG_SYMCIPHER         ALG_YES
-#define  ALG_KDF1_SP800_56A    (ALG_YES*ALG_ECC)
-#define  ALG_KDF2              ALG_NO
-#define  ALG_KDF1_SP800_108    ALG_YES
-#define  ALG_CMAC              ALG_YES
-#define  ALG_CTR               ALG_YES
-#define  ALG_OFB               ALG_YES
-#define  ALG_CBC               ALG_YES
-#define  ALG_CFB               ALG_YES
-#define  ALG_ECB               ALG_YES
-
-
-// Table 0:3 - Defines for Key Size Constants (KeySizesTable)
-#define  RSA_KEY_SIZES_BITS         {1024,2048}
-#define  RSA_KEY_SIZE_BITS_1024     RSA_ALLOWED_KEY_SIZE_1024
-#define  RSA_KEY_SIZE_BITS_2048     RSA_ALLOWED_KEY_SIZE_2048
-#define  MAX_RSA_KEY_BITS           2048
-#define  MAX_RSA_KEY_BYTES          256
-
-
-#define  TDES_KEY_SIZES_BITS        {128,192}
-#define  TDES_KEY_SIZE_BITS_128     TDES_ALLOWED_KEY_SIZE_128
-#define  TDES_KEY_SIZE_BITS_192     TDES_ALLOWED_KEY_SIZE_192
-#define  MAX_TDES_KEY_BITS          192
-#define  MAX_TDES_KEY_BYTES         24
-#define MAX_TDES_BLOCK_SIZE_BYTES                             \
-            MAX(TDES_128_BLOCK_SIZE_BYTES,                    \
-            MAX(TDES_192_BLOCK_SIZE_BYTES, 0))
-
-#define  AES_KEY_SIZES_BITS         {128,256}
-#define  AES_KEY_SIZE_BITS_128      AES_ALLOWED_KEY_SIZE_128
-#define  AES_KEY_SIZE_BITS_256      AES_ALLOWED_KEY_SIZE_256
-#define  MAX_AES_KEY_BITS           256
-#define  MAX_AES_KEY_BYTES          32
-#define MAX_AES_BLOCK_SIZE_BYTES                              \
-            MAX(AES_128_BLOCK_SIZE_BYTES,                     \
-            MAX(AES_256_BLOCK_SIZE_BYTES, 0))
-
-#define  SM4_KEY_SIZES_BITS         {128}
-#define  SM4_KEY_SIZE_BITS_128      SM4_ALLOWED_KEY_SIZE_128
-#define  MAX_SM4_KEY_BITS           128
-#define  MAX_SM4_KEY_BYTES          16
-#define MAX_SM4_BLOCK_SIZE_BYTES                              \
-            MAX(SM4_128_BLOCK_SIZE_BYTES, 0)
-
-#define  CAMELLIA_KEY_SIZES_BITS    {128}
-#define  CAMELLIA_KEY_SIZE_BITS_128    CAMELLIA_ALLOWED_KEY_SIZE_128
-#define  MAX_CAMELLIA_KEY_BITS      128
-#define  MAX_CAMELLIA_KEY_BYTES     16
-#define MAX_CAMELLIA_BLOCK_SIZE_BYTES                         \
-            MAX(CAMELLIA_128_BLOCK_SIZE_BYTES, 0)
-
-
-// Table 0:4 - Defines for Implemented Curves (CurveTableProcessing)
-#define  ECC_NIST_P192         NO
-#define  ECC_NIST_P224         NO
-#define  ECC_NIST_P256         YES
-#define  ECC_NIST_P384         YES
-#define  ECC_NIST_P521         NO
-#define  ECC_BN_P256           YES
-#define  ECC_BN_P638           NO
-#define  ECC_SM2_P256          NO
-#define  ECC_CURVES            \
-    {TPM_ECC_BN_P256, TPM_ECC_BN_P638, TPM_ECC_NIST_P192, TPM_ECC_NIST_P224, \
-    TPM_ECC_NIST_P256, TPM_ECC_NIST_P384, TPM_ECC_NIST_P521, TPM_ECC_SM2_P256}
-#define  ECC_CURVE_COUNT       \
-    (ECC_BN_P256 + ECC_BN_P638 + ECC_NIST_P192 + ECC_NIST_P224 + \
-    ECC_NIST_P256 + ECC_NIST_P384 + ECC_NIST_P521 + ECC_SM2_P256)
-#define  MAX_ECC_KEY_BITS      \
-    MAX(ECC_BN_P256*256, MAX(ECC_BN_P638*638, \
-    MAX(ECC_NIST_P192*192, MAX(ECC_NIST_P224*224, \
-    MAX(ECC_NIST_P256*256, MAX(ECC_NIST_P384*384, \
-    MAX(ECC_NIST_P521*521, MAX(ECC_SM2_P256*256, \
-    0))))))))
-#define  MAX_ECC_KEY_BYTES     BITS_TO_BYTES(MAX_ECC_KEY_BITS)
-
-// Table 0:5 - Defines for Implemented Commands (ImplementedDefines)
-#define  CC_ActivateCredential            CC_YES
-#define  CC_Certify                       CC_YES
-#define  CC_CertifyCreation               CC_YES
-#define  CC_ChangeEPS                     CC_YES
-#define  CC_ChangePPS                     CC_YES
-#define  CC_Clear                         CC_YES
-#define  CC_ClearControl                  CC_YES
-#define  CC_ClockRateAdjust               CC_YES
-#define  CC_ClockSet                      CC_YES
-#define  CC_Commit                        (CC_YES*ALG_ECC)
-#define  CC_ContextLoad                   CC_YES
-#define  CC_ContextSave                   CC_YES
-#define  CC_Create                        CC_YES
-#define  CC_CreatePrimary                 CC_YES
-#define  CC_DictionaryAttackLockReset     CC_YES
-#define  CC_DictionaryAttackParameters    CC_YES
-#define  CC_Duplicate                     CC_YES
-#define  CC_ECC_Parameters                (CC_YES*ALG_ECC)
-#define  CC_ECDH_KeyGen                   (CC_YES*ALG_ECC)
-#define  CC_ECDH_ZGen                     (CC_YES*ALG_ECC)
-#define  CC_EncryptDecrypt                CC_YES
-#define  CC_EventSequenceComplete         CC_YES
-#define  CC_EvictControl                  CC_YES
-#define  CC_FieldUpgradeData              CC_NO
-#define  CC_FieldUpgradeStart             CC_NO
-#define  CC_FirmwareRead                  CC_NO
-#define  CC_FlushContext                  CC_YES
-#define  CC_GetCapability                 CC_YES
-#define  CC_GetCommandAuditDigest         CC_YES
-#define  CC_GetRandom                     CC_YES
-#define  CC_GetSessionAuditDigest         CC_YES
-#define  CC_GetTestResult                 CC_YES
-#define  CC_GetTime                       CC_YES
-#define  CC_Hash                          CC_YES
-#define  CC_HashSequenceStart             CC_YES
-#define  CC_HierarchyChangeAuth           CC_YES
-#define  CC_HierarchyControl              CC_YES
-#define  CC_HMAC                          (CC_YES^ALG_CMAC)
-#define  CC_MAC                           (CC_NO^ALG_CMAC)
-#define  CC_HMAC_Start                    (CC_YES^ALG_CMAC)
-#define  CC_MAC_Start                     (CC_NO^ALG_CMAC)
-#define  CC_Import                        CC_YES
-#define  CC_IncrementalSelfTest           CC_YES
-#define  CC_Load                          CC_YES
-#define  CC_LoadExternal                  CC_YES
-#define  CC_MakeCredential                CC_YES
-#define  CC_NV_Certify                    CC_YES
-#define  CC_NV_ChangeAuth                 CC_YES
-#define  CC_NV_DefineSpace                CC_YES
-#define  CC_NV_Extend                     CC_YES
-#define  CC_NV_GlobalWriteLock            CC_YES
-#define  CC_NV_Increment                  CC_YES
-#define  CC_NV_Read                       CC_YES
-#define  CC_NV_ReadLock                   CC_YES
-#define  CC_NV_ReadPublic                 CC_YES
-#define  CC_NV_SetBits                    CC_YES
-#define  CC_NV_UndefineSpace              CC_YES
-#define  CC_NV_UndefineSpaceSpecial       CC_YES
-#define  CC_NV_Write                      CC_YES
-#define  CC_NV_WriteLock                  CC_YES
-#define  CC_ObjectChangeAuth              CC_YES
-#define  CC_PCR_Allocate                  CC_YES
-#define  CC_PCR_Event                     CC_YES
-#define  CC_PCR_Extend                    CC_YES
-#define  CC_PCR_Read                      CC_YES
-#define  CC_PCR_Reset                     CC_YES
-#define  CC_PCR_SetAuthPolicy             CC_YES
-#define  CC_PCR_SetAuthValue              CC_YES
-#define  CC_PolicyAuthorize               CC_YES
-#define  CC_PolicyAuthValue               CC_YES
-#define  CC_PolicyCommandCode             CC_YES
-#define  CC_PolicyCounterTimer            CC_YES
-#define  CC_PolicyCpHash                  CC_YES
-#define  CC_PolicyDuplicationSelect       CC_YES
-#define  CC_PolicyGetDigest               CC_YES
-#define  CC_PolicyLocality                CC_YES
-#define  CC_PolicyNameHash                CC_YES
-#define  CC_PolicyNV                      CC_YES
-#define  CC_PolicyOR                      CC_YES
-#define  CC_PolicyPassword                CC_YES
-#define  CC_PolicyPCR                     CC_YES
-#define  CC_PolicyPhysicalPresence        CC_YES
-#define  CC_PolicyRestart                 CC_YES
-#define  CC_PolicySecret                  CC_YES
-#define  CC_PolicySigned                  CC_YES
-#define  CC_PolicyTicket                  CC_YES
-#define  CC_PP_Commands                   CC_YES
-#define  CC_Quote                         CC_YES
-#define  CC_ReadClock                     CC_YES
-#define  CC_ReadPublic                    CC_YES
-#define  CC_Rewrap                        CC_YES
-#define  CC_RSA_Decrypt                   (CC_YES*ALG_RSA)
-#define  CC_RSA_Encrypt                   (CC_YES*ALG_RSA)
-#define  CC_SelfTest                      CC_YES
-#define  CC_SequenceComplete              CC_YES
-#define  CC_SequenceUpdate                CC_YES
-#define  CC_SetAlgorithmSet               CC_YES
-#define  CC_SetCommandCodeAuditStatus     CC_YES
-#define  CC_SetPrimaryPolicy              CC_YES
-#define  CC_Shutdown                      CC_YES
-#define  CC_Sign                          CC_YES
-#define  CC_StartAuthSession              CC_YES
-#define  CC_Startup                       CC_YES
-#define  CC_StirRandom                    CC_YES
-#define  CC_TestParms                     CC_YES
-#define  CC_Unseal                        CC_YES
-#define  CC_VerifySignature               CC_YES
-#define  CC_ZGen_2Phase                   (CC_YES*ALG_ECC)
-#define  CC_EC_Ephemeral                  (CC_YES*ALG_ECC)
-#define  CC_PolicyNvWritten               CC_YES
-#define  CC_PolicyTemplate                CC_YES
-#define  CC_CreateLoaded                  CC_YES
-#define  CC_PolicyAuthorizeNV             CC_YES
-#define  CC_EncryptDecrypt2               CC_YES
-#define  CC_AC_GetCapability              CC_YES
-#define  CC_AC_Send                       CC_YES
-#define  CC_Policy_AC_SendSelect          CC_YES
-#define  CC_Vendor_TCG_Test               CC_YES
-
-
-// Table 0:6 - Defines for PLATFORM Values (DefinesTable)
-#define  PLATFORM_FAMILY         TPM_SPEC_FAMILY
-#define  PLATFORM_LEVEL          TPM_SPEC_LEVEL
-#define  PLATFORM_VERSION        TPM_SPEC_VERSION
-#define  PLATFORM_YEAR           TPM_SPEC_YEAR
-#define  PLATFORM_DAY_OF_YEAR    TPM_SPEC_DAY_OF_YEAR
-
-
-// Table 0:7 - Defines for Implementation Values (DefinesTable)
-#define  FIELD_UPGRADE_IMPLEMENTED      NO
-#define  RADIX_BITS                     32
-#define  HASH_ALIGNMENT                 4
-#define  SYMMETRIC_ALIGNMENT            4
-#ifndef USE_WOLFCRYPT
-#define  HASH_LIB                       OSSL
-#define  SYM_LIB                        OSSL
-#define  MATH_LIB                       OSSL
-#else
-#define  HASH_LIB                       WOLF
-#define  SYM_LIB                        WOLF
-#define  MATH_LIB                       WOLF
-#endif
-#define  BSIZE                          UINT16
-#define  IMPLEMENTATION_PCR             24
-#define  PLATFORM_PCR                   24
-#define  DRTM_PCR                       17
-#define  HCRTM_PCR                      0
-#define  NUM_LOCALITIES                 5
-#define  MAX_HANDLE_NUM                 3
-#define  MAX_ACTIVE_SESSIONS            64
-#define  CONTEXT_SLOT                   UINT16
-#define  CONTEXT_COUNTER                UINT64
-#define  MAX_LOADED_SESSIONS            3
-#define  MAX_SESSION_NUM                3
-#define  MAX_LOADED_OBJECTS             3
-#define  MIN_EVICT_OBJECTS              2
-#define  NUM_POLICY_PCR_GROUP           1
-#define  NUM_AUTHVALUE_PCR_GROUP        1
-#define  MAX_CONTEXT_SIZE               2474
-#define  MAX_DIGEST_BUFFER              1024
-#define  MAX_NV_INDEX_SIZE              2048
-#define  MAX_NV_BUFFER_SIZE             1024
-#define  MAX_CAP_BUFFER                 1024
-#define  NV_MEMORY_SIZE                 16384
-#define  MIN_COUNTER_INDICES            8
-#define  NUM_STATIC_PCR                 16
-#define  MAX_ALG_LIST_SIZE              64
-#define  PRIMARY_SEED_SIZE              32
-#define  CONTEXT_ENCRYPT_ALGORITHM      AES
-#define  NV_CLOCK_UPDATE_INTERVAL       12
-#define  NUM_POLICY_PCR                 1
-#define  MAX_COMMAND_SIZE               4096
-#define  MAX_RESPONSE_SIZE              4096
-#define  ORDERLY_BITS                   8
-#define  MAX_SYM_DATA                   128
-#define  MAX_RNG_ENTROPY_SIZE           64
-#define  RAM_INDEX_SPACE                512
-#define  RSA_DEFAULT_PUBLIC_EXPONENT    0x00010001
-#define  ENABLE_PCR_NO_INCREMENT        YES
-#define  CRT_FORMAT_RSA                 YES
-#define  VENDOR_COMMAND_COUNT           0
-#define  MAX_VENDOR_BUFFER_SIZE         1024
-#define  TPM_MAX_DERIVATION_BITS        8192
-
-
-// Table 1:2 - Definition of TPM_ALG_ID Constants  (TPM_ALG_ID_Processing)
-typedef  UINT16             TPM_ALG_ID;
-#define  ALG_ERROR_VALUE             0x0000
-#define  TPM_ALG_ERROR               (TPM_ALG_ID)(ALG_ERROR_VALUE)
-#define  ALG_RSA_VALUE               0x0001
-#if defined ALG_RSA && ALG_RSA == YES
-#define  TPM_ALG_RSA                 (TPM_ALG_ID)(ALG_RSA_VALUE)
-#endif
-#define  ALG_TDES_VALUE              0x0003
-#if defined ALG_TDES && ALG_TDES == YES
-#define  TPM_ALG_TDES                (TPM_ALG_ID)(ALG_TDES_VALUE)
-#endif
-#define  ALG_SHA_VALUE               0x0004
-#if defined ALG_SHA && ALG_SHA == YES
-#define  TPM_ALG_SHA                 (TPM_ALG_ID)(ALG_SHA_VALUE)
-#endif
-#define  ALG_SHA1_VALUE              0x0004
-#if defined ALG_SHA1 && ALG_SHA1 == YES
-#define  TPM_ALG_SHA1                (TPM_ALG_ID)(ALG_SHA1_VALUE)
-#endif
-#define  ALG_HMAC_VALUE              0x0005
-#if defined ALG_HMAC && ALG_HMAC == YES
-#define  TPM_ALG_HMAC                (TPM_ALG_ID)(ALG_HMAC_VALUE)
-#endif
-#define  ALG_AES_VALUE               0x0006
-#if defined ALG_AES && ALG_AES == YES
-#define  TPM_ALG_AES                 (TPM_ALG_ID)(ALG_AES_VALUE)
-#endif
-#define  ALG_MGF1_VALUE              0x0007
-#if defined ALG_MGF1 && ALG_MGF1 == YES
-#define  TPM_ALG_MGF1                (TPM_ALG_ID)(ALG_MGF1_VALUE)
-#endif
-#define  ALG_KEYEDHASH_VALUE         0x0008
-#if defined ALG_KEYEDHASH && ALG_KEYEDHASH == YES
-#define  TPM_ALG_KEYEDHASH           (TPM_ALG_ID)(ALG_KEYEDHASH_VALUE)
-#endif
-#define  ALG_XOR_VALUE               0x000A
-#if defined ALG_XOR && ALG_XOR == YES
-#define  TPM_ALG_XOR                 (TPM_ALG_ID)(ALG_XOR_VALUE)
-#endif
-#define  ALG_SHA256_VALUE            0x000B
-#if defined ALG_SHA256 && ALG_SHA256 == YES
-#define  TPM_ALG_SHA256              (TPM_ALG_ID)(ALG_SHA256_VALUE)
-#endif
-#define  ALG_SHA384_VALUE            0x000C
-#if defined ALG_SHA384 && ALG_SHA384 == YES
-#define  TPM_ALG_SHA384              (TPM_ALG_ID)(ALG_SHA384_VALUE)
-#endif
-#define  ALG_SHA512_VALUE            0x000D
-#if defined ALG_SHA512 && ALG_SHA512 == YES
-#define  TPM_ALG_SHA512              (TPM_ALG_ID)(ALG_SHA512_VALUE)
-#endif
-#define  ALG_NULL_VALUE              0x0010
-#define  TPM_ALG_NULL                (TPM_ALG_ID)(ALG_NULL_VALUE)
-#define  ALG_SM3_256_VALUE           0x0012
-#if defined ALG_SM3_256 && ALG_SM3_256 == YES
-#define  TPM_ALG_SM3_256             (TPM_ALG_ID)(ALG_SM3_256_VALUE)
-#endif
-#define  ALG_SM4_VALUE               0x0013
-#if defined ALG_SM4 && ALG_SM4 == YES
-#define  TPM_ALG_SM4                 (TPM_ALG_ID)(ALG_SM4_VALUE)
-#endif
-#define  ALG_RSASSA_VALUE            0x0014
-#if defined ALG_RSASSA && ALG_RSASSA == YES
-#define  TPM_ALG_RSASSA              (TPM_ALG_ID)(ALG_RSASSA_VALUE)
-#endif
-#define  ALG_RSAES_VALUE             0x0015
-#if defined ALG_RSAES && ALG_RSAES == YES
-#define  TPM_ALG_RSAES               (TPM_ALG_ID)(ALG_RSAES_VALUE)
-#endif
-#define  ALG_RSAPSS_VALUE            0x0016
-#if defined ALG_RSAPSS && ALG_RSAPSS == YES
-#define  TPM_ALG_RSAPSS              (TPM_ALG_ID)(ALG_RSAPSS_VALUE)
-#endif
-#define  ALG_OAEP_VALUE              0x0017
-#if defined ALG_OAEP && ALG_OAEP == YES
-#define  TPM_ALG_OAEP                (TPM_ALG_ID)(ALG_OAEP_VALUE)
-#endif
-#define  ALG_ECDSA_VALUE             0x0018
-#if defined ALG_ECDSA && ALG_ECDSA == YES
-#define  TPM_ALG_ECDSA               (TPM_ALG_ID)(ALG_ECDSA_VALUE)
-#endif
-#define  ALG_ECDH_VALUE              0x0019
-#if defined ALG_ECDH && ALG_ECDH == YES
-#define  TPM_ALG_ECDH                (TPM_ALG_ID)(ALG_ECDH_VALUE)
-#endif
-#define  ALG_ECDAA_VALUE             0x001A
-#if defined ALG_ECDAA && ALG_ECDAA == YES
-#define  TPM_ALG_ECDAA               (TPM_ALG_ID)(ALG_ECDAA_VALUE)
-#endif
-#define  ALG_SM2_VALUE               0x001B
-#if defined ALG_SM2 && ALG_SM2 == YES
-#define  TPM_ALG_SM2                 (TPM_ALG_ID)(ALG_SM2_VALUE)
-#endif
-#define  ALG_ECSCHNORR_VALUE         0x001C
-#if defined ALG_ECSCHNORR && ALG_ECSCHNORR == YES
-#define  TPM_ALG_ECSCHNORR           (TPM_ALG_ID)(ALG_ECSCHNORR_VALUE)
-#endif
-#define  ALG_ECMQV_VALUE             0x001D
-#if defined ALG_ECMQV && ALG_ECMQV == YES
-#define  TPM_ALG_ECMQV               (TPM_ALG_ID)(ALG_ECMQV_VALUE)
-#endif
-#define  ALG_KDF1_SP800_56A_VALUE    0x0020
-#if defined ALG_KDF1_SP800_56A && ALG_KDF1_SP800_56A == YES
-#define  TPM_ALG_KDF1_SP800_56A      (TPM_ALG_ID)(ALG_KDF1_SP800_56A_VALUE)
-#endif
-#define  ALG_KDF2_VALUE              0x0021
-#if defined ALG_KDF2 && ALG_KDF2 == YES
-#define  TPM_ALG_KDF2                (TPM_ALG_ID)(ALG_KDF2_VALUE)
-#endif
-#define  ALG_KDF1_SP800_108_VALUE    0x0022
-#if defined ALG_KDF1_SP800_108 && ALG_KDF1_SP800_108 == YES
-#define  TPM_ALG_KDF1_SP800_108      (TPM_ALG_ID)(ALG_KDF1_SP800_108_VALUE)
-#endif
-#define  ALG_ECC_VALUE               0x0023
-#if defined ALG_ECC && ALG_ECC == YES
-#define  TPM_ALG_ECC                 (TPM_ALG_ID)(ALG_ECC_VALUE)
-#endif
-#define  ALG_SYMCIPHER_VALUE         0x0025
-#if defined ALG_SYMCIPHER && ALG_SYMCIPHER == YES
-#define  TPM_ALG_SYMCIPHER           (TPM_ALG_ID)(ALG_SYMCIPHER_VALUE)
-#endif
-#define  ALG_CAMELLIA_VALUE          0x0026
-#if defined ALG_CAMELLIA && ALG_CAMELLIA == YES
-#define  TPM_ALG_CAMELLIA            (TPM_ALG_ID)(ALG_CAMELLIA_VALUE)
-#endif
-#define  ALG_CMAC_VALUE              0x003F
-#if defined ALG_CMAC && ALG_CMAC == YES
-#define  TPM_ALG_CMAC                (TPM_ALG_ID)(ALG_CMAC_VALUE)
-#endif
-#define  ALG_CTR_VALUE               0x0040
-#if defined ALG_CTR && ALG_CTR == YES
-#define  TPM_ALG_CTR                 (TPM_ALG_ID)(ALG_CTR_VALUE)
-#endif
-#define  ALG_OFB_VALUE               0x0041
-#if defined ALG_OFB && ALG_OFB == YES
-#define  TPM_ALG_OFB                 (TPM_ALG_ID)(ALG_OFB_VALUE)
-#endif
-#define  ALG_CBC_VALUE               0x0042
-#if defined ALG_CBC && ALG_CBC == YES
-#define  TPM_ALG_CBC                 (TPM_ALG_ID)(ALG_CBC_VALUE)
-#endif
-#define  ALG_CFB_VALUE               0x0043
-#if defined ALG_CFB && ALG_CFB == YES
-#define  TPM_ALG_CFB                 (TPM_ALG_ID)(ALG_CFB_VALUE)
-#endif
-#define  ALG_ECB_VALUE               0x0044
-#if defined ALG_ECB && ALG_ECB == YES
-#define  TPM_ALG_ECB                 (TPM_ALG_ID)(ALG_ECB_VALUE)
-#endif
-#define  TPM_ALG_FIRST               (TPM_ALG_ID)(0x0001)
-#define  ALG_FIRST_VALUE             0x0001
-#define  TPM_ALG_LAST                (TPM_ALG_ID)(0x0044)
-#define  ALG_LAST_VALUE              0x0044
-
-// Table 1:3 - Definition of TPM_ECC_CURVE Constants  (EnumTable)
-typedef  UINT16             TPM_ECC_CURVE;
-#define  TPM_ECC_NONE         (TPM_ECC_CURVE)(0x0000)
-#define  TPM_ECC_NIST_P192    (TPM_ECC_CURVE)(0x0001)
-#define  TPM_ECC_NIST_P224    (TPM_ECC_CURVE)(0x0002)
-#define  TPM_ECC_NIST_P256    (TPM_ECC_CURVE)(0x0003)
-#define  TPM_ECC_NIST_P384    (TPM_ECC_CURVE)(0x0004)
-#define  TPM_ECC_NIST_P521    (TPM_ECC_CURVE)(0x0005)
-#define  TPM_ECC_BN_P256      (TPM_ECC_CURVE)(0x0010)
-#define  TPM_ECC_BN_P638      (TPM_ECC_CURVE)(0x0011)
-#define  TPM_ECC_SM2_P256     (TPM_ECC_CURVE)(0x0020)
-
-// Table 1:4 - Defines for NIST_P192 ECC Values (EccTable)
-// Data is in CryptEccData.c
-
-// Table 1:5 - Defines for NIST_P224 ECC Values (EccTable)
-// Data is in CryptEccData.c
-
-// Table 1:6 - Defines for NIST_P256 ECC Values (EccTable)
-// Data is in CryptEccData.c
-
-// Table 1:7 - Defines for NIST_P384 ECC Values (EccTable)
-// Data is in CryptEccData.c
-
-// Table 1:8 - Defines for NIST_P521 ECC Values (EccTable)
-// Data is in CryptEccData.c
-
-// Table 1:9 - Defines for BN_P256 ECC Values (EccTable)
-// Data is in CryptEccData.c
-
-// Table 1:10 - Defines for BN_P638 ECC Values (EccTable)
-// Data is in CryptEccData.c
-
-// Table 1:11 - Defines for SM2_P256 ECC Values (EccTable)
-// Data is in CryptEccData.c
-
-// Table 1:12 - Defines for SHA1 Hash Values (DefinesTable)
-#define  SHA1_DIGEST_SIZE    20
-#define  SHA1_BLOCK_SIZE     64
-#define  SHA1_DER_SIZE       15
-#define  SHA1_DER            \
-    0x30, 0x21, 0x30, 0x09, 0x06, 0x05, 0x2B, 0x0E, \
-    0x03, 0x02, 0x1A, 0x05, 0x00, 0x04, 0x14
-
-
-// Table 1:13 - Defines for SHA256 Hash Values (DefinesTable)
-#define  SHA256_DIGEST_SIZE    32
-#define  SHA256_BLOCK_SIZE     64
-#define  SHA256_DER_SIZE       19
-#define  SHA256_DER            \
-    0x30, 0x31, 0x30, 0x0D, 0x06, 0x09, 0x60, 0x86, \
-    0x48, 0x01, 0x65, 0x03, 0x04, 0x02, 0x01, 0x05, \
-    0x00, 0x04, 0x20
-
-
-// Table 1:14 - Defines for SHA384 Hash Values (DefinesTable)
-#define  SHA384_DIGEST_SIZE    48
-#define  SHA384_BLOCK_SIZE     128
-#define  SHA384_DER_SIZE       19
-#define  SHA384_DER            \
-    0x30, 0x41, 0x30, 0x0D, 0x06, 0x09, 0x60, 0x86, \
-    0x48, 0x01, 0x65, 0x03, 0x04, 0x02, 0x02, 0x05, \
-    0x00, 0x04, 0x30
-
-
-// Table 1:15 - Defines for SHA512 Hash Values (DefinesTable)
-#define  SHA512_DIGEST_SIZE    64
-#define  SHA512_BLOCK_SIZE     128
-#define  SHA512_DER_SIZE       19
-#define  SHA512_DER            \
-    0x30, 0x51, 0x30, 0x0D, 0x06, 0x09, 0x60, 0x86, \
-    0x48, 0x01, 0x65, 0x03, 0x04, 0x02, 0x03, 0x05, \
-    0x00, 0x04, 0x40
-
-
-// Table 1:16 - Defines for SM3_256 Hash Values (DefinesTable)
-#define  SM3_256_DIGEST_SIZE    32
-#define  SM3_256_BLOCK_SIZE     64
-#define  SM3_256_DER_SIZE       18
-#define  SM3_256_DER            \
-    0x30, 0x30, 0x30, 0x0C, 0x06, 0x08, 0x2A, 0x81, \
-    0x1C, 0x81, 0x45, 0x01, 0x83, 0x11, 0x05, 0x00, \
-    0x04, 0x20
-
-
-// Table 1:17 - Defines for AES Symmetric Cipher Algorithm Constants (SymmetricTable)
-#define  AES_ALLOWED_KEY_SIZE_128    YES
-#define  AES_ALLOWED_KEY_SIZE_192    YES
-#define  AES_ALLOWED_KEY_SIZE_256    YES
-#define  AES_128_BLOCK_SIZE_BYTES    16
-#define  AES_192_BLOCK_SIZE_BYTES    16
-#define  AES_256_BLOCK_SIZE_BYTES    16
-
-// Table 1:18 - Defines for SM4 Symmetric Cipher Algorithm Constants (SymmetricTable)
-#define  SM4_ALLOWED_KEY_SIZE_128    YES
-#define  SM4_128_BLOCK_SIZE_BYTES    16
-
-// Table 1:19 - Defines for CAMELLIA Symmetric Cipher Algorithm Constants (SymmetricTable)
-#define  CAMELLIA_ALLOWED_KEY_SIZE_128    YES
-#define  CAMELLIA_ALLOWED_KEY_SIZE_192    YES
-#define  CAMELLIA_ALLOWED_KEY_SIZE_256    YES
-#define  CAMELLIA_128_BLOCK_SIZE_BYTES    16
-#define  CAMELLIA_192_BLOCK_SIZE_BYTES    16
-#define  CAMELLIA_256_BLOCK_SIZE_BYTES    16
-
-// Table 1:17 - Defines for TDES Symmetric Cipher Algorithm Constants (SymmetricTable)
-#define  TDES_ALLOWED_KEY_SIZE_128    YES
-#define  TDES_ALLOWED_KEY_SIZE_192    YES
-#define  TDES_128_BLOCK_SIZE_BYTES    8
-#define  TDES_192_BLOCK_SIZE_BYTES    8
-
-// Table 2:12 - Definition of TPM_CC Constants  (TPM_CC_Processing)
-typedef  UINT32             TPM_CC;
-#ifndef CC_NV_UndefineSpaceSpecial
-#   define CC_NV_UndefineSpaceSpecial NO
-#endif
-#if CC_NV_UndefineSpaceSpecial == YES
-#define  TPM_CC_NV_UndefineSpaceSpecial       (TPM_CC)(0x0000011f)
-#endif
-#ifndef CC_EvictControl
-#   define CC_EvictControl NO
-#endif
-#if CC_EvictControl == YES
-#define  TPM_CC_EvictControl                  (TPM_CC)(0x00000120)
-#endif
-#ifndef CC_HierarchyControl
-#   define CC_HierarchyControl NO
-#endif
-#if CC_HierarchyControl == YES
-#define  TPM_CC_HierarchyControl              (TPM_CC)(0x00000121)
-#endif
-#ifndef CC_NV_UndefineSpace
-#   define CC_NV_UndefineSpace NO
-#endif
-#if CC_NV_UndefineSpace == YES
-#define  TPM_CC_NV_UndefineSpace              (TPM_CC)(0x00000122)
-#endif
-#ifndef CC_ChangeEPS
-#   define CC_ChangeEPS NO
-#endif
-#if CC_ChangeEPS == YES
-#define  TPM_CC_ChangeEPS                     (TPM_CC)(0x00000124)
-#endif
-#ifndef CC_ChangePPS
-#   define CC_ChangePPS NO
-#endif
-#if CC_ChangePPS == YES
-#define  TPM_CC_ChangePPS                     (TPM_CC)(0x00000125)
-#endif
-#ifndef CC_Clear
-#   define CC_Clear NO
-#endif
-#if CC_Clear == YES
-#define  TPM_CC_Clear                         (TPM_CC)(0x00000126)
-#endif
-#ifndef CC_ClearControl
-#   define CC_ClearControl NO
-#endif
-#if CC_ClearControl == YES
-#define  TPM_CC_ClearControl                  (TPM_CC)(0x00000127)
-#endif
-#ifndef CC_ClockSet
-#   define CC_ClockSet NO
-#endif
-#if CC_ClockSet == YES
-#define  TPM_CC_ClockSet                      (TPM_CC)(0x00000128)
-#endif
-#ifndef CC_HierarchyChangeAuth
-#   define CC_HierarchyChangeAuth NO
-#endif
-#if CC_HierarchyChangeAuth == YES
-#define  TPM_CC_HierarchyChangeAuth           (TPM_CC)(0x00000129)
-#endif
-#ifndef CC_NV_DefineSpace
-#   define CC_NV_DefineSpace NO
-#endif
-#if CC_NV_DefineSpace == YES
-#define  TPM_CC_NV_DefineSpace                (TPM_CC)(0x0000012a)
-#endif
-#ifndef CC_PCR_Allocate
-#   define CC_PCR_Allocate NO
-#endif
-#if CC_PCR_Allocate == YES
-#define  TPM_CC_PCR_Allocate                  (TPM_CC)(0x0000012b)
-#endif
-#ifndef CC_PCR_SetAuthPolicy
-#   define CC_PCR_SetAuthPolicy NO
-#endif
-#if CC_PCR_SetAuthPolicy == YES
-#define  TPM_CC_PCR_SetAuthPolicy             (TPM_CC)(0x0000012c)
-#endif
-#ifndef CC_PP_Commands
-#   define CC_PP_Commands NO
-#endif
-#if CC_PP_Commands == YES
-#define  TPM_CC_PP_Commands                   (TPM_CC)(0x0000012d)
-#endif
-#ifndef CC_SetPrimaryPolicy
-#   define CC_SetPrimaryPolicy NO
-#endif
-#if CC_SetPrimaryPolicy == YES
-#define  TPM_CC_SetPrimaryPolicy              (TPM_CC)(0x0000012e)
-#endif
-#ifndef CC_FieldUpgradeStart
-#   define CC_FieldUpgradeStart NO
-#endif
-#if CC_FieldUpgradeStart == YES
-#define  TPM_CC_FieldUpgradeStart             (TPM_CC)(0x0000012f)
-#endif
-#ifndef CC_ClockRateAdjust
-#   define CC_ClockRateAdjust NO
-#endif
-#if CC_ClockRateAdjust == YES
-#define  TPM_CC_ClockRateAdjust               (TPM_CC)(0x00000130)
-#endif
-#ifndef CC_CreatePrimary
-#   define CC_CreatePrimary NO
-#endif
-#if CC_CreatePrimary == YES
-#define  TPM_CC_CreatePrimary                 (TPM_CC)(0x00000131)
-#endif
-#ifndef CC_NV_GlobalWriteLock
-#   define CC_NV_GlobalWriteLock NO
-#endif
-#if CC_NV_GlobalWriteLock == YES
-#define  TPM_CC_NV_GlobalWriteLock            (TPM_CC)(0x00000132)
-#endif
-#ifndef CC_GetCommandAuditDigest
-#   define CC_GetCommandAuditDigest NO
-#endif
-#if CC_GetCommandAuditDigest == YES
-#define  TPM_CC_GetCommandAuditDigest         (TPM_CC)(0x00000133)
-#endif
-#ifndef CC_NV_Increment
-#   define CC_NV_Increment NO
-#endif
-#if CC_NV_Increment == YES
-#define  TPM_CC_NV_Increment                  (TPM_CC)(0x00000134)
-#endif
-#ifndef CC_NV_SetBits
-#   define CC_NV_SetBits NO
-#endif
-#if CC_NV_SetBits == YES
-#define  TPM_CC_NV_SetBits                    (TPM_CC)(0x00000135)
-#endif
-#ifndef CC_NV_Extend
-#   define CC_NV_Extend NO
-#endif
-#if CC_NV_Extend == YES
-#define  TPM_CC_NV_Extend                     (TPM_CC)(0x00000136)
-#endif
-#ifndef CC_NV_Write
-#   define CC_NV_Write NO
-#endif
-#if CC_NV_Write == YES
-#define  TPM_CC_NV_Write                      (TPM_CC)(0x00000137)
-#endif
-#ifndef CC_NV_WriteLock
-#   define CC_NV_WriteLock NO
-#endif
-#if CC_NV_WriteLock == YES
-#define  TPM_CC_NV_WriteLock                  (TPM_CC)(0x00000138)
-#endif
-#ifndef CC_DictionaryAttackLockReset
-#   define CC_DictionaryAttackLockReset NO
->>>>>>> 72225880
-#endif
-#if         CC_ClockRateAdjust
-#define TPM_CC_ClockRateAdjust              (TPM_CC)(0x00000130)
-#endif
-#if         CC_CreatePrimary
-#define TPM_CC_CreatePrimary                (TPM_CC)(0x00000131)
-#endif
-#if         CC_NV_GlobalWriteLock
-#define TPM_CC_NV_GlobalWriteLock           (TPM_CC)(0x00000132)
-#endif
-#if         CC_GetCommandAuditDigest
-#define TPM_CC_GetCommandAuditDigest        (TPM_CC)(0x00000133)
-#endif
-#if         CC_NV_Increment
-#define TPM_CC_NV_Increment                 (TPM_CC)(0x00000134)
-#endif
-#if         CC_NV_SetBits
-#define TPM_CC_NV_SetBits                   (TPM_CC)(0x00000135)
-#endif
-#if         CC_NV_Extend
-#define TPM_CC_NV_Extend                    (TPM_CC)(0x00000136)
-#endif
-#if         CC_NV_Write
-#define TPM_CC_NV_Write                     (TPM_CC)(0x00000137)
-#endif
-#if         CC_NV_WriteLock
-#define TPM_CC_NV_WriteLock                 (TPM_CC)(0x00000138)
-#endif
-#if         CC_DictionaryAttackLockReset
-#define TPM_CC_DictionaryAttackLockReset    (TPM_CC)(0x00000139)
-#endif
-#if         CC_DictionaryAttackParameters
-#define TPM_CC_DictionaryAttackParameters   (TPM_CC)(0x0000013A)
-#endif
-#if         CC_NV_ChangeAuth
-#define TPM_CC_NV_ChangeAuth                (TPM_CC)(0x0000013B)
-#endif
-#if         CC_PCR_Event
-#define TPM_CC_PCR_Event                    (TPM_CC)(0x0000013C)
-#endif
-#if         CC_PCR_Reset
-#define TPM_CC_PCR_Reset                    (TPM_CC)(0x0000013D)
-#endif
-#if         CC_SequenceComplete
-#define TPM_CC_SequenceComplete             (TPM_CC)(0x0000013E)
-#endif
-#if         CC_SetAlgorithmSet
-#define TPM_CC_SetAlgorithmSet              (TPM_CC)(0x0000013F)
-#endif
-#if         CC_SetCommandCodeAuditStatus
-#define TPM_CC_SetCommandCodeAuditStatus    (TPM_CC)(0x00000140)
-#endif
-#if         CC_FieldUpgradeData
-#define TPM_CC_FieldUpgradeData             (TPM_CC)(0x00000141)
-#endif
-#if         CC_IncrementalSelfTest
-#define TPM_CC_IncrementalSelfTest          (TPM_CC)(0x00000142)
-#endif
-#if         CC_SelfTest
-#define TPM_CC_SelfTest                     (TPM_CC)(0x00000143)
-#endif
-#if         CC_Startup
-#define TPM_CC_Startup                      (TPM_CC)(0x00000144)
-#endif
-#if         CC_Shutdown
-#define TPM_CC_Shutdown                     (TPM_CC)(0x00000145)
-#endif
-#if         CC_StirRandom
-#define TPM_CC_StirRandom                   (TPM_CC)(0x00000146)
-#endif
-#if         CC_ActivateCredential
-#define TPM_CC_ActivateCredential           (TPM_CC)(0x00000147)
-#endif
-#if         CC_Certify
-#define TPM_CC_Certify                      (TPM_CC)(0x00000148)
-#endif
-#if         CC_PolicyNV
-#define TPM_CC_PolicyNV                     (TPM_CC)(0x00000149)
-#endif
-#if         CC_CertifyCreation
-#define TPM_CC_CertifyCreation              (TPM_CC)(0x0000014A)
-#endif
-#if         CC_Duplicate
-#define TPM_CC_Duplicate                    (TPM_CC)(0x0000014B)
-#endif
-#if         CC_GetTime
-#define TPM_CC_GetTime                      (TPM_CC)(0x0000014C)
-#endif
-#if         CC_GetSessionAuditDigest
-#define TPM_CC_GetSessionAuditDigest        (TPM_CC)(0x0000014D)
-#endif
-#if         CC_NV_Read
-#define TPM_CC_NV_Read                      (TPM_CC)(0x0000014E)
-#endif
-#if         CC_NV_ReadLock
-#define TPM_CC_NV_ReadLock                  (TPM_CC)(0x0000014F)
-#endif
-#if         CC_ObjectChangeAuth
-#define TPM_CC_ObjectChangeAuth             (TPM_CC)(0x00000150)
-#endif
-#if         CC_PolicySecret
-#define TPM_CC_PolicySecret                 (TPM_CC)(0x00000151)
-#endif
-#if         CC_Rewrap
-#define TPM_CC_Rewrap                       (TPM_CC)(0x00000152)
-#endif
-#if         CC_Create
-#define TPM_CC_Create                       (TPM_CC)(0x00000153)
-#endif
-#if         CC_ECDH_ZGen
-#define TPM_CC_ECDH_ZGen                    (TPM_CC)(0x00000154)
-#endif
-#if         CC_HMAC
-#define TPM_CC_HMAC                         (TPM_CC)(0x00000155)
-#endif
-#if         CC_MAC
-#define TPM_CC_MAC                          (TPM_CC)(0x00000155)
-#endif
-#if         CC_Import
-#define TPM_CC_Import                       (TPM_CC)(0x00000156)
-#endif
-#if         CC_Load
-#define TPM_CC_Load                         (TPM_CC)(0x00000157)
-#endif
-#if         CC_Quote
-#define TPM_CC_Quote                        (TPM_CC)(0x00000158)
-#endif
-#if         CC_RSA_Decrypt
-#define TPM_CC_RSA_Decrypt                  (TPM_CC)(0x00000159)
-#endif
-#if         CC_HMAC_Start
-#define TPM_CC_HMAC_Start                   (TPM_CC)(0x0000015B)
-#endif
-#if         CC_MAC_Start
-#define TPM_CC_MAC_Start                    (TPM_CC)(0x0000015B)
-#endif
-#if         CC_SequenceUpdate
-#define TPM_CC_SequenceUpdate               (TPM_CC)(0x0000015C)
-#endif
-#if         CC_Sign
-#define TPM_CC_Sign                         (TPM_CC)(0x0000015D)
-#endif
-#if         CC_Unseal
-#define TPM_CC_Unseal                       (TPM_CC)(0x0000015E)
-#endif
-#if         CC_PolicySigned
-#define TPM_CC_PolicySigned                 (TPM_CC)(0x00000160)
-#endif
-#if         CC_ContextLoad
-#define TPM_CC_ContextLoad                  (TPM_CC)(0x00000161)
-#endif
-#if         CC_ContextSave
-#define TPM_CC_ContextSave                  (TPM_CC)(0x00000162)
-#endif
-#if         CC_ECDH_KeyGen
-#define TPM_CC_ECDH_KeyGen                  (TPM_CC)(0x00000163)
-#endif
-#if         CC_EncryptDecrypt
-#define TPM_CC_EncryptDecrypt               (TPM_CC)(0x00000164)
-#endif
-#if         CC_FlushContext
-#define TPM_CC_FlushContext                 (TPM_CC)(0x00000165)
-#endif
-#if         CC_LoadExternal
-#define TPM_CC_LoadExternal                 (TPM_CC)(0x00000167)
-#endif
-#if         CC_MakeCredential
-#define TPM_CC_MakeCredential               (TPM_CC)(0x00000168)
-#endif
-#if         CC_NV_ReadPublic
-#define TPM_CC_NV_ReadPublic                (TPM_CC)(0x00000169)
-#endif
-#if         CC_PolicyAuthorize
-#define TPM_CC_PolicyAuthorize              (TPM_CC)(0x0000016A)
-#endif
-#if         CC_PolicyAuthValue
-#define TPM_CC_PolicyAuthValue              (TPM_CC)(0x0000016B)
-#endif
-#if         CC_PolicyCommandCode
-#define TPM_CC_PolicyCommandCode            (TPM_CC)(0x0000016C)
-#endif
-#if         CC_PolicyCounterTimer
-#define TPM_CC_PolicyCounterTimer           (TPM_CC)(0x0000016D)
-#endif
-#if         CC_PolicyCpHash
-#define TPM_CC_PolicyCpHash                 (TPM_CC)(0x0000016E)
-#endif
-#if         CC_PolicyLocality
-#define TPM_CC_PolicyLocality               (TPM_CC)(0x0000016F)
-#endif
-#if         CC_PolicyNameHash
-#define TPM_CC_PolicyNameHash               (TPM_CC)(0x00000170)
-#endif
-#if         CC_PolicyOR
-#define TPM_CC_PolicyOR                     (TPM_CC)(0x00000171)
-#endif
-#if         CC_PolicyTicket
-#define TPM_CC_PolicyTicket                 (TPM_CC)(0x00000172)
-#endif
-#if         CC_ReadPublic
-#define TPM_CC_ReadPublic                   (TPM_CC)(0x00000173)
-#endif
-#if         CC_RSA_Encrypt
-#define TPM_CC_RSA_Encrypt                  (TPM_CC)(0x00000174)
-#endif
-#if         CC_StartAuthSession
-#define TPM_CC_StartAuthSession             (TPM_CC)(0x00000176)
-#endif
-#if         CC_VerifySignature
-#define TPM_CC_VerifySignature              (TPM_CC)(0x00000177)
-#endif
-#if         CC_ECC_Parameters
-#define TPM_CC_ECC_Parameters               (TPM_CC)(0x00000178)
-#endif
-#if         CC_FirmwareRead
-#define TPM_CC_FirmwareRead                 (TPM_CC)(0x00000179)
-#endif
-#if         CC_GetCapability
-#define TPM_CC_GetCapability                (TPM_CC)(0x0000017A)
-#endif
-#if         CC_GetRandom
-#define TPM_CC_GetRandom                    (TPM_CC)(0x0000017B)
-#endif
-#if         CC_GetTestResult
-#define TPM_CC_GetTestResult                (TPM_CC)(0x0000017C)
-#endif
-#if         CC_Hash
-#define TPM_CC_Hash                         (TPM_CC)(0x0000017D)
-#endif
-#if         CC_PCR_Read
-#define TPM_CC_PCR_Read                     (TPM_CC)(0x0000017E)
-#endif
-#if         CC_PolicyPCR
-#define TPM_CC_PolicyPCR                    (TPM_CC)(0x0000017F)
-#endif
-#if         CC_PolicyRestart
-#define TPM_CC_PolicyRestart                (TPM_CC)(0x00000180)
-#endif
-#if         CC_ReadClock
-#define TPM_CC_ReadClock                    (TPM_CC)(0x00000181)
-#endif
-#if         CC_PCR_Extend
-#define TPM_CC_PCR_Extend                   (TPM_CC)(0x00000182)
-#endif
-#if         CC_PCR_SetAuthValue
-#define TPM_CC_PCR_SetAuthValue             (TPM_CC)(0x00000183)
-#endif
-#if         CC_NV_Certify
-#define TPM_CC_NV_Certify                   (TPM_CC)(0x00000184)
-#endif
-#if         CC_EventSequenceComplete
-#define TPM_CC_EventSequenceComplete        (TPM_CC)(0x00000185)
-#endif
-#if         CC_HashSequenceStart
-#define TPM_CC_HashSequenceStart            (TPM_CC)(0x00000186)
-#endif
-#if         CC_PolicyPhysicalPresence
-#define TPM_CC_PolicyPhysicalPresence       (TPM_CC)(0x00000187)
-#endif
-#if         CC_PolicyDuplicationSelect
-#define TPM_CC_PolicyDuplicationSelect      (TPM_CC)(0x00000188)
-#endif
-#if         CC_PolicyGetDigest
-#define TPM_CC_PolicyGetDigest              (TPM_CC)(0x00000189)
-#endif
-#if         CC_TestParms
-#define TPM_CC_TestParms                    (TPM_CC)(0x0000018A)
-#endif
-#if         CC_Commit
-#define TPM_CC_Commit                       (TPM_CC)(0x0000018B)
-#endif
-#if         CC_PolicyPassword
-#define TPM_CC_PolicyPassword               (TPM_CC)(0x0000018C)
-#endif
-#if         CC_ZGen_2Phase
-#define TPM_CC_ZGen_2Phase                  (TPM_CC)(0x0000018D)
-#endif
-#if         CC_EC_Ephemeral
-#define TPM_CC_EC_Ephemeral                 (TPM_CC)(0x0000018E)
-#endif
-#if         CC_PolicyNvWritten
-#define TPM_CC_PolicyNvWritten              (TPM_CC)(0x0000018F)
-#endif
-#if         CC_PolicyTemplate
-#define TPM_CC_PolicyTemplate               (TPM_CC)(0x00000190)
-#endif
-#if         CC_CreateLoaded
-#define TPM_CC_CreateLoaded                 (TPM_CC)(0x00000191)
-#endif
-#if         CC_PolicyAuthorizeNV
-#define TPM_CC_PolicyAuthorizeNV            (TPM_CC)(0x00000192)
-#endif
-#if         CC_EncryptDecrypt2
-#define TPM_CC_EncryptDecrypt2              (TPM_CC)(0x00000193)
-#endif
-#if         CC_AC_GetCapability
-#define TPM_CC_AC_GetCapability             (TPM_CC)(0x00000194)
-#endif
-#if         CC_AC_Send
-#define TPM_CC_AC_Send                      (TPM_CC)(0x00000195)
-#endif
-#if         CC_Policy_AC_SendSelect
-#define TPM_CC_Policy_AC_SendSelect         (TPM_CC)(0x00000196)
-#endif
-#define CC_VEND                             0x20000000
-#if         CC_Vendor_TCG_Test
-#define TPM_CC_Vendor_TCG_Test              (TPM_CC)(0x20000000)
-#endif
-
-// Additional values for benefit of code
-#define TPM_CC_FIRST                        0x0000011F
-#define TPM_CC_LAST                         0x00000196
-
-    
-#if COMPRESSED_LISTS
-#define ADD_FILL            0
-#else
-#define ADD_FILL            1
-#endif
-
-// Size the array of library commands based on whether or not
-// the array is packed (only defined commands) or dense
-// (having entries for unimplemented commands)
-#define LIBRARY_COMMAND_ARRAY_SIZE       (0      \
-    + (ADD_FILL || CC_NV_UndefineSpaceSpecial)              /* 0x0000011F */       \
-    + (ADD_FILL || CC_EvictControl)                         /* 0x00000120 */       \
-    + (ADD_FILL || CC_HierarchyControl)                     /* 0x00000121 */       \
-    + (ADD_FILL || CC_NV_UndefineSpace)                     /* 0x00000122 */       \
-    +  ADD_FILL                                             /* 0x00000123 */       \
-    + (ADD_FILL || CC_ChangeEPS)                            /* 0x00000124 */       \
-    + (ADD_FILL || CC_ChangePPS)                            /* 0x00000125 */       \
-    + (ADD_FILL || CC_Clear)                                /* 0x00000126 */       \
-    + (ADD_FILL || CC_ClearControl)                         /* 0x00000127 */       \
-    + (ADD_FILL || CC_ClockSet)                             /* 0x00000128 */       \
-    + (ADD_FILL || CC_HierarchyChangeAuth)                  /* 0x00000129 */       \
-    + (ADD_FILL || CC_NV_DefineSpace)                       /* 0x0000012A */       \
-    + (ADD_FILL || CC_PCR_Allocate)                         /* 0x0000012B */       \
-    + (ADD_FILL || CC_PCR_SetAuthPolicy)                    /* 0x0000012C */       \
-    + (ADD_FILL || CC_PP_Commands)                          /* 0x0000012D */       \
-    + (ADD_FILL || CC_SetPrimaryPolicy)                     /* 0x0000012E */       \
-    + (ADD_FILL || CC_FieldUpgradeStart)                    /* 0x0000012F */       \
-    + (ADD_FILL || CC_ClockRateAdjust)                      /* 0x00000130 */       \
-    + (ADD_FILL || CC_CreatePrimary)                        /* 0x00000131 */       \
-    + (ADD_FILL || CC_NV_GlobalWriteLock)                   /* 0x00000132 */       \
-    + (ADD_FILL || CC_GetCommandAuditDigest)                /* 0x00000133 */       \
-    + (ADD_FILL || CC_NV_Increment)                         /* 0x00000134 */       \
-    + (ADD_FILL || CC_NV_SetBits)                           /* 0x00000135 */       \
-    + (ADD_FILL || CC_NV_Extend)                            /* 0x00000136 */       \
-    + (ADD_FILL || CC_NV_Write)                             /* 0x00000137 */       \
-    + (ADD_FILL || CC_NV_WriteLock)                         /* 0x00000138 */       \
-    + (ADD_FILL || CC_DictionaryAttackLockReset)            /* 0x00000139 */       \
-    + (ADD_FILL || CC_DictionaryAttackParameters)           /* 0x0000013A */       \
-    + (ADD_FILL || CC_NV_ChangeAuth)                        /* 0x0000013B */       \
-    + (ADD_FILL || CC_PCR_Event)                            /* 0x0000013C */       \
-    + (ADD_FILL || CC_PCR_Reset)                            /* 0x0000013D */       \
-    + (ADD_FILL || CC_SequenceComplete)                     /* 0x0000013E */       \
-    + (ADD_FILL || CC_SetAlgorithmSet)                      /* 0x0000013F */       \
-    + (ADD_FILL || CC_SetCommandCodeAuditStatus)            /* 0x00000140 */       \
-    + (ADD_FILL || CC_FieldUpgradeData)                     /* 0x00000141 */       \
-    + (ADD_FILL || CC_IncrementalSelfTest)                  /* 0x00000142 */       \
-    + (ADD_FILL || CC_SelfTest)                             /* 0x00000143 */       \
-    + (ADD_FILL || CC_Startup)                              /* 0x00000144 */       \
-    + (ADD_FILL || CC_Shutdown)                             /* 0x00000145 */       \
-    + (ADD_FILL || CC_StirRandom)                           /* 0x00000146 */       \
-    + (ADD_FILL || CC_ActivateCredential)                   /* 0x00000147 */       \
-    + (ADD_FILL || CC_Certify)                              /* 0x00000148 */       \
-    + (ADD_FILL || CC_PolicyNV)                             /* 0x00000149 */       \
-    + (ADD_FILL || CC_CertifyCreation)                      /* 0x0000014A */       \
-    + (ADD_FILL || CC_Duplicate)                            /* 0x0000014B */       \
-    + (ADD_FILL || CC_GetTime)                              /* 0x0000014C */       \
-    + (ADD_FILL || CC_GetSessionAuditDigest)                /* 0x0000014D */       \
-    + (ADD_FILL || CC_NV_Read)                              /* 0x0000014E */       \
-    + (ADD_FILL || CC_NV_ReadLock)                          /* 0x0000014F */       \
-    + (ADD_FILL || CC_ObjectChangeAuth)                     /* 0x00000150 */       \
-    + (ADD_FILL || CC_PolicySecret)                         /* 0x00000151 */       \
-    + (ADD_FILL || CC_Rewrap)                               /* 0x00000152 */       \
-    + (ADD_FILL || CC_Create)                               /* 0x00000153 */       \
-    + (ADD_FILL || CC_ECDH_ZGen)                            /* 0x00000154 */       \
-    + (ADD_FILL || CC_HMAC || CC_MAC)                       /* 0x00000155 */       \
-    + (ADD_FILL || CC_Import)                               /* 0x00000156 */       \
-    + (ADD_FILL || CC_Load)                                 /* 0x00000157 */       \
-    + (ADD_FILL || CC_Quote)                                /* 0x00000158 */       \
-    + (ADD_FILL || CC_RSA_Decrypt)                          /* 0x00000159 */       \
-    +  ADD_FILL                                             /* 0x0000015A */       \
-    + (ADD_FILL || CC_HMAC_Start || CC_MAC_Start)           /* 0x0000015B */       \
-    + (ADD_FILL || CC_SequenceUpdate)                       /* 0x0000015C */       \
-    + (ADD_FILL || CC_Sign)                                 /* 0x0000015D */       \
-    + (ADD_FILL || CC_Unseal)                               /* 0x0000015E */       \
-    +  ADD_FILL                                             /* 0x0000015F */       \
-    + (ADD_FILL || CC_PolicySigned)                         /* 0x00000160 */       \
-    + (ADD_FILL || CC_ContextLoad)                          /* 0x00000161 */       \
-    + (ADD_FILL || CC_ContextSave)                          /* 0x00000162 */       \
-    + (ADD_FILL || CC_ECDH_KeyGen)                          /* 0x00000163 */       \
-    + (ADD_FILL || CC_EncryptDecrypt)                       /* 0x00000164 */       \
-    + (ADD_FILL || CC_FlushContext)                         /* 0x00000165 */       \
-    +  ADD_FILL                                             /* 0x00000166 */       \
-    + (ADD_FILL || CC_LoadExternal)                         /* 0x00000167 */       \
-    + (ADD_FILL || CC_MakeCredential)                       /* 0x00000168 */       \
-    + (ADD_FILL || CC_NV_ReadPublic)                        /* 0x00000169 */       \
-    + (ADD_FILL || CC_PolicyAuthorize)                      /* 0x0000016A */       \
-    + (ADD_FILL || CC_PolicyAuthValue)                      /* 0x0000016B */       \
-    + (ADD_FILL || CC_PolicyCommandCode)                    /* 0x0000016C */       \
-    + (ADD_FILL || CC_PolicyCounterTimer)                   /* 0x0000016D */       \
-    + (ADD_FILL || CC_PolicyCpHash)                         /* 0x0000016E */       \
-    + (ADD_FILL || CC_PolicyLocality)                       /* 0x0000016F */       \
-    + (ADD_FILL || CC_PolicyNameHash)                       /* 0x00000170 */       \
-    + (ADD_FILL || CC_PolicyOR)                             /* 0x00000171 */       \
-    + (ADD_FILL || CC_PolicyTicket)                         /* 0x00000172 */       \
-    + (ADD_FILL || CC_ReadPublic)                           /* 0x00000173 */       \
-    + (ADD_FILL || CC_RSA_Encrypt)                          /* 0x00000174 */       \
-    +  ADD_FILL                                             /* 0x00000175 */       \
-    + (ADD_FILL || CC_StartAuthSession)                     /* 0x00000176 */       \
-    + (ADD_FILL || CC_VerifySignature)                      /* 0x00000177 */       \
-    + (ADD_FILL || CC_ECC_Parameters)                       /* 0x00000178 */       \
-    + (ADD_FILL || CC_FirmwareRead)                         /* 0x00000179 */       \
-    + (ADD_FILL || CC_GetCapability)                        /* 0x0000017A */       \
-    + (ADD_FILL || CC_GetRandom)                            /* 0x0000017B */       \
-    + (ADD_FILL || CC_GetTestResult)                        /* 0x0000017C */       \
-    + (ADD_FILL || CC_Hash)                                 /* 0x0000017D */       \
-    + (ADD_FILL || CC_PCR_Read)                             /* 0x0000017E */       \
-    + (ADD_FILL || CC_PolicyPCR)                            /* 0x0000017F */       \
-    + (ADD_FILL || CC_PolicyRestart)                        /* 0x00000180 */       \
-    + (ADD_FILL || CC_ReadClock)                            /* 0x00000181 */       \
-    + (ADD_FILL || CC_PCR_Extend)                           /* 0x00000182 */       \
-    + (ADD_FILL || CC_PCR_SetAuthValue)                     /* 0x00000183 */       \
-    + (ADD_FILL || CC_NV_Certify)                           /* 0x00000184 */       \
-    + (ADD_FILL || CC_EventSequenceComplete)                /* 0x00000185 */       \
-    + (ADD_FILL || CC_HashSequenceStart)                    /* 0x00000186 */       \
-    + (ADD_FILL || CC_PolicyPhysicalPresence)               /* 0x00000187 */       \
-    + (ADD_FILL || CC_PolicyDuplicationSelect)              /* 0x00000188 */       \
-    + (ADD_FILL || CC_PolicyGetDigest)                      /* 0x00000189 */       \
-    + (ADD_FILL || CC_TestParms)                            /* 0x0000018A */       \
-    + (ADD_FILL || CC_Commit)                               /* 0x0000018B */       \
-    + (ADD_FILL || CC_PolicyPassword)                       /* 0x0000018C */       \
-    + (ADD_FILL || CC_ZGen_2Phase)                          /* 0x0000018D */       \
-    + (ADD_FILL || CC_EC_Ephemeral)                         /* 0x0000018E */       \
-    + (ADD_FILL || CC_PolicyNvWritten)                      /* 0x0000018F */       \
-    + (ADD_FILL || CC_PolicyTemplate)                       /* 0x00000190 */       \
-    + (ADD_FILL || CC_CreateLoaded)                         /* 0x00000191 */       \
-    + (ADD_FILL || CC_PolicyAuthorizeNV)                    /* 0x00000192 */       \
-    + (ADD_FILL || CC_EncryptDecrypt2)                      /* 0x00000193 */       \
-    + (ADD_FILL || CC_AC_GetCapability)                     /* 0x00000194 */       \
-    + (ADD_FILL || CC_AC_Send)                              /* 0x00000195 */       \
-    + (ADD_FILL || CC_Policy_AC_SendSelect)                 /* 0x00000196 */       \
-    )
-
-#define VENDOR_COMMAND_ARRAY_SIZE   (0 + CC_Vendor_TCG_Test)
-
-#define COMMAND_COUNT       (LIBRARY_COMMAND_ARRAY_SIZE + VENDOR_COMMAND_ARRAY_SIZE)
-
-#define HASH_COUNT          \
-            (ALG_SHA1 + ALG_SHA256 + ALG_SHA384 + ALG_SHA512 + ALG_SM3_256)
-
-#define MAX_HASH_BLOCK_SIZE \
-            (MAX(ALG_SHA1    * SHA1_BLOCK_SIZE,                                    \
-             MAX(ALG_SHA256  * SHA256_BLOCK_SIZE,                                  \
-             MAX(ALG_SHA384  * SHA384_BLOCK_SIZE,                                  \
-             MAX(ALG_SHA512  * SHA512_BLOCK_SIZE,                                  \
-             MAX(ALG_SM3_256 * SM3_256_BLOCK_SIZE,                                 \
-             0))))))
-
-#define MAX_DIGEST_SIZE     \
-            (MAX(ALG_SHA1    * SHA1_DIGEST_SIZE,                                   \
-             MAX(ALG_SHA256  * SHA256_DIGEST_SIZE,                                 \
-             MAX(ALG_SHA384  * SHA384_DIGEST_SIZE,                                 \
-             MAX(ALG_SHA512  * SHA512_DIGEST_SIZE,                                 \
-             MAX(ALG_SM3_256 * SM3_256_DIGEST_SIZE,                                \
-             0))))))
-
-
-#if MAX_DIGEST_SIZE == 0 || MAX_HASH_BLOCK_SIZE == 0
-#error "Hash data not valid"
-#endif
-
-// Define the 2B structure that would hold any hash block
-TPM2B_TYPE(MAX_HASH_BLOCK, MAX_HASH_BLOCK_SIZE);
-
-// Following typedef is for some old code
-typedef TPM2B_MAX_HASH_BLOCK    TPM2B_HASH_BLOCK;
-
-/* AddSymmetricConstants */
-#ifndef ALG_AES
-#define ALG_AES                         NO
-#endif
-#ifndef MAX_AES_KEY_BITS
-#define MAX_AES_KEY_BITS                0
-#define MAX_AES_BLOCK_SIZE_BYTES        0
-#endif
-#ifndef ALG_CAMELLIA
-#define ALG_CAMELLIA                    NO
-#endif
-#ifndef MAX_CAMELLIA_KEY_BITS
-#define MAX_CAMELLIA_KEY_BITS           0
-#define MAX_CAMELLIA_BLOCK_SIZE_BYTES   0
-#endif
-#ifndef ALG_SM4
-#define ALG_SM4                         NO
-#endif
-#ifndef MAX_SM4_KEY_BITS
-#define MAX_SM4_KEY_BITS                0
-#define MAX_SM4_BLOCK_SIZE_BYTES        0
-#endif
-#ifndef ALG_TDES
-#define ALG_TDES                        NO
-#endif
-#ifndef MAX_TDES_KEY_BITS
-#define MAX_TDES_KEY_BITS               0
-#define MAX_TDES_BLOCK_SIZE_BYTES       0
-#endif
-#define MAX_SYM_KEY_BITS                \
-            (MAX(ALG_AES      * MAX_AES_KEY_BITS,                                  \
-             MAX(ALG_CAMELLIA * MAX_CAMELLIA_KEY_BITS,                             \
-             MAX(ALG_SM4      * MAX_SM4_KEY_BITS,                                  \
-             MAX(ALG_TDES     * MAX_TDES_KEY_BITS,                                 \
-             0)))))
-
-#define MAX_SYM_KEY_BYTES               ((MAX_SYM_KEY_BITS + 7) / 8)
-
-#define MAX_SYM_BLOCK_SIZE              \
-            (MAX(ALG_AES      * MAX_AES_BLOCK_SIZE_BYTES,                          \
-             MAX(ALG_CAMELLIA * MAX_CAMELLIA_BLOCK_SIZE_BYTES,                     \
-             MAX(ALG_SM4      * MAX_SM4_BLOCK_SIZE_BYTES,                          \
-             MAX(ALG_TDES     * MAX_TDES_BLOCK_SIZE_BYTES,                         \
-             0)))))
-
-#if MAX_SYM_KEY_BITS == 0 || MAX_SYM_BLOCK_SIZE == 0
-#   error Bad size for MAX_SYM_KEY_BITS or MAX_SYM_BLOCK_SIZE
-#endif
-
-
-#endif  // _IMPLEMENTATION_H_
+/* Microsoft Reference Implementation for TPM 2.0
+ *
+ *  The copyright in this software is being made available under the BSD License,
+ *  included below. This software may be subject to other third party and
+ *  contributor rights, including patent rights, and no such rights are granted
+ *  under this license.
+ *
+ *  Copyright (c) Microsoft Corporation
+ *
+ *  All rights reserved.
+ *
+ *  BSD License
+ *
+ *  Redistribution and use in source and binary forms, with or without modification,
+ *  are permitted provided that the following conditions are met:
+ *
+ *  Redistributions of source code must retain the above copyright notice, this list
+ *  of conditions and the following disclaimer.
+ *
+ *  Redistributions in binary form must reproduce the above copyright notice, this
+ *  list of conditions and the following disclaimer in the documentation and/or
+ *  other materials provided with the distribution.
+ *
+ *  THIS SOFTWARE IS PROVIDED BY THE COPYRIGHT HOLDERS AND CONTRIBUTORS ""AS IS""
+ *  AND ANY EXPRESS OR IMPLIED WARRANTIES, INCLUDING, BUT NOT LIMITED TO, THE
+ *  IMPLIED WARRANTIES OF MERCHANTABILITY AND FITNESS FOR A PARTICULAR PURPOSE ARE
+ *  DISCLAIMED. IN NO EVENT SHALL THE COPYRIGHT HOLDER OR CONTRIBUTORS BE LIABLE FOR
+ *  ANY DIRECT, INDIRECT, INCIDENTAL, SPECIAL, EXEMPLARY, OR CONSEQUENTIAL DAMAGES
+ *  (INCLUDING, BUT NOT LIMITED TO, PROCUREMENT OF SUBSTITUTE GOODS OR SERVICES;
+ *  LOSS OF USE, DATA, OR PROFITS; OR BUSINESS INTERRUPTION) HOWEVER CAUSED AND ON
+ *  ANY THEORY OF LIABILITY, WHETHER IN CONTRACT, STRICT LIABILITY, OR TORT
+ *  (INCLUDING NEGLIGENCE OR OTHERWISE) ARISING IN ANY WAY OUT OF THE USE OF THIS
+ *  SOFTWARE, EVEN IF ADVISED OF THE POSSIBILITY OF SUCH DAMAGE.
+ */
+/*(Auto-generated)
+ *  Created by TpmStructures; Version 3.0 June 16, 2017
+ *  Date: Aug 14, 2017  Time: 02:53:08PM
+ */
+
+#ifndef _IMPLEMENTATION_H_
+#define _IMPLEMENTATION_H_
+
+    
+#include    "TpmBuildSwitches.h"
+#include    "BaseTypes.h"
+#include    "TPMB.h"
+
+#undef TRUE
+#undef FALSE
+
+#ifndef MAX
+#define MAX(a, b) ((a) > (b) ? (a) : (b))
+#endif
+
+#ifndef MIN
+#define MIN(a, b) ((a) < (b) ? (a) : (b))
+#endif
+// Table 2:3 - Definition of Base Types
+// Base Types are in BaseTypes.h
+
+// Table 2:4 - Defines for Logic Values
+#define TRUE                1
+#define FALSE               0
+#define YES                 1
+#define NO                  0
+#define SET                 1
+#define CLEAR               0
+
+// Table 0:1 - Defines for Processor Values
+#ifndef BIG_ENDIAN_TPM
+#define BIG_ENDIAN_TPM              NO
+#endif // BIG_ENDIAN_TPM
+#define LITTLE_ENDIAN_TPM           !BIG_ENDIAN_TPM
+#ifndef MOST_SIGNIFICANT_BIT_0
+#define MOST_SIGNIFICANT_BIT_0      NO
+#endif // MOST_SIGNIFICANT_BIT_0
+#define LEAST_SIGNIFICANT_BIT_0     !MOST_SIGNIFICANT_BIT_0
+#ifndef AUTO_ALIGN
+#define AUTO_ALIGN                  NO
+#endif // AUTO_ALIGN
+
+// Table 0:3 - Defines for Key Size Constants
+#define RSA_KEY_SIZES_BITS              {1024,2048}
+#define RSA_KEY_SIZE_BITS_1024          RSA_ALLOWED_KEY_SIZE_1024
+#define RSA_KEY_SIZE_BITS_2048          RSA_ALLOWED_KEY_SIZE_2048
+#define MAX_RSA_KEY_BITS                2048
+#define MAX_RSA_KEY_BYTES               256
+
+#define TDES_KEY_SIZES_BITS             {128,192}
+#define TDES_KEY_SIZE_BITS_128          TDES_ALLOWED_KEY_SIZE_128
+#define TDES_KEY_SIZE_BITS_192          TDES_ALLOWED_KEY_SIZE_192
+#define MAX_TDES_KEY_BITS               192
+#define MAX_TDES_KEY_BYTES              24
+#define MAX_TDES_BLOCK_SIZE_BYTES       \
+            MAX(TDES_128_BLOCK_SIZE_BYTES, MAX(TDES_192_BLOCK_SIZE_BYTES, 0))
+
+#define AES_KEY_SIZES_BITS              {128,256}
+#define AES_KEY_SIZE_BITS_128           AES_ALLOWED_KEY_SIZE_128
+#define AES_KEY_SIZE_BITS_256           AES_ALLOWED_KEY_SIZE_256
+#define MAX_AES_KEY_BITS                256
+#define MAX_AES_KEY_BYTES               32
+#define MAX_AES_BLOCK_SIZE_BYTES        \
+            MAX(AES_128_BLOCK_SIZE_BYTES, MAX(AES_256_BLOCK_SIZE_BYTES, 0))
+
+#define SM4_KEY_SIZES_BITS              {128}
+#define SM4_KEY_SIZE_BITS_128           SM4_ALLOWED_KEY_SIZE_128
+#define MAX_SM4_KEY_BITS                128
+#define MAX_SM4_KEY_BYTES               16
+#define MAX_SM4_BLOCK_SIZE_BYTES        MAX(SM4_128_BLOCK_SIZE_BYTES, 0)
+
+#define CAMELLIA_KEY_SIZES_BITS         {128}
+#define CAMELLIA_KEY_SIZE_BITS_128      CAMELLIA_ALLOWED_KEY_SIZE_128
+#define MAX_CAMELLIA_KEY_BITS           128
+#define MAX_CAMELLIA_KEY_BYTES          16
+#define MAX_CAMELLIA_BLOCK_SIZE_BYTES   MAX(CAMELLIA_128_BLOCK_SIZE_BYTES, 0)
+
+// Table 0:4 - Defines for Implemented Curves
+#define ECC_NIST_P192                   NO
+#define ECC_NIST_P224                   NO
+#define ECC_NIST_P256                   YES
+#define ECC_NIST_P384                   YES
+#define ECC_NIST_P521                   YES
+#ifdef USE_WOLFCRYPT
+#define ECC_BN_P256                     NO
+#else
+#define ECC_BN_P256                     YES
+#endif
+#define ECC_BN_P638                     NO
+#define ECC_SM2_P256                    NO
+#define ECC_CURVES                      \
+            {TPM_ECC_BN_P256,   TPM_ECC_BN_P638,   TPM_ECC_NIST_P192,              \
+             TPM_ECC_NIST_P224, TPM_ECC_NIST_P256, TPM_ECC_NIST_P384,              \
+             TPM_ECC_NIST_P521, TPM_ECC_SM2_P256}
+#define ECC_CURVE_COUNT                 \
+            (ECC_BN_P256   + ECC_BN_P638   + ECC_NIST_P192 + ECC_NIST_P224 +       \
+             ECC_NIST_P256 + ECC_NIST_P384 + ECC_NIST_P521 + ECC_SM2_P256)
+#define MAX_ECC_KEY_BITS                \
+            MAX(ECC_BN_P256 * 256,   MAX(ECC_BN_P638 * 638,                        \
+            MAX(ECC_NIST_P192 * 192, MAX(ECC_NIST_P224 * 224,                      \
+            MAX(ECC_NIST_P256 * 256, MAX(ECC_NIST_P384 * 384,                      \
+            MAX(ECC_NIST_P521 * 521, MAX(ECC_SM2_P256 * 256,                       \
+            0))))))))
+#define MAX_ECC_KEY_BYTES               BITS_TO_BYTES(MAX_ECC_KEY_BITS)
+
+// Table 0:6 - Defines for PLATFORM Values
+#define PLATFORM_FAMILY         TPM_SPEC_FAMILY
+#define PLATFORM_LEVEL          TPM_SPEC_LEVEL
+#define PLATFORM_VERSION        TPM_SPEC_VERSION
+#define PLATFORM_YEAR           TPM_SPEC_YEAR
+#define PLATFORM_DAY_OF_YEAR    TPM_SPEC_DAY_OF_YEAR
+
+// Table 0:7 - Defines for Implementation Values
+#define FIELD_UPGRADE_IMPLEMENTED       NO
+#define RADIX_BITS                      32
+#define HASH_ALIGNMENT                  4
+#define SYMMETRIC_ALIGNMENT             4
+#ifdef USE_WOLFCRYPT
+#define HASH_LIB                        WOLF
+#define SYM_LIB                         WOLF
+#define MATH_LIB                        WOLF
+#else
+#define HASH_LIB                        OSSL
+#define SYM_LIB                         OSSL
+#define MATH_LIB                        OSSL
+#endif
+#define BSIZE                           UINT16
+#define IMPLEMENTATION_PCR              24
+#define PLATFORM_PCR                    24
+#define DRTM_PCR                        17
+#define HCRTM_PCR                       0
+#define NUM_LOCALITIES                  5
+#define MAX_HANDLE_NUM                  3
+#define MAX_ACTIVE_SESSIONS             64
+#define CONTEXT_SLOT                    UINT16
+#define CONTEXT_COUNTER                 UINT64
+#define MAX_LOADED_SESSIONS             3
+#define MAX_SESSION_NUM                 3
+#define MAX_LOADED_OBJECTS              3
+#define MIN_EVICT_OBJECTS               2
+#define NUM_POLICY_PCR_GROUP            1
+#define NUM_AUTHVALUE_PCR_GROUP         1
+#define MAX_CONTEXT_SIZE                2474
+#define MAX_DIGEST_BUFFER               1024
+#define MAX_NV_INDEX_SIZE               2048
+#define MAX_NV_BUFFER_SIZE              1024
+#define MAX_CAP_BUFFER                  1024
+#define NV_MEMORY_SIZE                  16384
+#define MIN_COUNTER_INDICES             8
+#define NUM_STATIC_PCR                  16
+#define MAX_ALG_LIST_SIZE               64
+#define PRIMARY_SEED_SIZE               32
+#define CONTEXT_ENCRYPT_ALGORITHM       AES
+#define NV_CLOCK_UPDATE_INTERVAL        12
+#define NUM_POLICY_PCR                  1
+#define MAX_COMMAND_SIZE                4096
+#define MAX_RESPONSE_SIZE               4096
+#define ORDERLY_BITS                    8
+#define MAX_SYM_DATA                    128
+#define MAX_RNG_ENTROPY_SIZE            64
+#define RAM_INDEX_SPACE                 512
+#define RSA_DEFAULT_PUBLIC_EXPONENT     0x00010001
+#define ENABLE_PCR_NO_INCREMENT         YES
+#define CRT_FORMAT_RSA                  YES
+#define VENDOR_COMMAND_COUNT            0
+#define MAX_VENDOR_BUFFER_SIZE          1024
+#define TPM_MAX_DERIVATION_BITS         8192
+
+// Table 0:2 - Defines for Implemented Algorithms
+#define ALG_AES                         ALG_YES
+#define ALG_CAMELLIA                    ALG_NO      /* Not specified by vendor */
+#define ALG_CBC                         ALG_YES
+#define ALG_CFB                         ALG_YES
+#define ALG_CMAC                        ALG_YES
+#define ALG_CTR                         ALG_YES
+#define ALG_ECB                         ALG_YES
+#define ALG_ECC                         ALG_YES
+#define ALG_ECDAA                       (ALG_YES && ALG_ECC)
+#define ALG_ECDH                        (ALG_YES && ALG_ECC)
+#define ALG_ECDSA                       (ALG_YES && ALG_ECC)
+#define ALG_ECMQV                       (ALG_NO && ALG_ECC)
+#define ALG_ECSCHNORR                   (ALG_YES && ALG_ECC)
+#define ALG_HMAC                        ALG_YES
+#define ALG_KDF1_SP800_108              ALG_YES
+#define ALG_KDF1_SP800_56A              (ALG_YES && ALG_ECC)
+#define ALG_KDF2                        ALG_NO
+#define ALG_KEYEDHASH                   ALG_YES
+#define ALG_MGF1                        ALG_YES
+#define ALG_OAEP                        (ALG_YES && ALG_RSA)
+#define ALG_OFB                         ALG_YES
+#define ALG_RSA                         ALG_YES
+#define ALG_RSAES                       (ALG_YES && ALG_RSA)
+#define ALG_RSAPSS                      (ALG_YES && ALG_RSA)
+#define ALG_RSASSA                      (ALG_YES && ALG_RSA)
+#define ALG_SHA                         ALG_NO      /* Not specified by vendor */
+#define ALG_SHA1                        ALG_YES
+#define ALG_SHA256                      ALG_YES
+#define ALG_SHA384                      ALG_YES
+#define ALG_SHA512                      ALG_YES
+#define ALG_SM2                         (ALG_NO && ALG_ECC)
+#define ALG_SM3_256                     ALG_NO
+#define ALG_SM4                         ALG_NO
+#define ALG_SYMCIPHER                   ALG_YES
+#define ALG_TDES                        ALG_NO
+#define ALG_XOR                         ALG_YES
+
+// Table 1:2 - Definition of TPM_ALG_ID Constants 
+typedef UINT16                          TPM_ALG_ID;
+#define     ALG_ERROR_VALUE             0x0000
+#define TPM_ALG_ERROR                   (TPM_ALG_ID)(ALG_ERROR_VALUE)
+#define     ALG_RSA_VALUE               0x0001
+#if         ALG_RSA
+#define TPM_ALG_RSA                     (TPM_ALG_ID)(ALG_RSA_VALUE)
+#endif   // ALG_RSA
+#define     ALG_TDES_VALUE              0x0003
+#if         ALG_TDES
+#define TPM_ALG_TDES                    (TPM_ALG_ID)(ALG_TDES_VALUE)
+#endif   // ALG_TDES
+#define     ALG_SHA_VALUE               0x0004
+#if         ALG_SHA
+#define TPM_ALG_SHA                     (TPM_ALG_ID)(ALG_SHA_VALUE)
+#endif   // ALG_SHA
+#define     ALG_SHA1_VALUE              0x0004
+#if         ALG_SHA1
+#define TPM_ALG_SHA1                    (TPM_ALG_ID)(ALG_SHA1_VALUE)
+#endif   // ALG_SHA1
+#define     ALG_HMAC_VALUE              0x0005
+#if         ALG_HMAC
+#define TPM_ALG_HMAC                    (TPM_ALG_ID)(ALG_HMAC_VALUE)
+#endif   // ALG_HMAC
+#define     ALG_AES_VALUE               0x0006
+#if         ALG_AES
+#define TPM_ALG_AES                     (TPM_ALG_ID)(ALG_AES_VALUE)
+#endif   // ALG_AES
+#define     ALG_MGF1_VALUE              0x0007
+#if         ALG_MGF1
+#define TPM_ALG_MGF1                    (TPM_ALG_ID)(ALG_MGF1_VALUE)
+#endif   // ALG_MGF1
+#define     ALG_KEYEDHASH_VALUE         0x0008
+#if         ALG_KEYEDHASH
+#define TPM_ALG_KEYEDHASH               (TPM_ALG_ID)(ALG_KEYEDHASH_VALUE)
+#endif   // ALG_KEYEDHASH
+#define     ALG_XOR_VALUE               0x000A
+#if         ALG_XOR
+#define TPM_ALG_XOR                     (TPM_ALG_ID)(ALG_XOR_VALUE)
+#endif   // ALG_XOR
+#define     ALG_SHA256_VALUE            0x000B
+#if         ALG_SHA256
+#define TPM_ALG_SHA256                  (TPM_ALG_ID)(ALG_SHA256_VALUE)
+#endif   // ALG_SHA256
+#define     ALG_SHA384_VALUE            0x000C
+#if         ALG_SHA384
+#define TPM_ALG_SHA384                  (TPM_ALG_ID)(ALG_SHA384_VALUE)
+#endif   // ALG_SHA384
+#define     ALG_SHA512_VALUE            0x000D
+#if         ALG_SHA512
+#define TPM_ALG_SHA512                  (TPM_ALG_ID)(ALG_SHA512_VALUE)
+#endif   // ALG_SHA512
+#define     ALG_NULL_VALUE              0x0010
+#define TPM_ALG_NULL                    (TPM_ALG_ID)(ALG_NULL_VALUE)
+#define     ALG_SM3_256_VALUE           0x0012
+#if         ALG_SM3_256
+#define TPM_ALG_SM3_256                 (TPM_ALG_ID)(ALG_SM3_256_VALUE)
+#endif   // ALG_SM3_256
+#define     ALG_SM4_VALUE               0x0013
+#if         ALG_SM4
+#define TPM_ALG_SM4                     (TPM_ALG_ID)(ALG_SM4_VALUE)
+#endif   // ALG_SM4
+#define     ALG_RSASSA_VALUE            0x0014
+#if         ALG_RSASSA
+#define TPM_ALG_RSASSA                  (TPM_ALG_ID)(ALG_RSASSA_VALUE)
+#endif   // ALG_RSASSA
+#define     ALG_RSAES_VALUE             0x0015
+#if         ALG_RSAES
+#define TPM_ALG_RSAES                   (TPM_ALG_ID)(ALG_RSAES_VALUE)
+#endif   // ALG_RSAES
+#define     ALG_RSAPSS_VALUE            0x0016
+#if         ALG_RSAPSS
+#define TPM_ALG_RSAPSS                  (TPM_ALG_ID)(ALG_RSAPSS_VALUE)
+#endif   // ALG_RSAPSS
+#define     ALG_OAEP_VALUE              0x0017
+#if         ALG_OAEP
+#define TPM_ALG_OAEP                    (TPM_ALG_ID)(ALG_OAEP_VALUE)
+#endif   // ALG_OAEP
+#define     ALG_ECDSA_VALUE             0x0018
+#if         ALG_ECDSA
+#define TPM_ALG_ECDSA                   (TPM_ALG_ID)(ALG_ECDSA_VALUE)
+#endif   // ALG_ECDSA
+#define     ALG_ECDH_VALUE              0x0019
+#if         ALG_ECDH
+#define TPM_ALG_ECDH                    (TPM_ALG_ID)(ALG_ECDH_VALUE)
+#endif   // ALG_ECDH
+#define     ALG_ECDAA_VALUE             0x001A
+#if         ALG_ECDAA
+#define TPM_ALG_ECDAA                   (TPM_ALG_ID)(ALG_ECDAA_VALUE)
+#endif   // ALG_ECDAA
+#define     ALG_SM2_VALUE               0x001B
+#if         ALG_SM2
+#define TPM_ALG_SM2                     (TPM_ALG_ID)(ALG_SM2_VALUE)
+#endif   // ALG_SM2
+#define     ALG_ECSCHNORR_VALUE         0x001C
+#if         ALG_ECSCHNORR
+#define TPM_ALG_ECSCHNORR               (TPM_ALG_ID)(ALG_ECSCHNORR_VALUE)
+#endif   // ALG_ECSCHNORR
+#define     ALG_ECMQV_VALUE             0x001D
+#if         ALG_ECMQV
+#define TPM_ALG_ECMQV                   (TPM_ALG_ID)(ALG_ECMQV_VALUE)
+#endif   // ALG_ECMQV
+#define     ALG_KDF1_SP800_56A_VALUE    0x0020
+#if         ALG_KDF1_SP800_56A
+#define TPM_ALG_KDF1_SP800_56A          (TPM_ALG_ID)(ALG_KDF1_SP800_56A_VALUE)
+#endif   // ALG_KDF1_SP800_56A
+#define     ALG_KDF2_VALUE              0x0021
+#if         ALG_KDF2
+#define TPM_ALG_KDF2                    (TPM_ALG_ID)(ALG_KDF2_VALUE)
+#endif   // ALG_KDF2
+#define     ALG_KDF1_SP800_108_VALUE    0x0022
+#if         ALG_KDF1_SP800_108
+#define TPM_ALG_KDF1_SP800_108          (TPM_ALG_ID)(ALG_KDF1_SP800_108_VALUE)
+#endif   // ALG_KDF1_SP800_108
+#define     ALG_ECC_VALUE               0x0023
+#if         ALG_ECC
+#define TPM_ALG_ECC                     (TPM_ALG_ID)(ALG_ECC_VALUE)
+#endif   // ALG_ECC
+#define     ALG_SYMCIPHER_VALUE         0x0025
+#if         ALG_SYMCIPHER
+#define TPM_ALG_SYMCIPHER               (TPM_ALG_ID)(ALG_SYMCIPHER_VALUE)
+#endif   // ALG_SYMCIPHER
+#define     ALG_CAMELLIA_VALUE          0x0026
+#if         ALG_CAMELLIA
+#define TPM_ALG_CAMELLIA                (TPM_ALG_ID)(ALG_CAMELLIA_VALUE)
+#endif   // ALG_CAMELLIA
+#define     ALG_CMAC_VALUE              0x003F
+#if         ALG_CMAC
+#define TPM_ALG_CMAC                    (TPM_ALG_ID)(ALG_CMAC_VALUE)
+#endif   // ALG_CMAC
+#define     ALG_CTR_VALUE               0x0040
+#if         ALG_CTR
+#define TPM_ALG_CTR                     (TPM_ALG_ID)(ALG_CTR_VALUE)
+#endif   // ALG_CTR
+#define     ALG_OFB_VALUE               0x0041
+#if         ALG_OFB
+#define TPM_ALG_OFB                     (TPM_ALG_ID)(ALG_OFB_VALUE)
+#endif   // ALG_OFB
+#define     ALG_CBC_VALUE               0x0042
+#if         ALG_CBC
+#define TPM_ALG_CBC                     (TPM_ALG_ID)(ALG_CBC_VALUE)
+#endif   // ALG_CBC
+#define     ALG_CFB_VALUE               0x0043
+#if         ALG_CFB
+#define TPM_ALG_CFB                     (TPM_ALG_ID)(ALG_CFB_VALUE)
+#endif   // ALG_CFB
+#define     ALG_ECB_VALUE               0x0044
+#if         ALG_ECB
+#define TPM_ALG_ECB                     (TPM_ALG_ID)(ALG_ECB_VALUE)
+#endif   // ALG_ECB
+// Values derived from Table 1:2
+#define     ALG_FIRST_VALUE             0x0001
+#define TPM_ALG_FIRST                   (TPM_ALG_ID)(ALG_FIRST_VALUE)
+#define     ALG_LAST_VALUE              0x0044
+#define TPM_ALG_LAST                    (TPM_ALG_ID)(ALG_LAST_VALUE)
+
+// Table 1:3 - Definition of TPM_ECC_CURVE Constants 
+typedef UINT16              TPM_ECC_CURVE;
+#define TPM_ECC_NONE        (TPM_ECC_CURVE)(0x0000)
+#define TPM_ECC_NIST_P192   (TPM_ECC_CURVE)(0x0001)
+#define TPM_ECC_NIST_P224   (TPM_ECC_CURVE)(0x0002)
+#define TPM_ECC_NIST_P256   (TPM_ECC_CURVE)(0x0003)
+#define TPM_ECC_NIST_P384   (TPM_ECC_CURVE)(0x0004)
+#define TPM_ECC_NIST_P521   (TPM_ECC_CURVE)(0x0005)
+#define TPM_ECC_BN_P256     (TPM_ECC_CURVE)(0x0010)
+#define TPM_ECC_BN_P638     (TPM_ECC_CURVE)(0x0011)
+#define TPM_ECC_SM2_P256    (TPM_ECC_CURVE)(0x0020)
+
+// Table 1:12 - Defines for SHA1 Hash Values
+#define SHA1_DIGEST_SIZE    20
+#define SHA1_BLOCK_SIZE     64
+#define SHA1_DER_SIZE       15
+#define SHA1_DER            \
+            0x30, 0x21, 0x30, 0x09, 0x06, 0x05, 0x2B, 0x0E,                        \
+            0x03, 0x02, 0x1A, 0x05, 0x00, 0x04, 0x14
+
+// Table 1:13 - Defines for SHA256 Hash Values
+#define SHA256_DIGEST_SIZE  32
+#define SHA256_BLOCK_SIZE   64
+#define SHA256_DER_SIZE     19
+#define SHA256_DER          \
+            0x30, 0x31, 0x30, 0x0D, 0x06, 0x09, 0x60, 0x86,                        \
+            0x48, 0x01, 0x65, 0x03, 0x04, 0x02, 0x01, 0x05,                        \
+            0x00, 0x04, 0x20
+
+// Table 1:14 - Defines for SHA384 Hash Values
+#define SHA384_DIGEST_SIZE  48
+#define SHA384_BLOCK_SIZE   128
+#define SHA384_DER_SIZE     19
+#define SHA384_DER          \
+            0x30, 0x41, 0x30, 0x0D, 0x06, 0x09, 0x60, 0x86,                        \
+            0x48, 0x01, 0x65, 0x03, 0x04, 0x02, 0x02, 0x05,                        \
+            0x00, 0x04, 0x30
+
+// Table 1:15 - Defines for SHA512 Hash Values
+#define SHA512_DIGEST_SIZE  64
+#define SHA512_BLOCK_SIZE   128
+#define SHA512_DER_SIZE     19
+#define SHA512_DER          \
+            0x30, 0x51, 0x30, 0x0D, 0x06, 0x09, 0x60, 0x86,                        \
+            0x48, 0x01, 0x65, 0x03, 0x04, 0x02, 0x03, 0x05,                        \
+            0x00, 0x04, 0x40
+
+// Table 1:16 - Defines for SM3_256 Hash Values
+#define SM3_256_DIGEST_SIZE     32
+#define SM3_256_BLOCK_SIZE      64
+#define SM3_256_DER_SIZE        18
+#define SM3_256_DER             \
+            0x30, 0x30, 0x30, 0x0C, 0x06, 0x08, 0x2A, 0x81,                        \
+            0x1C, 0x81, 0x45, 0x01, 0x83, 0x11, 0x05, 0x00,                        \
+            0x04, 0x20
+
+// Table 1:17 - Defines for AES Symmetric Cipher Algorithm Constants
+#define AES_ALLOWED_KEY_SIZE_128    YES
+#define AES_ALLOWED_KEY_SIZE_192    YES
+#define AES_ALLOWED_KEY_SIZE_256    YES
+#define AES_128_BLOCK_SIZE_BYTES    16
+#define AES_192_BLOCK_SIZE_BYTES    16
+#define AES_256_BLOCK_SIZE_BYTES    16
+
+// Table 1:18 - Defines for SM4 Symmetric Cipher Algorithm Constants
+#define SM4_ALLOWED_KEY_SIZE_128    YES
+#define SM4_128_BLOCK_SIZE_BYTES    16
+
+// Table 1:19 - Defines for CAMELLIA Symmetric Cipher Algorithm Constants
+#define CAMELLIA_ALLOWED_KEY_SIZE_128   YES
+#define CAMELLIA_ALLOWED_KEY_SIZE_192   YES
+#define CAMELLIA_ALLOWED_KEY_SIZE_256   YES
+#define CAMELLIA_128_BLOCK_SIZE_BYTES   16
+#define CAMELLIA_192_BLOCK_SIZE_BYTES   16
+#define CAMELLIA_256_BLOCK_SIZE_BYTES   16
+
+// Table 1:17 - Defines for TDES Symmetric Cipher Algorithm Constants
+#define TDES_ALLOWED_KEY_SIZE_128   YES
+#define TDES_ALLOWED_KEY_SIZE_192   YES
+#define TDES_128_BLOCK_SIZE_BYTES   8
+#define TDES_192_BLOCK_SIZE_BYTES   8
+
+// Table 0:5 - Defines for Implemented Commands
+#define CC_AC_GetCapability                 CC_YES
+#define CC_AC_Send                          CC_YES
+#define CC_ActivateCredential               CC_YES
+#define CC_Certify                          CC_YES
+#define CC_CertifyCreation                  CC_YES
+#define CC_ChangeEPS                        CC_YES
+#define CC_ChangePPS                        CC_YES
+#define CC_Clear                            CC_YES
+#define CC_ClearControl                     CC_YES
+#define CC_ClockRateAdjust                  CC_YES
+#define CC_ClockSet                         CC_YES
+#define CC_Commit                           (CC_YES && ALG_ECC)
+#define CC_ContextLoad                      CC_YES
+#define CC_ContextSave                      CC_YES
+#define CC_Create                           CC_YES
+#define CC_CreateLoaded                     CC_YES
+#define CC_CreatePrimary                    CC_YES
+#define CC_DictionaryAttackLockReset        CC_YES
+#define CC_DictionaryAttackParameters       CC_YES
+#define CC_Duplicate                        CC_YES
+#define CC_ECC_Parameters                   (CC_YES && ALG_ECC)
+#define CC_ECDH_KeyGen                      (CC_YES && ALG_ECC)
+#define CC_ECDH_ZGen                        (CC_YES && ALG_ECC)
+#define CC_EC_Ephemeral                     (CC_YES && ALG_ECC)
+#define CC_EncryptDecrypt                   CC_YES
+#define CC_EncryptDecrypt2                  CC_YES
+#define CC_EventSequenceComplete            CC_YES
+#define CC_EvictControl                     CC_YES
+#define CC_FieldUpgradeData                 CC_NO
+#define CC_FieldUpgradeStart                CC_NO
+#define CC_FirmwareRead                     CC_NO
+#define CC_FlushContext                     CC_YES
+#define CC_GetCapability                    CC_YES
+#define CC_GetCommandAuditDigest            CC_YES
+#define CC_GetRandom                        CC_YES
+#define CC_GetSessionAuditDigest            CC_YES
+#define CC_GetTestResult                    CC_YES
+#define CC_GetTime                          CC_YES
+#define CC_HMAC                             (CC_YES && !ALG_CMAC)
+#define CC_HMAC_Start                       (CC_YES && !ALG_CMAC)
+#define CC_Hash                             CC_YES
+#define CC_HashSequenceStart                CC_YES
+#define CC_HierarchyChangeAuth              CC_YES
+#define CC_HierarchyControl                 CC_YES
+#define CC_Import                           CC_YES
+#define CC_IncrementalSelfTest              CC_YES
+#define CC_Load                             CC_YES
+#define CC_LoadExternal                     CC_YES
+#define CC_MAC                              (CC_YES && ALG_CMAC)
+#define CC_MAC_Start                        (CC_YES && ALG_CMAC)
+#define CC_MakeCredential                   CC_YES
+#define CC_NV_Certify                       CC_YES
+#define CC_NV_ChangeAuth                    CC_YES
+#define CC_NV_DefineSpace                   CC_YES
+#define CC_NV_Extend                        CC_YES
+#define CC_NV_GlobalWriteLock               CC_YES
+#define CC_NV_Increment                     CC_YES
+#define CC_NV_Read                          CC_YES
+#define CC_NV_ReadLock                      CC_YES
+#define CC_NV_ReadPublic                    CC_YES
+#define CC_NV_SetBits                       CC_YES
+#define CC_NV_UndefineSpace                 CC_YES
+#define CC_NV_UndefineSpaceSpecial          CC_YES
+#define CC_NV_Write                         CC_YES
+#define CC_NV_WriteLock                     CC_YES
+#define CC_ObjectChangeAuth                 CC_YES
+#define CC_PCR_Allocate                     CC_YES
+#define CC_PCR_Event                        CC_YES
+#define CC_PCR_Extend                       CC_YES
+#define CC_PCR_Read                         CC_YES
+#define CC_PCR_Reset                        CC_YES
+#define CC_PCR_SetAuthPolicy                CC_YES
+#define CC_PCR_SetAuthValue                 CC_YES
+#define CC_PP_Commands                      CC_YES
+#define CC_PolicyAuthValue                  CC_YES
+#define CC_PolicyAuthorize                  CC_YES
+#define CC_PolicyAuthorizeNV                CC_YES
+#define CC_PolicyCommandCode                CC_YES
+#define CC_PolicyCounterTimer               CC_YES
+#define CC_PolicyCpHash                     CC_YES
+#define CC_PolicyDuplicationSelect          CC_YES
+#define CC_PolicyGetDigest                  CC_YES
+#define CC_PolicyLocality                   CC_YES
+#define CC_PolicyNV                         CC_YES
+#define CC_PolicyNameHash                   CC_YES
+#define CC_PolicyNvWritten                  CC_YES
+#define CC_PolicyOR                         CC_YES
+#define CC_PolicyPCR                        CC_YES
+#define CC_PolicyPassword                   CC_YES
+#define CC_PolicyPhysicalPresence           CC_YES
+#define CC_PolicyRestart                    CC_YES
+#define CC_PolicySecret                     CC_YES
+#define CC_PolicySigned                     CC_YES
+#define CC_PolicyTemplate                   CC_YES
+#define CC_PolicyTicket                     CC_YES
+#define CC_Policy_AC_SendSelect             CC_YES
+#define CC_Quote                            CC_YES
+#define CC_RSA_Decrypt                      (CC_YES && ALG_RSA)
+#define CC_RSA_Encrypt                      (CC_YES && ALG_RSA)
+#define CC_ReadClock                        CC_YES
+#define CC_ReadPublic                       CC_YES
+#define CC_Rewrap                           CC_YES
+#define CC_SelfTest                         CC_YES
+#define CC_SequenceComplete                 CC_YES
+#define CC_SequenceUpdate                   CC_YES
+#define CC_SetAlgorithmSet                  CC_YES
+#define CC_SetCommandCodeAuditStatus        CC_YES
+#define CC_SetPrimaryPolicy                 CC_YES
+#define CC_Shutdown                         CC_YES
+#define CC_Sign                             CC_YES
+#define CC_StartAuthSession                 CC_YES
+#define CC_Startup                          CC_YES
+#define CC_StirRandom                       CC_YES
+#define CC_TestParms                        CC_YES
+#define CC_Unseal                           CC_YES
+#define CC_Vendor_TCG_Test                  CC_YES
+#define CC_VerifySignature                  CC_YES
+#define CC_ZGen_2Phase                      (CC_YES && ALG_ECC)
+
+// Table 2:12 - Definition of TPM_CC Constants 
+typedef UINT32                              TPM_CC;
+#if         CC_NV_UndefineSpaceSpecial
+#define TPM_CC_NV_UndefineSpaceSpecial      (TPM_CC)(0x0000011F)
+#endif
+#if         CC_EvictControl
+#define TPM_CC_EvictControl                 (TPM_CC)(0x00000120)
+#endif
+#if         CC_HierarchyControl
+#define TPM_CC_HierarchyControl             (TPM_CC)(0x00000121)
+#endif
+#if         CC_NV_UndefineSpace
+#define TPM_CC_NV_UndefineSpace             (TPM_CC)(0x00000122)
+#endif
+#if         CC_ChangeEPS
+#define TPM_CC_ChangeEPS                    (TPM_CC)(0x00000124)
+#endif
+#if         CC_ChangePPS
+#define TPM_CC_ChangePPS                    (TPM_CC)(0x00000125)
+#endif
+#if         CC_Clear
+#define TPM_CC_Clear                        (TPM_CC)(0x00000126)
+#endif
+#if         CC_ClearControl
+#define TPM_CC_ClearControl                 (TPM_CC)(0x00000127)
+#endif
+#if         CC_ClockSet
+#define TPM_CC_ClockSet                     (TPM_CC)(0x00000128)
+#endif
+#if         CC_HierarchyChangeAuth
+#define TPM_CC_HierarchyChangeAuth          (TPM_CC)(0x00000129)
+#endif
+#if         CC_NV_DefineSpace
+#define TPM_CC_NV_DefineSpace               (TPM_CC)(0x0000012A)
+#endif
+#if         CC_PCR_Allocate
+#define TPM_CC_PCR_Allocate                 (TPM_CC)(0x0000012B)
+#endif
+#if         CC_PCR_SetAuthPolicy
+#define TPM_CC_PCR_SetAuthPolicy            (TPM_CC)(0x0000012C)
+#endif
+#if         CC_PP_Commands
+#define TPM_CC_PP_Commands                  (TPM_CC)(0x0000012D)
+#endif
+#if         CC_SetPrimaryPolicy
+#define TPM_CC_SetPrimaryPolicy             (TPM_CC)(0x0000012E)
+#endif
+#if         CC_FieldUpgradeStart
+#define TPM_CC_FieldUpgradeStart            (TPM_CC)(0x0000012F)
+#endif
+#if         CC_ClockRateAdjust
+#define TPM_CC_ClockRateAdjust              (TPM_CC)(0x00000130)
+#endif
+#if         CC_CreatePrimary
+#define TPM_CC_CreatePrimary                (TPM_CC)(0x00000131)
+#endif
+#if         CC_NV_GlobalWriteLock
+#define TPM_CC_NV_GlobalWriteLock           (TPM_CC)(0x00000132)
+#endif
+#if         CC_GetCommandAuditDigest
+#define TPM_CC_GetCommandAuditDigest        (TPM_CC)(0x00000133)
+#endif
+#if         CC_NV_Increment
+#define TPM_CC_NV_Increment                 (TPM_CC)(0x00000134)
+#endif
+#if         CC_NV_SetBits
+#define TPM_CC_NV_SetBits                   (TPM_CC)(0x00000135)
+#endif
+#if         CC_NV_Extend
+#define TPM_CC_NV_Extend                    (TPM_CC)(0x00000136)
+#endif
+#if         CC_NV_Write
+#define TPM_CC_NV_Write                     (TPM_CC)(0x00000137)
+#endif
+#if         CC_NV_WriteLock
+#define TPM_CC_NV_WriteLock                 (TPM_CC)(0x00000138)
+#endif
+#if         CC_DictionaryAttackLockReset
+#define TPM_CC_DictionaryAttackLockReset    (TPM_CC)(0x00000139)
+#endif
+#if         CC_DictionaryAttackParameters
+#define TPM_CC_DictionaryAttackParameters   (TPM_CC)(0x0000013A)
+#endif
+#if         CC_NV_ChangeAuth
+#define TPM_CC_NV_ChangeAuth                (TPM_CC)(0x0000013B)
+#endif
+#if         CC_PCR_Event
+#define TPM_CC_PCR_Event                    (TPM_CC)(0x0000013C)
+#endif
+#if         CC_PCR_Reset
+#define TPM_CC_PCR_Reset                    (TPM_CC)(0x0000013D)
+#endif
+#if         CC_SequenceComplete
+#define TPM_CC_SequenceComplete             (TPM_CC)(0x0000013E)
+#endif
+#if         CC_SetAlgorithmSet
+#define TPM_CC_SetAlgorithmSet              (TPM_CC)(0x0000013F)
+#endif
+#if         CC_SetCommandCodeAuditStatus
+#define TPM_CC_SetCommandCodeAuditStatus    (TPM_CC)(0x00000140)
+#endif
+#if         CC_FieldUpgradeData
+#define TPM_CC_FieldUpgradeData             (TPM_CC)(0x00000141)
+#endif
+#if         CC_IncrementalSelfTest
+#define TPM_CC_IncrementalSelfTest          (TPM_CC)(0x00000142)
+#endif
+#if         CC_SelfTest
+#define TPM_CC_SelfTest                     (TPM_CC)(0x00000143)
+#endif
+#if         CC_Startup
+#define TPM_CC_Startup                      (TPM_CC)(0x00000144)
+#endif
+#if         CC_Shutdown
+#define TPM_CC_Shutdown                     (TPM_CC)(0x00000145)
+#endif
+#if         CC_StirRandom
+#define TPM_CC_StirRandom                   (TPM_CC)(0x00000146)
+#endif
+#if         CC_ActivateCredential
+#define TPM_CC_ActivateCredential           (TPM_CC)(0x00000147)
+#endif
+#if         CC_Certify
+#define TPM_CC_Certify                      (TPM_CC)(0x00000148)
+#endif
+#if         CC_PolicyNV
+#define TPM_CC_PolicyNV                     (TPM_CC)(0x00000149)
+#endif
+#if         CC_CertifyCreation
+#define TPM_CC_CertifyCreation              (TPM_CC)(0x0000014A)
+#endif
+#if         CC_Duplicate
+#define TPM_CC_Duplicate                    (TPM_CC)(0x0000014B)
+#endif
+#if         CC_GetTime
+#define TPM_CC_GetTime                      (TPM_CC)(0x0000014C)
+#endif
+#if         CC_GetSessionAuditDigest
+#define TPM_CC_GetSessionAuditDigest        (TPM_CC)(0x0000014D)
+#endif
+#if         CC_NV_Read
+#define TPM_CC_NV_Read                      (TPM_CC)(0x0000014E)
+#endif
+#if         CC_NV_ReadLock
+#define TPM_CC_NV_ReadLock                  (TPM_CC)(0x0000014F)
+#endif
+#if         CC_ObjectChangeAuth
+#define TPM_CC_ObjectChangeAuth             (TPM_CC)(0x00000150)
+#endif
+#if         CC_PolicySecret
+#define TPM_CC_PolicySecret                 (TPM_CC)(0x00000151)
+#endif
+#if         CC_Rewrap
+#define TPM_CC_Rewrap                       (TPM_CC)(0x00000152)
+#endif
+#if         CC_Create
+#define TPM_CC_Create                       (TPM_CC)(0x00000153)
+#endif
+#if         CC_ECDH_ZGen
+#define TPM_CC_ECDH_ZGen                    (TPM_CC)(0x00000154)
+#endif
+#if         CC_HMAC
+#define TPM_CC_HMAC                         (TPM_CC)(0x00000155)
+#endif
+#if         CC_MAC
+#define TPM_CC_MAC                          (TPM_CC)(0x00000155)
+#endif
+#if         CC_Import
+#define TPM_CC_Import                       (TPM_CC)(0x00000156)
+#endif
+#if         CC_Load
+#define TPM_CC_Load                         (TPM_CC)(0x00000157)
+#endif
+#if         CC_Quote
+#define TPM_CC_Quote                        (TPM_CC)(0x00000158)
+#endif
+#if         CC_RSA_Decrypt
+#define TPM_CC_RSA_Decrypt                  (TPM_CC)(0x00000159)
+#endif
+#if         CC_HMAC_Start
+#define TPM_CC_HMAC_Start                   (TPM_CC)(0x0000015B)
+#endif
+#if         CC_MAC_Start
+#define TPM_CC_MAC_Start                    (TPM_CC)(0x0000015B)
+#endif
+#if         CC_SequenceUpdate
+#define TPM_CC_SequenceUpdate               (TPM_CC)(0x0000015C)
+#endif
+#if         CC_Sign
+#define TPM_CC_Sign                         (TPM_CC)(0x0000015D)
+#endif
+#if         CC_Unseal
+#define TPM_CC_Unseal                       (TPM_CC)(0x0000015E)
+#endif
+#if         CC_PolicySigned
+#define TPM_CC_PolicySigned                 (TPM_CC)(0x00000160)
+#endif
+#if         CC_ContextLoad
+#define TPM_CC_ContextLoad                  (TPM_CC)(0x00000161)
+#endif
+#if         CC_ContextSave
+#define TPM_CC_ContextSave                  (TPM_CC)(0x00000162)
+#endif
+#if         CC_ECDH_KeyGen
+#define TPM_CC_ECDH_KeyGen                  (TPM_CC)(0x00000163)
+#endif
+#if         CC_EncryptDecrypt
+#define TPM_CC_EncryptDecrypt               (TPM_CC)(0x00000164)
+#endif
+#if         CC_FlushContext
+#define TPM_CC_FlushContext                 (TPM_CC)(0x00000165)
+#endif
+#if         CC_LoadExternal
+#define TPM_CC_LoadExternal                 (TPM_CC)(0x00000167)
+#endif
+#if         CC_MakeCredential
+#define TPM_CC_MakeCredential               (TPM_CC)(0x00000168)
+#endif
+#if         CC_NV_ReadPublic
+#define TPM_CC_NV_ReadPublic                (TPM_CC)(0x00000169)
+#endif
+#if         CC_PolicyAuthorize
+#define TPM_CC_PolicyAuthorize              (TPM_CC)(0x0000016A)
+#endif
+#if         CC_PolicyAuthValue
+#define TPM_CC_PolicyAuthValue              (TPM_CC)(0x0000016B)
+#endif
+#if         CC_PolicyCommandCode
+#define TPM_CC_PolicyCommandCode            (TPM_CC)(0x0000016C)
+#endif
+#if         CC_PolicyCounterTimer
+#define TPM_CC_PolicyCounterTimer           (TPM_CC)(0x0000016D)
+#endif
+#if         CC_PolicyCpHash
+#define TPM_CC_PolicyCpHash                 (TPM_CC)(0x0000016E)
+#endif
+#if         CC_PolicyLocality
+#define TPM_CC_PolicyLocality               (TPM_CC)(0x0000016F)
+#endif
+#if         CC_PolicyNameHash
+#define TPM_CC_PolicyNameHash               (TPM_CC)(0x00000170)
+#endif
+#if         CC_PolicyOR
+#define TPM_CC_PolicyOR                     (TPM_CC)(0x00000171)
+#endif
+#if         CC_PolicyTicket
+#define TPM_CC_PolicyTicket                 (TPM_CC)(0x00000172)
+#endif
+#if         CC_ReadPublic
+#define TPM_CC_ReadPublic                   (TPM_CC)(0x00000173)
+#endif
+#if         CC_RSA_Encrypt
+#define TPM_CC_RSA_Encrypt                  (TPM_CC)(0x00000174)
+#endif
+#if         CC_StartAuthSession
+#define TPM_CC_StartAuthSession             (TPM_CC)(0x00000176)
+#endif
+#if         CC_VerifySignature
+#define TPM_CC_VerifySignature              (TPM_CC)(0x00000177)
+#endif
+#if         CC_ECC_Parameters
+#define TPM_CC_ECC_Parameters               (TPM_CC)(0x00000178)
+#endif
+#if         CC_FirmwareRead
+#define TPM_CC_FirmwareRead                 (TPM_CC)(0x00000179)
+#endif
+#if         CC_GetCapability
+#define TPM_CC_GetCapability                (TPM_CC)(0x0000017A)
+#endif
+#if         CC_GetRandom
+#define TPM_CC_GetRandom                    (TPM_CC)(0x0000017B)
+#endif
+#if         CC_GetTestResult
+#define TPM_CC_GetTestResult                (TPM_CC)(0x0000017C)
+#endif
+#if         CC_Hash
+#define TPM_CC_Hash                         (TPM_CC)(0x0000017D)
+#endif
+#if         CC_PCR_Read
+#define TPM_CC_PCR_Read                     (TPM_CC)(0x0000017E)
+#endif
+#if         CC_PolicyPCR
+#define TPM_CC_PolicyPCR                    (TPM_CC)(0x0000017F)
+#endif
+#if         CC_PolicyRestart
+#define TPM_CC_PolicyRestart                (TPM_CC)(0x00000180)
+#endif
+#if         CC_ReadClock
+#define TPM_CC_ReadClock                    (TPM_CC)(0x00000181)
+#endif
+#if         CC_PCR_Extend
+#define TPM_CC_PCR_Extend                   (TPM_CC)(0x00000182)
+#endif
+#if         CC_PCR_SetAuthValue
+#define TPM_CC_PCR_SetAuthValue             (TPM_CC)(0x00000183)
+#endif
+#if         CC_NV_Certify
+#define TPM_CC_NV_Certify                   (TPM_CC)(0x00000184)
+#endif
+#if         CC_EventSequenceComplete
+#define TPM_CC_EventSequenceComplete        (TPM_CC)(0x00000185)
+#endif
+#if         CC_HashSequenceStart
+#define TPM_CC_HashSequenceStart            (TPM_CC)(0x00000186)
+#endif
+#if         CC_PolicyPhysicalPresence
+#define TPM_CC_PolicyPhysicalPresence       (TPM_CC)(0x00000187)
+#endif
+#if         CC_PolicyDuplicationSelect
+#define TPM_CC_PolicyDuplicationSelect      (TPM_CC)(0x00000188)
+#endif
+#if         CC_PolicyGetDigest
+#define TPM_CC_PolicyGetDigest              (TPM_CC)(0x00000189)
+#endif
+#if         CC_TestParms
+#define TPM_CC_TestParms                    (TPM_CC)(0x0000018A)
+#endif
+#if         CC_Commit
+#define TPM_CC_Commit                       (TPM_CC)(0x0000018B)
+#endif
+#if         CC_PolicyPassword
+#define TPM_CC_PolicyPassword               (TPM_CC)(0x0000018C)
+#endif
+#if         CC_ZGen_2Phase
+#define TPM_CC_ZGen_2Phase                  (TPM_CC)(0x0000018D)
+#endif
+#if         CC_EC_Ephemeral
+#define TPM_CC_EC_Ephemeral                 (TPM_CC)(0x0000018E)
+#endif
+#if         CC_PolicyNvWritten
+#define TPM_CC_PolicyNvWritten              (TPM_CC)(0x0000018F)
+#endif
+#if         CC_PolicyTemplate
+#define TPM_CC_PolicyTemplate               (TPM_CC)(0x00000190)
+#endif
+#if         CC_CreateLoaded
+#define TPM_CC_CreateLoaded                 (TPM_CC)(0x00000191)
+#endif
+#if         CC_PolicyAuthorizeNV
+#define TPM_CC_PolicyAuthorizeNV            (TPM_CC)(0x00000192)
+#endif
+#if         CC_EncryptDecrypt2
+#define TPM_CC_EncryptDecrypt2              (TPM_CC)(0x00000193)
+#endif
+#if         CC_AC_GetCapability
+#define TPM_CC_AC_GetCapability             (TPM_CC)(0x00000194)
+#endif
+#if         CC_AC_Send
+#define TPM_CC_AC_Send                      (TPM_CC)(0x00000195)
+#endif
+#if         CC_Policy_AC_SendSelect
+#define TPM_CC_Policy_AC_SendSelect         (TPM_CC)(0x00000196)
+#endif
+#define CC_VEND                             0x20000000
+#if         CC_Vendor_TCG_Test
+#define TPM_CC_Vendor_TCG_Test              (TPM_CC)(0x20000000)
+#endif
+
+// Additional values for benefit of code
+#define TPM_CC_FIRST                        0x0000011F
+#define TPM_CC_LAST                         0x00000196
+
+    
+#if COMPRESSED_LISTS
+#define ADD_FILL            0
+#else
+#define ADD_FILL            1
+#endif
+
+// Size the array of library commands based on whether or not
+// the array is packed (only defined commands) or dense
+// (having entries for unimplemented commands)
+#define LIBRARY_COMMAND_ARRAY_SIZE       (0      \
+    + (ADD_FILL || CC_NV_UndefineSpaceSpecial)              /* 0x0000011F */       \
+    + (ADD_FILL || CC_EvictControl)                         /* 0x00000120 */       \
+    + (ADD_FILL || CC_HierarchyControl)                     /* 0x00000121 */       \
+    + (ADD_FILL || CC_NV_UndefineSpace)                     /* 0x00000122 */       \
+    +  ADD_FILL                                             /* 0x00000123 */       \
+    + (ADD_FILL || CC_ChangeEPS)                            /* 0x00000124 */       \
+    + (ADD_FILL || CC_ChangePPS)                            /* 0x00000125 */       \
+    + (ADD_FILL || CC_Clear)                                /* 0x00000126 */       \
+    + (ADD_FILL || CC_ClearControl)                         /* 0x00000127 */       \
+    + (ADD_FILL || CC_ClockSet)                             /* 0x00000128 */       \
+    + (ADD_FILL || CC_HierarchyChangeAuth)                  /* 0x00000129 */       \
+    + (ADD_FILL || CC_NV_DefineSpace)                       /* 0x0000012A */       \
+    + (ADD_FILL || CC_PCR_Allocate)                         /* 0x0000012B */       \
+    + (ADD_FILL || CC_PCR_SetAuthPolicy)                    /* 0x0000012C */       \
+    + (ADD_FILL || CC_PP_Commands)                          /* 0x0000012D */       \
+    + (ADD_FILL || CC_SetPrimaryPolicy)                     /* 0x0000012E */       \
+    + (ADD_FILL || CC_FieldUpgradeStart)                    /* 0x0000012F */       \
+    + (ADD_FILL || CC_ClockRateAdjust)                      /* 0x00000130 */       \
+    + (ADD_FILL || CC_CreatePrimary)                        /* 0x00000131 */       \
+    + (ADD_FILL || CC_NV_GlobalWriteLock)                   /* 0x00000132 */       \
+    + (ADD_FILL || CC_GetCommandAuditDigest)                /* 0x00000133 */       \
+    + (ADD_FILL || CC_NV_Increment)                         /* 0x00000134 */       \
+    + (ADD_FILL || CC_NV_SetBits)                           /* 0x00000135 */       \
+    + (ADD_FILL || CC_NV_Extend)                            /* 0x00000136 */       \
+    + (ADD_FILL || CC_NV_Write)                             /* 0x00000137 */       \
+    + (ADD_FILL || CC_NV_WriteLock)                         /* 0x00000138 */       \
+    + (ADD_FILL || CC_DictionaryAttackLockReset)            /* 0x00000139 */       \
+    + (ADD_FILL || CC_DictionaryAttackParameters)           /* 0x0000013A */       \
+    + (ADD_FILL || CC_NV_ChangeAuth)                        /* 0x0000013B */       \
+    + (ADD_FILL || CC_PCR_Event)                            /* 0x0000013C */       \
+    + (ADD_FILL || CC_PCR_Reset)                            /* 0x0000013D */       \
+    + (ADD_FILL || CC_SequenceComplete)                     /* 0x0000013E */       \
+    + (ADD_FILL || CC_SetAlgorithmSet)                      /* 0x0000013F */       \
+    + (ADD_FILL || CC_SetCommandCodeAuditStatus)            /* 0x00000140 */       \
+    + (ADD_FILL || CC_FieldUpgradeData)                     /* 0x00000141 */       \
+    + (ADD_FILL || CC_IncrementalSelfTest)                  /* 0x00000142 */       \
+    + (ADD_FILL || CC_SelfTest)                             /* 0x00000143 */       \
+    + (ADD_FILL || CC_Startup)                              /* 0x00000144 */       \
+    + (ADD_FILL || CC_Shutdown)                             /* 0x00000145 */       \
+    + (ADD_FILL || CC_StirRandom)                           /* 0x00000146 */       \
+    + (ADD_FILL || CC_ActivateCredential)                   /* 0x00000147 */       \
+    + (ADD_FILL || CC_Certify)                              /* 0x00000148 */       \
+    + (ADD_FILL || CC_PolicyNV)                             /* 0x00000149 */       \
+    + (ADD_FILL || CC_CertifyCreation)                      /* 0x0000014A */       \
+    + (ADD_FILL || CC_Duplicate)                            /* 0x0000014B */       \
+    + (ADD_FILL || CC_GetTime)                              /* 0x0000014C */       \
+    + (ADD_FILL || CC_GetSessionAuditDigest)                /* 0x0000014D */       \
+    + (ADD_FILL || CC_NV_Read)                              /* 0x0000014E */       \
+    + (ADD_FILL || CC_NV_ReadLock)                          /* 0x0000014F */       \
+    + (ADD_FILL || CC_ObjectChangeAuth)                     /* 0x00000150 */       \
+    + (ADD_FILL || CC_PolicySecret)                         /* 0x00000151 */       \
+    + (ADD_FILL || CC_Rewrap)                               /* 0x00000152 */       \
+    + (ADD_FILL || CC_Create)                               /* 0x00000153 */       \
+    + (ADD_FILL || CC_ECDH_ZGen)                            /* 0x00000154 */       \
+    + (ADD_FILL || CC_HMAC || CC_MAC)                       /* 0x00000155 */       \
+    + (ADD_FILL || CC_Import)                               /* 0x00000156 */       \
+    + (ADD_FILL || CC_Load)                                 /* 0x00000157 */       \
+    + (ADD_FILL || CC_Quote)                                /* 0x00000158 */       \
+    + (ADD_FILL || CC_RSA_Decrypt)                          /* 0x00000159 */       \
+    +  ADD_FILL                                             /* 0x0000015A */       \
+    + (ADD_FILL || CC_HMAC_Start || CC_MAC_Start)           /* 0x0000015B */       \
+    + (ADD_FILL || CC_SequenceUpdate)                       /* 0x0000015C */       \
+    + (ADD_FILL || CC_Sign)                                 /* 0x0000015D */       \
+    + (ADD_FILL || CC_Unseal)                               /* 0x0000015E */       \
+    +  ADD_FILL                                             /* 0x0000015F */       \
+    + (ADD_FILL || CC_PolicySigned)                         /* 0x00000160 */       \
+    + (ADD_FILL || CC_ContextLoad)                          /* 0x00000161 */       \
+    + (ADD_FILL || CC_ContextSave)                          /* 0x00000162 */       \
+    + (ADD_FILL || CC_ECDH_KeyGen)                          /* 0x00000163 */       \
+    + (ADD_FILL || CC_EncryptDecrypt)                       /* 0x00000164 */       \
+    + (ADD_FILL || CC_FlushContext)                         /* 0x00000165 */       \
+    +  ADD_FILL                                             /* 0x00000166 */       \
+    + (ADD_FILL || CC_LoadExternal)                         /* 0x00000167 */       \
+    + (ADD_FILL || CC_MakeCredential)                       /* 0x00000168 */       \
+    + (ADD_FILL || CC_NV_ReadPublic)                        /* 0x00000169 */       \
+    + (ADD_FILL || CC_PolicyAuthorize)                      /* 0x0000016A */       \
+    + (ADD_FILL || CC_PolicyAuthValue)                      /* 0x0000016B */       \
+    + (ADD_FILL || CC_PolicyCommandCode)                    /* 0x0000016C */       \
+    + (ADD_FILL || CC_PolicyCounterTimer)                   /* 0x0000016D */       \
+    + (ADD_FILL || CC_PolicyCpHash)                         /* 0x0000016E */       \
+    + (ADD_FILL || CC_PolicyLocality)                       /* 0x0000016F */       \
+    + (ADD_FILL || CC_PolicyNameHash)                       /* 0x00000170 */       \
+    + (ADD_FILL || CC_PolicyOR)                             /* 0x00000171 */       \
+    + (ADD_FILL || CC_PolicyTicket)                         /* 0x00000172 */       \
+    + (ADD_FILL || CC_ReadPublic)                           /* 0x00000173 */       \
+    + (ADD_FILL || CC_RSA_Encrypt)                          /* 0x00000174 */       \
+    +  ADD_FILL                                             /* 0x00000175 */       \
+    + (ADD_FILL || CC_StartAuthSession)                     /* 0x00000176 */       \
+    + (ADD_FILL || CC_VerifySignature)                      /* 0x00000177 */       \
+    + (ADD_FILL || CC_ECC_Parameters)                       /* 0x00000178 */       \
+    + (ADD_FILL || CC_FirmwareRead)                         /* 0x00000179 */       \
+    + (ADD_FILL || CC_GetCapability)                        /* 0x0000017A */       \
+    + (ADD_FILL || CC_GetRandom)                            /* 0x0000017B */       \
+    + (ADD_FILL || CC_GetTestResult)                        /* 0x0000017C */       \
+    + (ADD_FILL || CC_Hash)                                 /* 0x0000017D */       \
+    + (ADD_FILL || CC_PCR_Read)                             /* 0x0000017E */       \
+    + (ADD_FILL || CC_PolicyPCR)                            /* 0x0000017F */       \
+    + (ADD_FILL || CC_PolicyRestart)                        /* 0x00000180 */       \
+    + (ADD_FILL || CC_ReadClock)                            /* 0x00000181 */       \
+    + (ADD_FILL || CC_PCR_Extend)                           /* 0x00000182 */       \
+    + (ADD_FILL || CC_PCR_SetAuthValue)                     /* 0x00000183 */       \
+    + (ADD_FILL || CC_NV_Certify)                           /* 0x00000184 */       \
+    + (ADD_FILL || CC_EventSequenceComplete)                /* 0x00000185 */       \
+    + (ADD_FILL || CC_HashSequenceStart)                    /* 0x00000186 */       \
+    + (ADD_FILL || CC_PolicyPhysicalPresence)               /* 0x00000187 */       \
+    + (ADD_FILL || CC_PolicyDuplicationSelect)              /* 0x00000188 */       \
+    + (ADD_FILL || CC_PolicyGetDigest)                      /* 0x00000189 */       \
+    + (ADD_FILL || CC_TestParms)                            /* 0x0000018A */       \
+    + (ADD_FILL || CC_Commit)                               /* 0x0000018B */       \
+    + (ADD_FILL || CC_PolicyPassword)                       /* 0x0000018C */       \
+    + (ADD_FILL || CC_ZGen_2Phase)                          /* 0x0000018D */       \
+    + (ADD_FILL || CC_EC_Ephemeral)                         /* 0x0000018E */       \
+    + (ADD_FILL || CC_PolicyNvWritten)                      /* 0x0000018F */       \
+    + (ADD_FILL || CC_PolicyTemplate)                       /* 0x00000190 */       \
+    + (ADD_FILL || CC_CreateLoaded)                         /* 0x00000191 */       \
+    + (ADD_FILL || CC_PolicyAuthorizeNV)                    /* 0x00000192 */       \
+    + (ADD_FILL || CC_EncryptDecrypt2)                      /* 0x00000193 */       \
+    + (ADD_FILL || CC_AC_GetCapability)                     /* 0x00000194 */       \
+    + (ADD_FILL || CC_AC_Send)                              /* 0x00000195 */       \
+    + (ADD_FILL || CC_Policy_AC_SendSelect)                 /* 0x00000196 */       \
+    )
+
+#define VENDOR_COMMAND_ARRAY_SIZE   (0 + CC_Vendor_TCG_Test)
+
+#define COMMAND_COUNT       (LIBRARY_COMMAND_ARRAY_SIZE + VENDOR_COMMAND_ARRAY_SIZE)
+
+#define HASH_COUNT          \
+            (ALG_SHA1 + ALG_SHA256 + ALG_SHA384 + ALG_SHA512 + ALG_SM3_256)
+
+#define MAX_HASH_BLOCK_SIZE \
+            (MAX(ALG_SHA1    * SHA1_BLOCK_SIZE,                                    \
+             MAX(ALG_SHA256  * SHA256_BLOCK_SIZE,                                  \
+             MAX(ALG_SHA384  * SHA384_BLOCK_SIZE,                                  \
+             MAX(ALG_SHA512  * SHA512_BLOCK_SIZE,                                  \
+             MAX(ALG_SM3_256 * SM3_256_BLOCK_SIZE,                                 \
+             0))))))
+
+#define MAX_DIGEST_SIZE     \
+            (MAX(ALG_SHA1    * SHA1_DIGEST_SIZE,                                   \
+             MAX(ALG_SHA256  * SHA256_DIGEST_SIZE,                                 \
+             MAX(ALG_SHA384  * SHA384_DIGEST_SIZE,                                 \
+             MAX(ALG_SHA512  * SHA512_DIGEST_SIZE,                                 \
+             MAX(ALG_SM3_256 * SM3_256_DIGEST_SIZE,                                \
+             0))))))
+
+
+#if MAX_DIGEST_SIZE == 0 || MAX_HASH_BLOCK_SIZE == 0
+#error "Hash data not valid"
+#endif
+
+// Define the 2B structure that would hold any hash block
+TPM2B_TYPE(MAX_HASH_BLOCK, MAX_HASH_BLOCK_SIZE);
+
+// Following typedef is for some old code
+typedef TPM2B_MAX_HASH_BLOCK    TPM2B_HASH_BLOCK;
+
+/* AddSymmetricConstants */
+#ifndef ALG_AES
+#define ALG_AES                         NO
+#endif
+#ifndef MAX_AES_KEY_BITS
+#define MAX_AES_KEY_BITS                0
+#define MAX_AES_BLOCK_SIZE_BYTES        0
+#endif
+#ifndef ALG_CAMELLIA
+#define ALG_CAMELLIA                    NO
+#endif
+#ifndef MAX_CAMELLIA_KEY_BITS
+#define MAX_CAMELLIA_KEY_BITS           0
+#define MAX_CAMELLIA_BLOCK_SIZE_BYTES   0
+#endif
+#ifndef ALG_SM4
+#define ALG_SM4                         NO
+#endif
+#ifndef MAX_SM4_KEY_BITS
+#define MAX_SM4_KEY_BITS                0
+#define MAX_SM4_BLOCK_SIZE_BYTES        0
+#endif
+#ifndef ALG_TDES
+#define ALG_TDES                        NO
+#endif
+#ifndef MAX_TDES_KEY_BITS
+#define MAX_TDES_KEY_BITS               0
+#define MAX_TDES_BLOCK_SIZE_BYTES       0
+#endif
+#define MAX_SYM_KEY_BITS                \
+            (MAX(ALG_AES      * MAX_AES_KEY_BITS,                                  \
+             MAX(ALG_CAMELLIA * MAX_CAMELLIA_KEY_BITS,                             \
+             MAX(ALG_SM4      * MAX_SM4_KEY_BITS,                                  \
+             MAX(ALG_TDES     * MAX_TDES_KEY_BITS,                                 \
+             0)))))
+
+#define MAX_SYM_KEY_BYTES               ((MAX_SYM_KEY_BITS + 7) / 8)
+
+#define MAX_SYM_BLOCK_SIZE              \
+            (MAX(ALG_AES      * MAX_AES_BLOCK_SIZE_BYTES,                          \
+             MAX(ALG_CAMELLIA * MAX_CAMELLIA_BLOCK_SIZE_BYTES,                     \
+             MAX(ALG_SM4      * MAX_SM4_BLOCK_SIZE_BYTES,                          \
+             MAX(ALG_TDES     * MAX_TDES_BLOCK_SIZE_BYTES,                         \
+             0)))))
+
+#if MAX_SYM_KEY_BITS == 0 || MAX_SYM_BLOCK_SIZE == 0
+#   error Bad size for MAX_SYM_KEY_BITS or MAX_SYM_BLOCK_SIZE
+#endif
+
+
+#endif  // _IMPLEMENTATION_H_