--- conflicted
+++ resolved
@@ -1,77 +1,70 @@
-/* Microsoft Reference Implementation for TPM 2.0
- *
- *  The copyright in this software is being made available under the BSD License,
- *  included below. This software may be subject to other third party and
- *  contributor rights, including patent rights, and no such rights are granted
- *  under this license.
- *
- *  Copyright (c) Microsoft Corporation
- *
- *  All rights reserved.
- *
- *  BSD License
- *
- *  Redistribution and use in source and binary forms, with or without modification,
- *  are permitted provided that the following conditions are met:
- *
- *  Redistributions of source code must retain the above copyright notice, this list
- *  of conditions and the following disclaimer.
- *
- *  Redistributions in binary form must reproduce the above copyright notice, this
- *  list of conditions and the following disclaimer in the documentation and/or
- *  other materials provided with the distribution.
- *
- *  THIS SOFTWARE IS PROVIDED BY THE COPYRIGHT HOLDERS AND CONTRIBUTORS ""AS IS""
- *  AND ANY EXPRESS OR IMPLIED WARRANTIES, INCLUDING, BUT NOT LIMITED TO, THE
- *  IMPLIED WARRANTIES OF MERCHANTABILITY AND FITNESS FOR A PARTICULAR PURPOSE ARE
- *  DISCLAIMED. IN NO EVENT SHALL THE COPYRIGHT HOLDER OR CONTRIBUTORS BE LIABLE FOR
- *  ANY DIRECT, INDIRECT, INCIDENTAL, SPECIAL, EXEMPLARY, OR CONSEQUENTIAL DAMAGES
- *  (INCLUDING, BUT NOT LIMITED TO, PROCUREMENT OF SUBSTITUTE GOODS OR SERVICES;
- *  LOSS OF USE, DATA, OR PROFITS; OR BUSINESS INTERRUPTION) HOWEVER CAUSED AND ON
- *  ANY THEORY OF LIABILITY, WHETHER IN CONTRACT, STRICT LIABILITY, OR TORT
- *  (INCLUDING NEGLIGENCE OR OTHERWISE) ARISING IN ANY WAY OUT OF THE USE OF THIS
- *  SOFTWARE, EVEN IF ADVISED OF THE POSSIBILITY OF SUCH DAMAGE.
- */
-// This header file is used to select the library code that gets included in the
-// TPM build.
-
-#ifndef _LIB_SUPPORT_H_
-#define _LIB_SUPPORT_H_
-
-//*********************
-#ifndef RADIX_BITS
-<<<<<<< HEAD
-#   if defined(__x86_64__) || defined(__x86_64)                                         \
-        || defined(__amd64__) || defined(__amd64) || defined(_WIN64) || defined(_M_X64) \
-        || defined(_M_ARM64) || defined(__aarch64__) || defined(__PPC64__) \
-        || defined(__s390x__)
-=======
-#   if defined(__x86_64__) || defined(__x86_64)                                     \
-        || defined(__amd64__) || defined(__amd64)                                   \
-        || defined(_WIN64) || defined(_M_X64)                                       \
-        || defined(_M_ARM64) || defined(__aarch64__)
->>>>>>> 3e6579f1
-#       define RADIX_BITS                      64
-#   elif defined(__i386__) || defined(__i386) || defined(i386)                      \
-        || defined(_WIN32) || defined(_M_IX86)                                      \
-        || defined(_M_ARM) || defined(__arm__) || defined(__thumb__)
-#       define RADIX_BITS                      32
-#   else
-#       error Unable to determine RADIX_BITS from compiler environment
-#   endif
-#endif // RADIX_BITS
-
-// These macros use the selected libraries to the proper include files. 
-#define LIB_QUOTE(_STRING_) #_STRING_
-#define LIB_INCLUDE2(_LIB_, _TYPE_) LIB_QUOTE(_LIB_/TpmTo##_LIB_##_TYPE_.h)
-#define LIB_INCLUDE(_LIB_, _TYPE_) LIB_INCLUDE2(_LIB_, _TYPE_)
-
-// Include the options for hashing and symmetric. Defer the load of the math package
-// Until the bignum parameters are defined.
-#include LIB_INCLUDE(SYM_LIB, Sym)
-#include LIB_INCLUDE(HASH_LIB, Hash)
-
-#undef MIN
-#undef MAX
-
-#endif // _LIB_SUPPORT_H_
+/* Microsoft Reference Implementation for TPM 2.0
+ *
+ *  The copyright in this software is being made available under the BSD License,
+ *  included below. This software may be subject to other third party and
+ *  contributor rights, including patent rights, and no such rights are granted
+ *  under this license.
+ *
+ *  Copyright (c) Microsoft Corporation
+ *
+ *  All rights reserved.
+ *
+ *  BSD License
+ *
+ *  Redistribution and use in source and binary forms, with or without modification,
+ *  are permitted provided that the following conditions are met:
+ *
+ *  Redistributions of source code must retain the above copyright notice, this list
+ *  of conditions and the following disclaimer.
+ *
+ *  Redistributions in binary form must reproduce the above copyright notice, this
+ *  list of conditions and the following disclaimer in the documentation and/or
+ *  other materials provided with the distribution.
+ *
+ *  THIS SOFTWARE IS PROVIDED BY THE COPYRIGHT HOLDERS AND CONTRIBUTORS ""AS IS""
+ *  AND ANY EXPRESS OR IMPLIED WARRANTIES, INCLUDING, BUT NOT LIMITED TO, THE
+ *  IMPLIED WARRANTIES OF MERCHANTABILITY AND FITNESS FOR A PARTICULAR PURPOSE ARE
+ *  DISCLAIMED. IN NO EVENT SHALL THE COPYRIGHT HOLDER OR CONTRIBUTORS BE LIABLE FOR
+ *  ANY DIRECT, INDIRECT, INCIDENTAL, SPECIAL, EXEMPLARY, OR CONSEQUENTIAL DAMAGES
+ *  (INCLUDING, BUT NOT LIMITED TO, PROCUREMENT OF SUBSTITUTE GOODS OR SERVICES;
+ *  LOSS OF USE, DATA, OR PROFITS; OR BUSINESS INTERRUPTION) HOWEVER CAUSED AND ON
+ *  ANY THEORY OF LIABILITY, WHETHER IN CONTRACT, STRICT LIABILITY, OR TORT
+ *  (INCLUDING NEGLIGENCE OR OTHERWISE) ARISING IN ANY WAY OUT OF THE USE OF THIS
+ *  SOFTWARE, EVEN IF ADVISED OF THE POSSIBILITY OF SUCH DAMAGE.
+ */
+// This header file is used to select the library code that gets included in the
+// TPM build.
+
+#ifndef _LIB_SUPPORT_H_
+#define _LIB_SUPPORT_H_
+
+//*********************
+#ifndef RADIX_BITS
+#   if defined(__x86_64__) || defined(__x86_64)                                     \
+        || defined(__amd64__) || defined(__amd64)                                   \
+        || defined(_WIN64) || defined(_M_X64)                                       \
+        || defined(_M_ARM64) || defined(__aarch64__)
+#       define RADIX_BITS                      64
+#   elif defined(__i386__) || defined(__i386) || defined(i386)                      \
+        || defined(_WIN32) || defined(_M_IX86)                                      \
+        || defined(_M_ARM) || defined(__arm__) || defined(__thumb__)
+#       define RADIX_BITS                      32
+#   else
+#       error Unable to determine RADIX_BITS from compiler environment
+#   endif
+#endif // RADIX_BITS
+
+// These macros use the selected libraries to the proper include files. 
+#define LIB_QUOTE(_STRING_) #_STRING_
+#define LIB_INCLUDE2(_LIB_, _TYPE_) LIB_QUOTE(_LIB_/TpmTo##_LIB_##_TYPE_.h)
+#define LIB_INCLUDE(_LIB_, _TYPE_) LIB_INCLUDE2(_LIB_, _TYPE_)
+
+// Include the options for hashing and symmetric. Defer the load of the math package
+// Until the bignum parameters are defined.
+#include LIB_INCLUDE(SYM_LIB, Sym)
+#include LIB_INCLUDE(HASH_LIB, Hash)
+
+#undef MIN
+#undef MAX
+
+#endif // _LIB_SUPPORT_H_