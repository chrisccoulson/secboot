/* Microsoft Reference Implementation for TPM 2.0
 *
 *  The copyright in this software is being made available under the BSD License,
 *  included below. This software may be subject to other third party and
 *  contributor rights, including patent rights, and no such rights are granted
 *  under this license.
 *
 *  Copyright (c) Microsoft Corporation
 *
 *  All rights reserved.
 *
 *  BSD License
 *
 *  Redistribution and use in source and binary forms, with or without modification,
 *  are permitted provided that the following conditions are met:
 *
 *  Redistributions of source code must retain the above copyright notice, this list
 *  of conditions and the following disclaimer.
 *
 *  Redistributions in binary form must reproduce the above copyright notice, this
 *  list of conditions and the following disclaimer in the documentation and/or
 *  other materials provided with the distribution.
 *
 *  THIS SOFTWARE IS PROVIDED BY THE COPYRIGHT HOLDERS AND CONTRIBUTORS ""AS IS""
 *  AND ANY EXPRESS OR IMPLIED WARRANTIES, INCLUDING, BUT NOT LIMITED TO, THE
 *  IMPLIED WARRANTIES OF MERCHANTABILITY AND FITNESS FOR A PARTICULAR PURPOSE ARE
 *  DISCLAIMED. IN NO EVENT SHALL THE COPYRIGHT HOLDER OR CONTRIBUTORS BE LIABLE FOR
 *  ANY DIRECT, INDIRECT, INCIDENTAL, SPECIAL, EXEMPLARY, OR CONSEQUENTIAL DAMAGES
 *  (INCLUDING, BUT NOT LIMITED TO, PROCUREMENT OF SUBSTITUTE GOODS OR SERVICES;
 *  LOSS OF USE, DATA, OR PROFITS; OR BUSINESS INTERRUPTION) HOWEVER CAUSED AND ON
 *  ANY THEORY OF LIABILITY, WHETHER IN CONTRACT, STRICT LIABILITY, OR TORT
 *  (INCLUDING NEGLIGENCE OR OTHERWISE) ARISING IN ANY WAY OUT OF THE USE OF THIS
 *  SOFTWARE, EVEN IF ADVISED OF THE POSSIBILITY OF SUCH DAMAGE.
 */
/*(Auto-generated)
 *  Created by TpmDispatch; Version 4.0 July 8,2017
 *  Date: Oct 27, 2018  Time: 06:49:39PM
 */

// This macro is added just so that the code is only excessively long.
#define ERROR_IF_EXIT_PLUS(x)         \
    if(TPM_RC_SUCCESS != result) { result += (x); goto Exit; }
#if CC_Startup
case TPM_CC_Startup: {
    Startup_In *in = (Startup_In *)
            MemoryGetInBuffer(sizeof(Startup_In));
    result = TPM_SU_Unmarshal(&in->startupType, paramBuffer, paramBufferSize);
        ERROR_IF_EXIT_PLUS(RC_Startup_startupType);
<<<<<<< HEAD
    if(*paramBufferSize != 0) { result = TPM_RC_SIZE; goto Exit; }
=======
    if(*paramBufferSize != 0) {result = TPM_RC_SIZE; goto Exit; }
>>>>>>> b287b662
result = TPM2_Startup (in);
break; 
}
#endif     // CC_Startup
#if CC_Shutdown
case TPM_CC_Shutdown: {
    Shutdown_In *in = (Shutdown_In *)
            MemoryGetInBuffer(sizeof(Shutdown_In));
    result = TPM_SU_Unmarshal(&in->shutdownType, paramBuffer, paramBufferSize);
        ERROR_IF_EXIT_PLUS(RC_Shutdown_shutdownType);
<<<<<<< HEAD
    if(*paramBufferSize != 0) { result = TPM_RC_SIZE; goto Exit; }
=======
    if(*paramBufferSize != 0) {result = TPM_RC_SIZE; goto Exit; }
>>>>>>> b287b662
result = TPM2_Shutdown (in);
break; 
}
#endif     // CC_Shutdown
#if CC_SelfTest
case TPM_CC_SelfTest: {
    SelfTest_In *in = (SelfTest_In *)
            MemoryGetInBuffer(sizeof(SelfTest_In));
    result = TPMI_YES_NO_Unmarshal(&in->fullTest, paramBuffer, paramBufferSize);
        ERROR_IF_EXIT_PLUS(RC_SelfTest_fullTest);
<<<<<<< HEAD
    if(*paramBufferSize != 0) { result = TPM_RC_SIZE; goto Exit; }
=======
    if(*paramBufferSize != 0) {result = TPM_RC_SIZE; goto Exit; }
>>>>>>> b287b662
result = TPM2_SelfTest (in);
break; 
}
#endif     // CC_SelfTest
#if CC_IncrementalSelfTest
case TPM_CC_IncrementalSelfTest: {
    IncrementalSelfTest_In *in = (IncrementalSelfTest_In *)
            MemoryGetInBuffer(sizeof(IncrementalSelfTest_In));
    IncrementalSelfTest_Out *out = (IncrementalSelfTest_Out *) 
            MemoryGetOutBuffer(sizeof(IncrementalSelfTest_Out));
    result = TPML_ALG_Unmarshal(&in->toTest, paramBuffer, paramBufferSize);
        ERROR_IF_EXIT_PLUS(RC_IncrementalSelfTest_toTest);
<<<<<<< HEAD
    if(*paramBufferSize != 0) { result = TPM_RC_SIZE; goto Exit; }
=======
    if(*paramBufferSize != 0) {result = TPM_RC_SIZE; goto Exit; }
>>>>>>> b287b662
result = TPM2_IncrementalSelfTest (in, out);
    rSize = sizeof(IncrementalSelfTest_Out);
    *respParmSize += TPML_ALG_Marshal(&out->toDoList, 
                                          responseBuffer, &rSize);
break; 
}
#endif     // CC_IncrementalSelfTest
#if CC_GetTestResult
case TPM_CC_GetTestResult: {
    GetTestResult_Out *out = (GetTestResult_Out *) 
            MemoryGetOutBuffer(sizeof(GetTestResult_Out));
<<<<<<< HEAD
    if(*paramBufferSize != 0) { result = TPM_RC_SIZE; goto Exit; }
=======
    if(*paramBufferSize != 0) {result = TPM_RC_SIZE; goto Exit; }
>>>>>>> b287b662
result = TPM2_GetTestResult (out);
    rSize = sizeof(GetTestResult_Out);
    *respParmSize += TPM2B_MAX_BUFFER_Marshal(&out->outData, 
                                          responseBuffer, &rSize);
    *respParmSize += TPM_RC_Marshal(&out->testResult, 
                                          responseBuffer, &rSize);
break; 
}
#endif     // CC_GetTestResult
#if CC_StartAuthSession
case TPM_CC_StartAuthSession: {
    StartAuthSession_In *in = (StartAuthSession_In *)
            MemoryGetInBuffer(sizeof(StartAuthSession_In));
    StartAuthSession_Out *out = (StartAuthSession_Out *) 
            MemoryGetOutBuffer(sizeof(StartAuthSession_Out));
    in->tpmKey = handles[0];
    in->bind = handles[1];
    result = TPM2B_NONCE_Unmarshal(&in->nonceCaller, paramBuffer, paramBufferSize);
        ERROR_IF_EXIT_PLUS(RC_StartAuthSession_nonceCaller);
    result = TPM2B_ENCRYPTED_SECRET_Unmarshal(&in->encryptedSalt, paramBuffer, paramBufferSize);
        ERROR_IF_EXIT_PLUS(RC_StartAuthSession_encryptedSalt);
    result = TPM_SE_Unmarshal(&in->sessionType, paramBuffer, paramBufferSize);
        ERROR_IF_EXIT_PLUS(RC_StartAuthSession_sessionType);
    result = TPMT_SYM_DEF_Unmarshal(&in->symmetric, paramBuffer, paramBufferSize, TRUE);
        ERROR_IF_EXIT_PLUS(RC_StartAuthSession_symmetric);
    result = TPMI_ALG_HASH_Unmarshal(&in->authHash, paramBuffer, paramBufferSize, FALSE);
        ERROR_IF_EXIT_PLUS(RC_StartAuthSession_authHash);
<<<<<<< HEAD
    if(*paramBufferSize != 0) { result = TPM_RC_SIZE; goto Exit; }
=======
    if(*paramBufferSize != 0) {result = TPM_RC_SIZE; goto Exit; }
>>>>>>> b287b662
result = TPM2_StartAuthSession (in, out);
    rSize = sizeof(StartAuthSession_Out);
    if(TPM_RC_SUCCESS != result) goto Exit;
;    command->handles[command->handleNum++] = out->sessionHandle;
    *respParmSize += TPM2B_NONCE_Marshal(&out->nonceTPM, 
                                          responseBuffer, &rSize);
break; 
}
#endif     // CC_StartAuthSession
#if CC_PolicyRestart
case TPM_CC_PolicyRestart: {
    PolicyRestart_In *in = (PolicyRestart_In *)
            MemoryGetInBuffer(sizeof(PolicyRestart_In));
    in->sessionHandle = handles[0];
<<<<<<< HEAD
    if(*paramBufferSize != 0) { result = TPM_RC_SIZE; goto Exit; }
=======
    if(*paramBufferSize != 0) {result = TPM_RC_SIZE; goto Exit; }
>>>>>>> b287b662
result = TPM2_PolicyRestart (in);
break; 
}
#endif     // CC_PolicyRestart
#if CC_Create
case TPM_CC_Create: {
    Create_In *in = (Create_In *)
            MemoryGetInBuffer(sizeof(Create_In));
    Create_Out *out = (Create_Out *) 
            MemoryGetOutBuffer(sizeof(Create_Out));
    in->parentHandle = handles[0];
    result = TPM2B_SENSITIVE_CREATE_Unmarshal(&in->inSensitive, paramBuffer, paramBufferSize);
        ERROR_IF_EXIT_PLUS(RC_Create_inSensitive);
    result = TPM2B_PUBLIC_Unmarshal(&in->inPublic, paramBuffer, paramBufferSize, FALSE);
        ERROR_IF_EXIT_PLUS(RC_Create_inPublic);
    result = TPM2B_DATA_Unmarshal(&in->outsideInfo, paramBuffer, paramBufferSize);
        ERROR_IF_EXIT_PLUS(RC_Create_outsideInfo);
    result = TPML_PCR_SELECTION_Unmarshal(&in->creationPCR, paramBuffer, paramBufferSize);
        ERROR_IF_EXIT_PLUS(RC_Create_creationPCR);
<<<<<<< HEAD
    if(*paramBufferSize != 0) { result = TPM_RC_SIZE; goto Exit; }
=======
    if(*paramBufferSize != 0) {result = TPM_RC_SIZE; goto Exit; }
>>>>>>> b287b662
result = TPM2_Create (in, out);
    rSize = sizeof(Create_Out);
    *respParmSize += TPM2B_PRIVATE_Marshal(&out->outPrivate, 
                                          responseBuffer, &rSize);
    *respParmSize += TPM2B_PUBLIC_Marshal(&out->outPublic, 
                                          responseBuffer, &rSize);
    *respParmSize += TPM2B_CREATION_DATA_Marshal(&out->creationData, 
                                          responseBuffer, &rSize);
    *respParmSize += TPM2B_DIGEST_Marshal(&out->creationHash, 
                                          responseBuffer, &rSize);
    *respParmSize += TPMT_TK_CREATION_Marshal(&out->creationTicket, 
                                          responseBuffer, &rSize);
break; 
}
#endif     // CC_Create
#if CC_Load
case TPM_CC_Load: {
    Load_In *in = (Load_In *)
            MemoryGetInBuffer(sizeof(Load_In));
    Load_Out *out = (Load_Out *) 
            MemoryGetOutBuffer(sizeof(Load_Out));
    in->parentHandle = handles[0];
    result = TPM2B_PRIVATE_Unmarshal(&in->inPrivate, paramBuffer, paramBufferSize);
        ERROR_IF_EXIT_PLUS(RC_Load_inPrivate);
    result = TPM2B_PUBLIC_Unmarshal(&in->inPublic, paramBuffer, paramBufferSize, FALSE);
        ERROR_IF_EXIT_PLUS(RC_Load_inPublic);
<<<<<<< HEAD
    if(*paramBufferSize != 0) { result = TPM_RC_SIZE; goto Exit; }
=======
    if(*paramBufferSize != 0) {result = TPM_RC_SIZE; goto Exit; }
>>>>>>> b287b662
result = TPM2_Load (in, out);
    rSize = sizeof(Load_Out);
    if(TPM_RC_SUCCESS != result) goto Exit;
;    command->handles[command->handleNum++] = out->objectHandle;
    *respParmSize += TPM2B_NAME_Marshal(&out->name, 
                                          responseBuffer, &rSize);
break; 
}
#endif     // CC_Load
#if CC_LoadExternal
case TPM_CC_LoadExternal: {
    LoadExternal_In *in = (LoadExternal_In *)
            MemoryGetInBuffer(sizeof(LoadExternal_In));
    LoadExternal_Out *out = (LoadExternal_Out *) 
            MemoryGetOutBuffer(sizeof(LoadExternal_Out));
    result = TPM2B_SENSITIVE_Unmarshal(&in->inPrivate, paramBuffer, paramBufferSize);
        ERROR_IF_EXIT_PLUS(RC_LoadExternal_inPrivate);
    result = TPM2B_PUBLIC_Unmarshal(&in->inPublic, paramBuffer, paramBufferSize, TRUE);
        ERROR_IF_EXIT_PLUS(RC_LoadExternal_inPublic);
    result = TPMI_RH_HIERARCHY_Unmarshal(&in->hierarchy, paramBuffer, paramBufferSize, TRUE);
        ERROR_IF_EXIT_PLUS(RC_LoadExternal_hierarchy);
<<<<<<< HEAD
    if(*paramBufferSize != 0) { result = TPM_RC_SIZE; goto Exit; }
=======
    if(*paramBufferSize != 0) {result = TPM_RC_SIZE; goto Exit; }
>>>>>>> b287b662
result = TPM2_LoadExternal (in, out);
    rSize = sizeof(LoadExternal_Out);
    if(TPM_RC_SUCCESS != result) goto Exit;
;    command->handles[command->handleNum++] = out->objectHandle;
    *respParmSize += TPM2B_NAME_Marshal(&out->name, 
                                          responseBuffer, &rSize);
break; 
}
#endif     // CC_LoadExternal
#if CC_ReadPublic
case TPM_CC_ReadPublic: {
    ReadPublic_In *in = (ReadPublic_In *)
            MemoryGetInBuffer(sizeof(ReadPublic_In));
    ReadPublic_Out *out = (ReadPublic_Out *) 
            MemoryGetOutBuffer(sizeof(ReadPublic_Out));
    in->objectHandle = handles[0];
<<<<<<< HEAD
    if(*paramBufferSize != 0) { result = TPM_RC_SIZE; goto Exit; }
=======
    if(*paramBufferSize != 0) {result = TPM_RC_SIZE; goto Exit; }
>>>>>>> b287b662
result = TPM2_ReadPublic (in, out);
    rSize = sizeof(ReadPublic_Out);
    *respParmSize += TPM2B_PUBLIC_Marshal(&out->outPublic, 
                                          responseBuffer, &rSize);
    *respParmSize += TPM2B_NAME_Marshal(&out->name, 
                                          responseBuffer, &rSize);
    *respParmSize += TPM2B_NAME_Marshal(&out->qualifiedName, 
                                          responseBuffer, &rSize);
break; 
}
#endif     // CC_ReadPublic
#if CC_ActivateCredential
case TPM_CC_ActivateCredential: {
    ActivateCredential_In *in = (ActivateCredential_In *)
            MemoryGetInBuffer(sizeof(ActivateCredential_In));
    ActivateCredential_Out *out = (ActivateCredential_Out *) 
            MemoryGetOutBuffer(sizeof(ActivateCredential_Out));
    in->activateHandle = handles[0];
    in->keyHandle = handles[1];
    result = TPM2B_ID_OBJECT_Unmarshal(&in->credentialBlob, paramBuffer, paramBufferSize);
        ERROR_IF_EXIT_PLUS(RC_ActivateCredential_credentialBlob);
    result = TPM2B_ENCRYPTED_SECRET_Unmarshal(&in->secret, paramBuffer, paramBufferSize);
        ERROR_IF_EXIT_PLUS(RC_ActivateCredential_secret);
<<<<<<< HEAD
    if(*paramBufferSize != 0) { result = TPM_RC_SIZE; goto Exit; }
=======
    if(*paramBufferSize != 0) {result = TPM_RC_SIZE; goto Exit; }
>>>>>>> b287b662
result = TPM2_ActivateCredential (in, out);
    rSize = sizeof(ActivateCredential_Out);
    *respParmSize += TPM2B_DIGEST_Marshal(&out->certInfo, 
                                          responseBuffer, &rSize);
break; 
}
#endif     // CC_ActivateCredential
#if CC_MakeCredential
case TPM_CC_MakeCredential: {
    MakeCredential_In *in = (MakeCredential_In *)
            MemoryGetInBuffer(sizeof(MakeCredential_In));
    MakeCredential_Out *out = (MakeCredential_Out *) 
            MemoryGetOutBuffer(sizeof(MakeCredential_Out));
    in->handle = handles[0];
    result = TPM2B_DIGEST_Unmarshal(&in->credential, paramBuffer, paramBufferSize);
        ERROR_IF_EXIT_PLUS(RC_MakeCredential_credential);
    result = TPM2B_NAME_Unmarshal(&in->objectName, paramBuffer, paramBufferSize);
        ERROR_IF_EXIT_PLUS(RC_MakeCredential_objectName);
<<<<<<< HEAD
    if(*paramBufferSize != 0) { result = TPM_RC_SIZE; goto Exit; }
=======
    if(*paramBufferSize != 0) {result = TPM_RC_SIZE; goto Exit; }
>>>>>>> b287b662
result = TPM2_MakeCredential (in, out);
    rSize = sizeof(MakeCredential_Out);
    *respParmSize += TPM2B_ID_OBJECT_Marshal(&out->credentialBlob, 
                                          responseBuffer, &rSize);
    *respParmSize += TPM2B_ENCRYPTED_SECRET_Marshal(&out->secret, 
                                          responseBuffer, &rSize);
break; 
}
#endif     // CC_MakeCredential
#if CC_Unseal
case TPM_CC_Unseal: {
    Unseal_In *in = (Unseal_In *)
            MemoryGetInBuffer(sizeof(Unseal_In));
    Unseal_Out *out = (Unseal_Out *) 
            MemoryGetOutBuffer(sizeof(Unseal_Out));
    in->itemHandle = handles[0];
<<<<<<< HEAD
    if(*paramBufferSize != 0) { result = TPM_RC_SIZE; goto Exit; }
=======
    if(*paramBufferSize != 0) {result = TPM_RC_SIZE; goto Exit; }
>>>>>>> b287b662
result = TPM2_Unseal (in, out);
    rSize = sizeof(Unseal_Out);
    *respParmSize += TPM2B_SENSITIVE_DATA_Marshal(&out->outData, 
                                          responseBuffer, &rSize);
break; 
}
#endif     // CC_Unseal
#if CC_ObjectChangeAuth
case TPM_CC_ObjectChangeAuth: {
    ObjectChangeAuth_In *in = (ObjectChangeAuth_In *)
            MemoryGetInBuffer(sizeof(ObjectChangeAuth_In));
    ObjectChangeAuth_Out *out = (ObjectChangeAuth_Out *) 
            MemoryGetOutBuffer(sizeof(ObjectChangeAuth_Out));
    in->objectHandle = handles[0];
    in->parentHandle = handles[1];
    result = TPM2B_AUTH_Unmarshal(&in->newAuth, paramBuffer, paramBufferSize);
        ERROR_IF_EXIT_PLUS(RC_ObjectChangeAuth_newAuth);
<<<<<<< HEAD
    if(*paramBufferSize != 0) { result = TPM_RC_SIZE; goto Exit; }
=======
    if(*paramBufferSize != 0) {result = TPM_RC_SIZE; goto Exit; }
>>>>>>> b287b662
result = TPM2_ObjectChangeAuth (in, out);
    rSize = sizeof(ObjectChangeAuth_Out);
    *respParmSize += TPM2B_PRIVATE_Marshal(&out->outPrivate, 
                                          responseBuffer, &rSize);
break; 
}
#endif     // CC_ObjectChangeAuth
#if CC_CreateLoaded
case TPM_CC_CreateLoaded: {
    CreateLoaded_In *in = (CreateLoaded_In *)
            MemoryGetInBuffer(sizeof(CreateLoaded_In));
    CreateLoaded_Out *out = (CreateLoaded_Out *) 
            MemoryGetOutBuffer(sizeof(CreateLoaded_Out));
    in->parentHandle = handles[0];
    result = TPM2B_SENSITIVE_CREATE_Unmarshal(&in->inSensitive, paramBuffer, paramBufferSize);
        ERROR_IF_EXIT_PLUS(RC_CreateLoaded_inSensitive);
    result = TPM2B_TEMPLATE_Unmarshal(&in->inPublic, paramBuffer, paramBufferSize);
        ERROR_IF_EXIT_PLUS(RC_CreateLoaded_inPublic);
<<<<<<< HEAD
    if(*paramBufferSize != 0) { result = TPM_RC_SIZE; goto Exit; }
=======
    if(*paramBufferSize != 0) {result = TPM_RC_SIZE; goto Exit; }
>>>>>>> b287b662
result = TPM2_CreateLoaded (in, out);
    rSize = sizeof(CreateLoaded_Out);
    if(TPM_RC_SUCCESS != result) goto Exit;
;    command->handles[command->handleNum++] = out->objectHandle;
    *respParmSize += TPM2B_PRIVATE_Marshal(&out->outPrivate, 
                                          responseBuffer, &rSize);
    *respParmSize += TPM2B_PUBLIC_Marshal(&out->outPublic, 
                                          responseBuffer, &rSize);
    *respParmSize += TPM2B_NAME_Marshal(&out->name, 
                                          responseBuffer, &rSize);
break; 
}
#endif     // CC_CreateLoaded
#if CC_Duplicate
case TPM_CC_Duplicate: {
    Duplicate_In *in = (Duplicate_In *)
            MemoryGetInBuffer(sizeof(Duplicate_In));
    Duplicate_Out *out = (Duplicate_Out *) 
            MemoryGetOutBuffer(sizeof(Duplicate_Out));
    in->objectHandle = handles[0];
    in->newParentHandle = handles[1];
    result = TPM2B_DATA_Unmarshal(&in->encryptionKeyIn, paramBuffer, paramBufferSize);
        ERROR_IF_EXIT_PLUS(RC_Duplicate_encryptionKeyIn);
    result = TPMT_SYM_DEF_OBJECT_Unmarshal(&in->symmetricAlg, paramBuffer, paramBufferSize, TRUE);
        ERROR_IF_EXIT_PLUS(RC_Duplicate_symmetricAlg);
<<<<<<< HEAD
    if(*paramBufferSize != 0) { result = TPM_RC_SIZE; goto Exit; }
=======
    if(*paramBufferSize != 0) {result = TPM_RC_SIZE; goto Exit; }
>>>>>>> b287b662
result = TPM2_Duplicate (in, out);
    rSize = sizeof(Duplicate_Out);
    *respParmSize += TPM2B_DATA_Marshal(&out->encryptionKeyOut, 
                                          responseBuffer, &rSize);
    *respParmSize += TPM2B_PRIVATE_Marshal(&out->duplicate, 
                                          responseBuffer, &rSize);
    *respParmSize += TPM2B_ENCRYPTED_SECRET_Marshal(&out->outSymSeed, 
                                          responseBuffer, &rSize);
break; 
}
#endif     // CC_Duplicate
#if CC_Rewrap
case TPM_CC_Rewrap: {
    Rewrap_In *in = (Rewrap_In *)
            MemoryGetInBuffer(sizeof(Rewrap_In));
    Rewrap_Out *out = (Rewrap_Out *) 
            MemoryGetOutBuffer(sizeof(Rewrap_Out));
    in->oldParent = handles[0];
    in->newParent = handles[1];
    result = TPM2B_PRIVATE_Unmarshal(&in->inDuplicate, paramBuffer, paramBufferSize);
        ERROR_IF_EXIT_PLUS(RC_Rewrap_inDuplicate);
    result = TPM2B_NAME_Unmarshal(&in->name, paramBuffer, paramBufferSize);
        ERROR_IF_EXIT_PLUS(RC_Rewrap_name);
    result = TPM2B_ENCRYPTED_SECRET_Unmarshal(&in->inSymSeed, paramBuffer, paramBufferSize);
        ERROR_IF_EXIT_PLUS(RC_Rewrap_inSymSeed);
<<<<<<< HEAD
    if(*paramBufferSize != 0) { result = TPM_RC_SIZE; goto Exit; }
=======
    if(*paramBufferSize != 0) {result = TPM_RC_SIZE; goto Exit; }
>>>>>>> b287b662
result = TPM2_Rewrap (in, out);
    rSize = sizeof(Rewrap_Out);
    *respParmSize += TPM2B_PRIVATE_Marshal(&out->outDuplicate, 
                                          responseBuffer, &rSize);
    *respParmSize += TPM2B_ENCRYPTED_SECRET_Marshal(&out->outSymSeed, 
                                          responseBuffer, &rSize);
break; 
}
#endif     // CC_Rewrap
#if CC_Import
case TPM_CC_Import: {
    Import_In *in = (Import_In *)
            MemoryGetInBuffer(sizeof(Import_In));
    Import_Out *out = (Import_Out *) 
            MemoryGetOutBuffer(sizeof(Import_Out));
    in->parentHandle = handles[0];
    result = TPM2B_DATA_Unmarshal(&in->encryptionKey, paramBuffer, paramBufferSize);
        ERROR_IF_EXIT_PLUS(RC_Import_encryptionKey);
    result = TPM2B_PUBLIC_Unmarshal(&in->objectPublic, paramBuffer, paramBufferSize, FALSE);
        ERROR_IF_EXIT_PLUS(RC_Import_objectPublic);
    result = TPM2B_PRIVATE_Unmarshal(&in->duplicate, paramBuffer, paramBufferSize);
        ERROR_IF_EXIT_PLUS(RC_Import_duplicate);
    result = TPM2B_ENCRYPTED_SECRET_Unmarshal(&in->inSymSeed, paramBuffer, paramBufferSize);
        ERROR_IF_EXIT_PLUS(RC_Import_inSymSeed);
    result = TPMT_SYM_DEF_OBJECT_Unmarshal(&in->symmetricAlg, paramBuffer, paramBufferSize, TRUE);
        ERROR_IF_EXIT_PLUS(RC_Import_symmetricAlg);
<<<<<<< HEAD
    if(*paramBufferSize != 0) { result = TPM_RC_SIZE; goto Exit; }
=======
    if(*paramBufferSize != 0) {result = TPM_RC_SIZE; goto Exit; }
>>>>>>> b287b662
result = TPM2_Import (in, out);
    rSize = sizeof(Import_Out);
    *respParmSize += TPM2B_PRIVATE_Marshal(&out->outPrivate, 
                                          responseBuffer, &rSize);
break; 
}
#endif     // CC_Import
#if CC_RSA_Encrypt
case TPM_CC_RSA_Encrypt: {
    RSA_Encrypt_In *in = (RSA_Encrypt_In *)
            MemoryGetInBuffer(sizeof(RSA_Encrypt_In));
    RSA_Encrypt_Out *out = (RSA_Encrypt_Out *) 
            MemoryGetOutBuffer(sizeof(RSA_Encrypt_Out));
    in->keyHandle = handles[0];
    result = TPM2B_PUBLIC_KEY_RSA_Unmarshal(&in->message, paramBuffer, paramBufferSize);
        ERROR_IF_EXIT_PLUS(RC_RSA_Encrypt_message);
    result = TPMT_RSA_DECRYPT_Unmarshal(&in->inScheme, paramBuffer, paramBufferSize, TRUE);
        ERROR_IF_EXIT_PLUS(RC_RSA_Encrypt_inScheme);
    result = TPM2B_DATA_Unmarshal(&in->label, paramBuffer, paramBufferSize);
        ERROR_IF_EXIT_PLUS(RC_RSA_Encrypt_label);
<<<<<<< HEAD
    if(*paramBufferSize != 0) { result = TPM_RC_SIZE; goto Exit; }
=======
    if(*paramBufferSize != 0) {result = TPM_RC_SIZE; goto Exit; }
>>>>>>> b287b662
result = TPM2_RSA_Encrypt (in, out);
    rSize = sizeof(RSA_Encrypt_Out);
    *respParmSize += TPM2B_PUBLIC_KEY_RSA_Marshal(&out->outData, 
                                          responseBuffer, &rSize);
break; 
}
#endif     // CC_RSA_Encrypt
#if CC_RSA_Decrypt
case TPM_CC_RSA_Decrypt: {
    RSA_Decrypt_In *in = (RSA_Decrypt_In *)
            MemoryGetInBuffer(sizeof(RSA_Decrypt_In));
    RSA_Decrypt_Out *out = (RSA_Decrypt_Out *) 
            MemoryGetOutBuffer(sizeof(RSA_Decrypt_Out));
    in->keyHandle = handles[0];
    result = TPM2B_PUBLIC_KEY_RSA_Unmarshal(&in->cipherText, paramBuffer, paramBufferSize);
        ERROR_IF_EXIT_PLUS(RC_RSA_Decrypt_cipherText);
    result = TPMT_RSA_DECRYPT_Unmarshal(&in->inScheme, paramBuffer, paramBufferSize, TRUE);
        ERROR_IF_EXIT_PLUS(RC_RSA_Decrypt_inScheme);
    result = TPM2B_DATA_Unmarshal(&in->label, paramBuffer, paramBufferSize);
        ERROR_IF_EXIT_PLUS(RC_RSA_Decrypt_label);
<<<<<<< HEAD
    if(*paramBufferSize != 0) { result = TPM_RC_SIZE; goto Exit; }
=======
    if(*paramBufferSize != 0) {result = TPM_RC_SIZE; goto Exit; }
>>>>>>> b287b662
result = TPM2_RSA_Decrypt (in, out);
    rSize = sizeof(RSA_Decrypt_Out);
    *respParmSize += TPM2B_PUBLIC_KEY_RSA_Marshal(&out->message, 
                                          responseBuffer, &rSize);
break; 
}
#endif     // CC_RSA_Decrypt
#if CC_ECDH_KeyGen
case TPM_CC_ECDH_KeyGen: {
    ECDH_KeyGen_In *in = (ECDH_KeyGen_In *)
            MemoryGetInBuffer(sizeof(ECDH_KeyGen_In));
    ECDH_KeyGen_Out *out = (ECDH_KeyGen_Out *) 
            MemoryGetOutBuffer(sizeof(ECDH_KeyGen_Out));
    in->keyHandle = handles[0];
<<<<<<< HEAD
    if(*paramBufferSize != 0) { result = TPM_RC_SIZE; goto Exit; }
=======
    if(*paramBufferSize != 0) {result = TPM_RC_SIZE; goto Exit; }
>>>>>>> b287b662
result = TPM2_ECDH_KeyGen (in, out);
    rSize = sizeof(ECDH_KeyGen_Out);
    *respParmSize += TPM2B_ECC_POINT_Marshal(&out->zPoint, 
                                          responseBuffer, &rSize);
    *respParmSize += TPM2B_ECC_POINT_Marshal(&out->pubPoint, 
                                          responseBuffer, &rSize);
break; 
}
#endif     // CC_ECDH_KeyGen
#if CC_ECDH_ZGen
case TPM_CC_ECDH_ZGen: {
    ECDH_ZGen_In *in = (ECDH_ZGen_In *)
            MemoryGetInBuffer(sizeof(ECDH_ZGen_In));
    ECDH_ZGen_Out *out = (ECDH_ZGen_Out *) 
            MemoryGetOutBuffer(sizeof(ECDH_ZGen_Out));
    in->keyHandle = handles[0];
    result = TPM2B_ECC_POINT_Unmarshal(&in->inPoint, paramBuffer, paramBufferSize);
        ERROR_IF_EXIT_PLUS(RC_ECDH_ZGen_inPoint);
<<<<<<< HEAD
    if(*paramBufferSize != 0) { result = TPM_RC_SIZE; goto Exit; }
=======
    if(*paramBufferSize != 0) {result = TPM_RC_SIZE; goto Exit; }
>>>>>>> b287b662
result = TPM2_ECDH_ZGen (in, out);
    rSize = sizeof(ECDH_ZGen_Out);
    *respParmSize += TPM2B_ECC_POINT_Marshal(&out->outPoint, 
                                          responseBuffer, &rSize);
break; 
}
#endif     // CC_ECDH_ZGen
#if CC_ECC_Parameters
case TPM_CC_ECC_Parameters: {
    ECC_Parameters_In *in = (ECC_Parameters_In *)
            MemoryGetInBuffer(sizeof(ECC_Parameters_In));
    ECC_Parameters_Out *out = (ECC_Parameters_Out *) 
            MemoryGetOutBuffer(sizeof(ECC_Parameters_Out));
    result = TPMI_ECC_CURVE_Unmarshal(&in->curveID, paramBuffer, paramBufferSize);
        ERROR_IF_EXIT_PLUS(RC_ECC_Parameters_curveID);
<<<<<<< HEAD
    if(*paramBufferSize != 0) { result = TPM_RC_SIZE; goto Exit; }
=======
    if(*paramBufferSize != 0) {result = TPM_RC_SIZE; goto Exit; }
>>>>>>> b287b662
result = TPM2_ECC_Parameters (in, out);
    rSize = sizeof(ECC_Parameters_Out);
    *respParmSize += TPMS_ALGORITHM_DETAIL_ECC_Marshal(&out->parameters, 
                                          responseBuffer, &rSize);
break; 
}
#endif     // CC_ECC_Parameters
#if CC_ZGen_2Phase
case TPM_CC_ZGen_2Phase: {
    ZGen_2Phase_In *in = (ZGen_2Phase_In *)
            MemoryGetInBuffer(sizeof(ZGen_2Phase_In));
    ZGen_2Phase_Out *out = (ZGen_2Phase_Out *) 
            MemoryGetOutBuffer(sizeof(ZGen_2Phase_Out));
    in->keyA = handles[0];
    result = TPM2B_ECC_POINT_Unmarshal(&in->inQsB, paramBuffer, paramBufferSize);
        ERROR_IF_EXIT_PLUS(RC_ZGen_2Phase_inQsB);
    result = TPM2B_ECC_POINT_Unmarshal(&in->inQeB, paramBuffer, paramBufferSize);
        ERROR_IF_EXIT_PLUS(RC_ZGen_2Phase_inQeB);
    result = TPMI_ECC_KEY_EXCHANGE_Unmarshal(&in->inScheme, paramBuffer, paramBufferSize, FALSE);
        ERROR_IF_EXIT_PLUS(RC_ZGen_2Phase_inScheme);
    result = UINT16_Unmarshal(&in->counter, paramBuffer, paramBufferSize);
        ERROR_IF_EXIT_PLUS(RC_ZGen_2Phase_counter);
<<<<<<< HEAD
    if(*paramBufferSize != 0) { result = TPM_RC_SIZE; goto Exit; }
=======
    if(*paramBufferSize != 0) {result = TPM_RC_SIZE; goto Exit; }
>>>>>>> b287b662
result = TPM2_ZGen_2Phase (in, out);
    rSize = sizeof(ZGen_2Phase_Out);
    *respParmSize += TPM2B_ECC_POINT_Marshal(&out->outZ1, 
                                          responseBuffer, &rSize);
    *respParmSize += TPM2B_ECC_POINT_Marshal(&out->outZ2, 
                                          responseBuffer, &rSize);
break; 
}
#endif     // CC_ZGen_2Phase
#if CC_EncryptDecrypt
case TPM_CC_EncryptDecrypt: {
    EncryptDecrypt_In *in = (EncryptDecrypt_In *)
            MemoryGetInBuffer(sizeof(EncryptDecrypt_In));
    EncryptDecrypt_Out *out = (EncryptDecrypt_Out *) 
            MemoryGetOutBuffer(sizeof(EncryptDecrypt_Out));
    in->keyHandle = handles[0];
    result = TPMI_YES_NO_Unmarshal(&in->decrypt, paramBuffer, paramBufferSize);
        ERROR_IF_EXIT_PLUS(RC_EncryptDecrypt_decrypt);
    result = TPMI_ALG_CIPHER_MODE_Unmarshal(&in->mode, paramBuffer, paramBufferSize, TRUE);
        ERROR_IF_EXIT_PLUS(RC_EncryptDecrypt_mode);
    result = TPM2B_IV_Unmarshal(&in->ivIn, paramBuffer, paramBufferSize);
        ERROR_IF_EXIT_PLUS(RC_EncryptDecrypt_ivIn);
    result = TPM2B_MAX_BUFFER_Unmarshal(&in->inData, paramBuffer, paramBufferSize);
        ERROR_IF_EXIT_PLUS(RC_EncryptDecrypt_inData);
<<<<<<< HEAD
    if(*paramBufferSize != 0) { result = TPM_RC_SIZE; goto Exit; }
=======
    if(*paramBufferSize != 0) {result = TPM_RC_SIZE; goto Exit; }
>>>>>>> b287b662
result = TPM2_EncryptDecrypt (in, out);
    rSize = sizeof(EncryptDecrypt_Out);
    *respParmSize += TPM2B_MAX_BUFFER_Marshal(&out->outData, 
                                          responseBuffer, &rSize);
    *respParmSize += TPM2B_IV_Marshal(&out->ivOut, 
                                          responseBuffer, &rSize);
break; 
}
#endif     // CC_EncryptDecrypt
#if CC_EncryptDecrypt2
case TPM_CC_EncryptDecrypt2: {
    EncryptDecrypt2_In *in = (EncryptDecrypt2_In *)
            MemoryGetInBuffer(sizeof(EncryptDecrypt2_In));
    EncryptDecrypt2_Out *out = (EncryptDecrypt2_Out *) 
            MemoryGetOutBuffer(sizeof(EncryptDecrypt2_Out));
    in->keyHandle = handles[0];
    result = TPM2B_MAX_BUFFER_Unmarshal(&in->inData, paramBuffer, paramBufferSize);
        ERROR_IF_EXIT_PLUS(RC_EncryptDecrypt2_inData);
    result = TPMI_YES_NO_Unmarshal(&in->decrypt, paramBuffer, paramBufferSize);
        ERROR_IF_EXIT_PLUS(RC_EncryptDecrypt2_decrypt);
    result = TPMI_ALG_CIPHER_MODE_Unmarshal(&in->mode, paramBuffer, paramBufferSize, TRUE);
        ERROR_IF_EXIT_PLUS(RC_EncryptDecrypt2_mode);
    result = TPM2B_IV_Unmarshal(&in->ivIn, paramBuffer, paramBufferSize);
        ERROR_IF_EXIT_PLUS(RC_EncryptDecrypt2_ivIn);
<<<<<<< HEAD
    if(*paramBufferSize != 0) { result = TPM_RC_SIZE; goto Exit; }
=======
    if(*paramBufferSize != 0) {result = TPM_RC_SIZE; goto Exit; }
>>>>>>> b287b662
result = TPM2_EncryptDecrypt2 (in, out);
    rSize = sizeof(EncryptDecrypt2_Out);
    *respParmSize += TPM2B_MAX_BUFFER_Marshal(&out->outData, 
                                          responseBuffer, &rSize);
    *respParmSize += TPM2B_IV_Marshal(&out->ivOut, 
                                          responseBuffer, &rSize);
break; 
}
#endif     // CC_EncryptDecrypt2
#if CC_Hash
case TPM_CC_Hash: {
    Hash_In *in = (Hash_In *)
            MemoryGetInBuffer(sizeof(Hash_In));
    Hash_Out *out = (Hash_Out *) 
            MemoryGetOutBuffer(sizeof(Hash_Out));
    result = TPM2B_MAX_BUFFER_Unmarshal(&in->data, paramBuffer, paramBufferSize);
        ERROR_IF_EXIT_PLUS(RC_Hash_data);
    result = TPMI_ALG_HASH_Unmarshal(&in->hashAlg, paramBuffer, paramBufferSize, FALSE);
        ERROR_IF_EXIT_PLUS(RC_Hash_hashAlg);
    result = TPMI_RH_HIERARCHY_Unmarshal(&in->hierarchy, paramBuffer, paramBufferSize, TRUE);
        ERROR_IF_EXIT_PLUS(RC_Hash_hierarchy);
<<<<<<< HEAD
    if(*paramBufferSize != 0) { result = TPM_RC_SIZE; goto Exit; }
=======
    if(*paramBufferSize != 0) {result = TPM_RC_SIZE; goto Exit; }
>>>>>>> b287b662
result = TPM2_Hash (in, out);
    rSize = sizeof(Hash_Out);
    *respParmSize += TPM2B_DIGEST_Marshal(&out->outHash, 
                                          responseBuffer, &rSize);
    *respParmSize += TPMT_TK_HASHCHECK_Marshal(&out->validation, 
                                          responseBuffer, &rSize);
break; 
}
#endif     // CC_Hash
#if CC_HMAC
case TPM_CC_HMAC: {
    HMAC_In *in = (HMAC_In *)
            MemoryGetInBuffer(sizeof(HMAC_In));
    HMAC_Out *out = (HMAC_Out *) 
            MemoryGetOutBuffer(sizeof(HMAC_Out));
    in->handle = handles[0];
    result = TPM2B_MAX_BUFFER_Unmarshal(&in->buffer, paramBuffer, paramBufferSize);
        ERROR_IF_EXIT_PLUS(RC_HMAC_buffer);
    result = TPMI_ALG_HASH_Unmarshal(&in->hashAlg, paramBuffer, paramBufferSize, TRUE);
        ERROR_IF_EXIT_PLUS(RC_HMAC_hashAlg);
<<<<<<< HEAD
    if(*paramBufferSize != 0) { result = TPM_RC_SIZE; goto Exit; }
=======
    if(*paramBufferSize != 0) {result = TPM_RC_SIZE; goto Exit; }
>>>>>>> b287b662
result = TPM2_HMAC (in, out);
    rSize = sizeof(HMAC_Out);
    *respParmSize += TPM2B_DIGEST_Marshal(&out->outHMAC, 
                                          responseBuffer, &rSize);
break; 
}
#endif     // CC_HMAC
#if CC_MAC
case TPM_CC_MAC: {
    MAC_In *in = (MAC_In *)
            MemoryGetInBuffer(sizeof(MAC_In));
    MAC_Out *out = (MAC_Out *) 
            MemoryGetOutBuffer(sizeof(MAC_Out));
    in->handle = handles[0];
    result = TPM2B_MAX_BUFFER_Unmarshal(&in->buffer, paramBuffer, paramBufferSize);
        ERROR_IF_EXIT_PLUS(RC_MAC_buffer);
    result = TPMI_ALG_MAC_SCHEME_Unmarshal(&in->inScheme, paramBuffer, paramBufferSize, TRUE);
        ERROR_IF_EXIT_PLUS(RC_MAC_inScheme);
<<<<<<< HEAD
    if(*paramBufferSize != 0) { result = TPM_RC_SIZE; goto Exit; }
=======
    if(*paramBufferSize != 0) {result = TPM_RC_SIZE; goto Exit; }
>>>>>>> b287b662
result = TPM2_MAC (in, out);
    rSize = sizeof(MAC_Out);
    *respParmSize += TPM2B_DIGEST_Marshal(&out->outMAC, 
                                          responseBuffer, &rSize);
break; 
}
#endif     // CC_MAC
#if CC_GetRandom
case TPM_CC_GetRandom: {
    GetRandom_In *in = (GetRandom_In *)
            MemoryGetInBuffer(sizeof(GetRandom_In));
    GetRandom_Out *out = (GetRandom_Out *) 
            MemoryGetOutBuffer(sizeof(GetRandom_Out));
    result = UINT16_Unmarshal(&in->bytesRequested, paramBuffer, paramBufferSize);
        ERROR_IF_EXIT_PLUS(RC_GetRandom_bytesRequested);
<<<<<<< HEAD
    if(*paramBufferSize != 0) { result = TPM_RC_SIZE; goto Exit; }
=======
    if(*paramBufferSize != 0) {result = TPM_RC_SIZE; goto Exit; }
>>>>>>> b287b662
result = TPM2_GetRandom (in, out);
    rSize = sizeof(GetRandom_Out);
    *respParmSize += TPM2B_DIGEST_Marshal(&out->randomBytes, 
                                          responseBuffer, &rSize);
break; 
}
#endif     // CC_GetRandom
#if CC_StirRandom
case TPM_CC_StirRandom: {
    StirRandom_In *in = (StirRandom_In *)
            MemoryGetInBuffer(sizeof(StirRandom_In));
    result = TPM2B_SENSITIVE_DATA_Unmarshal(&in->inData, paramBuffer, paramBufferSize);
        ERROR_IF_EXIT_PLUS(RC_StirRandom_inData);
<<<<<<< HEAD
    if(*paramBufferSize != 0) { result = TPM_RC_SIZE; goto Exit; }
=======
    if(*paramBufferSize != 0) {result = TPM_RC_SIZE; goto Exit; }
>>>>>>> b287b662
result = TPM2_StirRandom (in);
break; 
}
#endif     // CC_StirRandom
#if CC_HMAC_Start
case TPM_CC_HMAC_Start: {
    HMAC_Start_In *in = (HMAC_Start_In *)
            MemoryGetInBuffer(sizeof(HMAC_Start_In));
    HMAC_Start_Out *out = (HMAC_Start_Out *) 
            MemoryGetOutBuffer(sizeof(HMAC_Start_Out));
    in->handle = handles[0];
    result = TPM2B_AUTH_Unmarshal(&in->auth, paramBuffer, paramBufferSize);
        ERROR_IF_EXIT_PLUS(RC_HMAC_Start_auth);
    result = TPMI_ALG_HASH_Unmarshal(&in->hashAlg, paramBuffer, paramBufferSize, TRUE);
        ERROR_IF_EXIT_PLUS(RC_HMAC_Start_hashAlg);
<<<<<<< HEAD
    if(*paramBufferSize != 0) { result = TPM_RC_SIZE; goto Exit; }
=======
    if(*paramBufferSize != 0) {result = TPM_RC_SIZE; goto Exit; }
>>>>>>> b287b662
result = TPM2_HMAC_Start (in, out);
    rSize = sizeof(HMAC_Start_Out);
    if(TPM_RC_SUCCESS != result) goto Exit;
;    command->handles[command->handleNum++] = out->sequenceHandle;
break; 
}
#endif     // CC_HMAC_Start
#if CC_MAC_Start
case TPM_CC_MAC_Start: {
    MAC_Start_In *in = (MAC_Start_In *)
            MemoryGetInBuffer(sizeof(MAC_Start_In));
    MAC_Start_Out *out = (MAC_Start_Out *) 
            MemoryGetOutBuffer(sizeof(MAC_Start_Out));
    in->handle = handles[0];
    result = TPM2B_AUTH_Unmarshal(&in->auth, paramBuffer, paramBufferSize);
        ERROR_IF_EXIT_PLUS(RC_MAC_Start_auth);
    result = TPMI_ALG_MAC_SCHEME_Unmarshal(&in->inScheme, paramBuffer, paramBufferSize, TRUE);
        ERROR_IF_EXIT_PLUS(RC_MAC_Start_inScheme);
<<<<<<< HEAD
    if(*paramBufferSize != 0) { result = TPM_RC_SIZE; goto Exit; }
=======
    if(*paramBufferSize != 0) {result = TPM_RC_SIZE; goto Exit; }
>>>>>>> b287b662
result = TPM2_MAC_Start (in, out);
    rSize = sizeof(MAC_Start_Out);
    if(TPM_RC_SUCCESS != result) goto Exit;
;    command->handles[command->handleNum++] = out->sequenceHandle;
break; 
}
#endif     // CC_MAC_Start
#if CC_HashSequenceStart
case TPM_CC_HashSequenceStart: {
    HashSequenceStart_In *in = (HashSequenceStart_In *)
            MemoryGetInBuffer(sizeof(HashSequenceStart_In));
    HashSequenceStart_Out *out = (HashSequenceStart_Out *) 
            MemoryGetOutBuffer(sizeof(HashSequenceStart_Out));
    result = TPM2B_AUTH_Unmarshal(&in->auth, paramBuffer, paramBufferSize);
        ERROR_IF_EXIT_PLUS(RC_HashSequenceStart_auth);
    result = TPMI_ALG_HASH_Unmarshal(&in->hashAlg, paramBuffer, paramBufferSize, TRUE);
        ERROR_IF_EXIT_PLUS(RC_HashSequenceStart_hashAlg);
<<<<<<< HEAD
    if(*paramBufferSize != 0) { result = TPM_RC_SIZE; goto Exit; }
=======
    if(*paramBufferSize != 0) {result = TPM_RC_SIZE; goto Exit; }
>>>>>>> b287b662
result = TPM2_HashSequenceStart (in, out);
    rSize = sizeof(HashSequenceStart_Out);
    if(TPM_RC_SUCCESS != result) goto Exit;
;    command->handles[command->handleNum++] = out->sequenceHandle;
break; 
}
#endif     // CC_HashSequenceStart
#if CC_SequenceUpdate
case TPM_CC_SequenceUpdate: {
    SequenceUpdate_In *in = (SequenceUpdate_In *)
            MemoryGetInBuffer(sizeof(SequenceUpdate_In));
    in->sequenceHandle = handles[0];
    result = TPM2B_MAX_BUFFER_Unmarshal(&in->buffer, paramBuffer, paramBufferSize);
        ERROR_IF_EXIT_PLUS(RC_SequenceUpdate_buffer);
<<<<<<< HEAD
    if(*paramBufferSize != 0) { result = TPM_RC_SIZE; goto Exit; }
=======
    if(*paramBufferSize != 0) {result = TPM_RC_SIZE; goto Exit; }
>>>>>>> b287b662
result = TPM2_SequenceUpdate (in);
break; 
}
#endif     // CC_SequenceUpdate
#if CC_SequenceComplete
case TPM_CC_SequenceComplete: {
    SequenceComplete_In *in = (SequenceComplete_In *)
            MemoryGetInBuffer(sizeof(SequenceComplete_In));
    SequenceComplete_Out *out = (SequenceComplete_Out *) 
            MemoryGetOutBuffer(sizeof(SequenceComplete_Out));
    in->sequenceHandle = handles[0];
    result = TPM2B_MAX_BUFFER_Unmarshal(&in->buffer, paramBuffer, paramBufferSize);
        ERROR_IF_EXIT_PLUS(RC_SequenceComplete_buffer);
    result = TPMI_RH_HIERARCHY_Unmarshal(&in->hierarchy, paramBuffer, paramBufferSize, TRUE);
        ERROR_IF_EXIT_PLUS(RC_SequenceComplete_hierarchy);
<<<<<<< HEAD
    if(*paramBufferSize != 0) { result = TPM_RC_SIZE; goto Exit; }
=======
    if(*paramBufferSize != 0) {result = TPM_RC_SIZE; goto Exit; }
>>>>>>> b287b662
result = TPM2_SequenceComplete (in, out);
    rSize = sizeof(SequenceComplete_Out);
    *respParmSize += TPM2B_DIGEST_Marshal(&out->result, 
                                          responseBuffer, &rSize);
    *respParmSize += TPMT_TK_HASHCHECK_Marshal(&out->validation, 
                                          responseBuffer, &rSize);
break; 
}
#endif     // CC_SequenceComplete
#if CC_EventSequenceComplete
case TPM_CC_EventSequenceComplete: {
    EventSequenceComplete_In *in = (EventSequenceComplete_In *)
            MemoryGetInBuffer(sizeof(EventSequenceComplete_In));
    EventSequenceComplete_Out *out = (EventSequenceComplete_Out *) 
            MemoryGetOutBuffer(sizeof(EventSequenceComplete_Out));
    in->pcrHandle = handles[0];
    in->sequenceHandle = handles[1];
    result = TPM2B_MAX_BUFFER_Unmarshal(&in->buffer, paramBuffer, paramBufferSize);
        ERROR_IF_EXIT_PLUS(RC_EventSequenceComplete_buffer);
<<<<<<< HEAD
    if(*paramBufferSize != 0) { result = TPM_RC_SIZE; goto Exit; }
=======
    if(*paramBufferSize != 0) {result = TPM_RC_SIZE; goto Exit; }
>>>>>>> b287b662
result = TPM2_EventSequenceComplete (in, out);
    rSize = sizeof(EventSequenceComplete_Out);
    *respParmSize += TPML_DIGEST_VALUES_Marshal(&out->results, 
                                          responseBuffer, &rSize);
break; 
}
#endif     // CC_EventSequenceComplete
#if CC_Certify
case TPM_CC_Certify: {
    Certify_In *in = (Certify_In *)
            MemoryGetInBuffer(sizeof(Certify_In));
    Certify_Out *out = (Certify_Out *) 
            MemoryGetOutBuffer(sizeof(Certify_Out));
    in->objectHandle = handles[0];
    in->signHandle = handles[1];
    result = TPM2B_DATA_Unmarshal(&in->qualifyingData, paramBuffer, paramBufferSize);
        ERROR_IF_EXIT_PLUS(RC_Certify_qualifyingData);
    result = TPMT_SIG_SCHEME_Unmarshal(&in->inScheme, paramBuffer, paramBufferSize, TRUE);
        ERROR_IF_EXIT_PLUS(RC_Certify_inScheme);
<<<<<<< HEAD
    if(*paramBufferSize != 0) { result = TPM_RC_SIZE; goto Exit; }
=======
    if(*paramBufferSize != 0) {result = TPM_RC_SIZE; goto Exit; }
>>>>>>> b287b662
result = TPM2_Certify (in, out);
    rSize = sizeof(Certify_Out);
    *respParmSize += TPM2B_ATTEST_Marshal(&out->certifyInfo, 
                                          responseBuffer, &rSize);
    *respParmSize += TPMT_SIGNATURE_Marshal(&out->signature, 
                                          responseBuffer, &rSize);
break; 
}
#endif     // CC_Certify
#if CC_CertifyCreation
case TPM_CC_CertifyCreation: {
    CertifyCreation_In *in = (CertifyCreation_In *)
            MemoryGetInBuffer(sizeof(CertifyCreation_In));
    CertifyCreation_Out *out = (CertifyCreation_Out *) 
            MemoryGetOutBuffer(sizeof(CertifyCreation_Out));
    in->signHandle = handles[0];
    in->objectHandle = handles[1];
    result = TPM2B_DATA_Unmarshal(&in->qualifyingData, paramBuffer, paramBufferSize);
        ERROR_IF_EXIT_PLUS(RC_CertifyCreation_qualifyingData);
    result = TPM2B_DIGEST_Unmarshal(&in->creationHash, paramBuffer, paramBufferSize);
        ERROR_IF_EXIT_PLUS(RC_CertifyCreation_creationHash);
    result = TPMT_SIG_SCHEME_Unmarshal(&in->inScheme, paramBuffer, paramBufferSize, TRUE);
        ERROR_IF_EXIT_PLUS(RC_CertifyCreation_inScheme);
    result = TPMT_TK_CREATION_Unmarshal(&in->creationTicket, paramBuffer, paramBufferSize);
        ERROR_IF_EXIT_PLUS(RC_CertifyCreation_creationTicket);
<<<<<<< HEAD
    if(*paramBufferSize != 0) { result = TPM_RC_SIZE; goto Exit; }
=======
    if(*paramBufferSize != 0) {result = TPM_RC_SIZE; goto Exit; }
>>>>>>> b287b662
result = TPM2_CertifyCreation (in, out);
    rSize = sizeof(CertifyCreation_Out);
    *respParmSize += TPM2B_ATTEST_Marshal(&out->certifyInfo, 
                                          responseBuffer, &rSize);
    *respParmSize += TPMT_SIGNATURE_Marshal(&out->signature, 
                                          responseBuffer, &rSize);
break; 
}
#endif     // CC_CertifyCreation
#if CC_Quote
case TPM_CC_Quote: {
    Quote_In *in = (Quote_In *)
            MemoryGetInBuffer(sizeof(Quote_In));
    Quote_Out *out = (Quote_Out *) 
            MemoryGetOutBuffer(sizeof(Quote_Out));
    in->signHandle = handles[0];
    result = TPM2B_DATA_Unmarshal(&in->qualifyingData, paramBuffer, paramBufferSize);
        ERROR_IF_EXIT_PLUS(RC_Quote_qualifyingData);
    result = TPMT_SIG_SCHEME_Unmarshal(&in->inScheme, paramBuffer, paramBufferSize, TRUE);
        ERROR_IF_EXIT_PLUS(RC_Quote_inScheme);
    result = TPML_PCR_SELECTION_Unmarshal(&in->PCRselect, paramBuffer, paramBufferSize);
        ERROR_IF_EXIT_PLUS(RC_Quote_PCRselect);
<<<<<<< HEAD
    if(*paramBufferSize != 0) { result = TPM_RC_SIZE; goto Exit; }
=======
    if(*paramBufferSize != 0) {result = TPM_RC_SIZE; goto Exit; }
>>>>>>> b287b662
result = TPM2_Quote (in, out);
    rSize = sizeof(Quote_Out);
    *respParmSize += TPM2B_ATTEST_Marshal(&out->quoted, 
                                          responseBuffer, &rSize);
    *respParmSize += TPMT_SIGNATURE_Marshal(&out->signature, 
                                          responseBuffer, &rSize);
break; 
}
#endif     // CC_Quote
#if CC_GetSessionAuditDigest
case TPM_CC_GetSessionAuditDigest: {
    GetSessionAuditDigest_In *in = (GetSessionAuditDigest_In *)
            MemoryGetInBuffer(sizeof(GetSessionAuditDigest_In));
    GetSessionAuditDigest_Out *out = (GetSessionAuditDigest_Out *) 
            MemoryGetOutBuffer(sizeof(GetSessionAuditDigest_Out));
    in->privacyAdminHandle = handles[0];
    in->signHandle = handles[1];
    in->sessionHandle = handles[2];
    result = TPM2B_DATA_Unmarshal(&in->qualifyingData, paramBuffer, paramBufferSize);
        ERROR_IF_EXIT_PLUS(RC_GetSessionAuditDigest_qualifyingData);
    result = TPMT_SIG_SCHEME_Unmarshal(&in->inScheme, paramBuffer, paramBufferSize, TRUE);
        ERROR_IF_EXIT_PLUS(RC_GetSessionAuditDigest_inScheme);
<<<<<<< HEAD
    if(*paramBufferSize != 0) { result = TPM_RC_SIZE; goto Exit; }
=======
    if(*paramBufferSize != 0) {result = TPM_RC_SIZE; goto Exit; }
>>>>>>> b287b662
result = TPM2_GetSessionAuditDigest (in, out);
    rSize = sizeof(GetSessionAuditDigest_Out);
    *respParmSize += TPM2B_ATTEST_Marshal(&out->auditInfo, 
                                          responseBuffer, &rSize);
    *respParmSize += TPMT_SIGNATURE_Marshal(&out->signature, 
                                          responseBuffer, &rSize);
break; 
}
#endif     // CC_GetSessionAuditDigest
#if CC_GetCommandAuditDigest
case TPM_CC_GetCommandAuditDigest: {
    GetCommandAuditDigest_In *in = (GetCommandAuditDigest_In *)
            MemoryGetInBuffer(sizeof(GetCommandAuditDigest_In));
    GetCommandAuditDigest_Out *out = (GetCommandAuditDigest_Out *) 
            MemoryGetOutBuffer(sizeof(GetCommandAuditDigest_Out));
    in->privacyHandle = handles[0];
    in->signHandle = handles[1];
    result = TPM2B_DATA_Unmarshal(&in->qualifyingData, paramBuffer, paramBufferSize);
        ERROR_IF_EXIT_PLUS(RC_GetCommandAuditDigest_qualifyingData);
    result = TPMT_SIG_SCHEME_Unmarshal(&in->inScheme, paramBuffer, paramBufferSize, TRUE);
        ERROR_IF_EXIT_PLUS(RC_GetCommandAuditDigest_inScheme);
<<<<<<< HEAD
    if(*paramBufferSize != 0) { result = TPM_RC_SIZE; goto Exit; }
=======
    if(*paramBufferSize != 0) {result = TPM_RC_SIZE; goto Exit; }
>>>>>>> b287b662
result = TPM2_GetCommandAuditDigest (in, out);
    rSize = sizeof(GetCommandAuditDigest_Out);
    *respParmSize += TPM2B_ATTEST_Marshal(&out->auditInfo, 
                                          responseBuffer, &rSize);
    *respParmSize += TPMT_SIGNATURE_Marshal(&out->signature, 
                                          responseBuffer, &rSize);
break; 
}
#endif     // CC_GetCommandAuditDigest
#if CC_GetTime
case TPM_CC_GetTime: {
    GetTime_In *in = (GetTime_In *)
            MemoryGetInBuffer(sizeof(GetTime_In));
    GetTime_Out *out = (GetTime_Out *) 
            MemoryGetOutBuffer(sizeof(GetTime_Out));
    in->privacyAdminHandle = handles[0];
    in->signHandle = handles[1];
    result = TPM2B_DATA_Unmarshal(&in->qualifyingData, paramBuffer, paramBufferSize);
        ERROR_IF_EXIT_PLUS(RC_GetTime_qualifyingData);
    result = TPMT_SIG_SCHEME_Unmarshal(&in->inScheme, paramBuffer, paramBufferSize, TRUE);
        ERROR_IF_EXIT_PLUS(RC_GetTime_inScheme);
<<<<<<< HEAD
    if(*paramBufferSize != 0) { result = TPM_RC_SIZE; goto Exit; }
=======
    if(*paramBufferSize != 0) {result = TPM_RC_SIZE; goto Exit; }
>>>>>>> b287b662
result = TPM2_GetTime (in, out);
    rSize = sizeof(GetTime_Out);
    *respParmSize += TPM2B_ATTEST_Marshal(&out->timeInfo, 
                                          responseBuffer, &rSize);
    *respParmSize += TPMT_SIGNATURE_Marshal(&out->signature, 
                                          responseBuffer, &rSize);
break; 
}
#endif     // CC_GetTime
#if CC_CertifyX509
case TPM_CC_CertifyX509: {
    CertifyX509_In *in = (CertifyX509_In *)
            MemoryGetInBuffer(sizeof(CertifyX509_In));
    CertifyX509_Out *out = (CertifyX509_Out *) 
            MemoryGetOutBuffer(sizeof(CertifyX509_Out));
    in->objectHandle = handles[0];
    in->signHandle = handles[1];
    result = TPM2B_DATA_Unmarshal(&in->qualifyingData, paramBuffer, paramBufferSize);
        ERROR_IF_EXIT_PLUS(RC_CertifyX509_qualifyingData);
    result = TPMT_SIG_SCHEME_Unmarshal(&in->inScheme, paramBuffer, paramBufferSize, TRUE);
        ERROR_IF_EXIT_PLUS(RC_CertifyX509_inScheme);
    result = TPM2B_MAX_BUFFER_Unmarshal(&in->partialCertificate, paramBuffer, paramBufferSize);
        ERROR_IF_EXIT_PLUS(RC_CertifyX509_partialCertificate);
<<<<<<< HEAD
    if(*paramBufferSize != 0) { result = TPM_RC_SIZE; goto Exit; }
=======
    if(*paramBufferSize != 0) {result = TPM_RC_SIZE; goto Exit; }
>>>>>>> b287b662
result = TPM2_CertifyX509 (in, out);
    rSize = sizeof(CertifyX509_Out);
    *respParmSize += TPM2B_MAX_BUFFER_Marshal(&out->addedToCertificate, 
                                          responseBuffer, &rSize);
    *respParmSize += TPM2B_DIGEST_Marshal(&out->tbsDigest, 
                                          responseBuffer, &rSize);
    *respParmSize += TPMT_SIGNATURE_Marshal(&out->signature, 
                                          responseBuffer, &rSize);
break; 
}
#endif     // CC_CertifyX509
#if CC_Commit
case TPM_CC_Commit: {
    Commit_In *in = (Commit_In *)
            MemoryGetInBuffer(sizeof(Commit_In));
    Commit_Out *out = (Commit_Out *) 
            MemoryGetOutBuffer(sizeof(Commit_Out));
    in->signHandle = handles[0];
    result = TPM2B_ECC_POINT_Unmarshal(&in->P1, paramBuffer, paramBufferSize);
        ERROR_IF_EXIT_PLUS(RC_Commit_P1);
    result = TPM2B_SENSITIVE_DATA_Unmarshal(&in->s2, paramBuffer, paramBufferSize);
        ERROR_IF_EXIT_PLUS(RC_Commit_s2);
    result = TPM2B_ECC_PARAMETER_Unmarshal(&in->y2, paramBuffer, paramBufferSize);
        ERROR_IF_EXIT_PLUS(RC_Commit_y2);
<<<<<<< HEAD
    if(*paramBufferSize != 0) { result = TPM_RC_SIZE; goto Exit; }
=======
    if(*paramBufferSize != 0) {result = TPM_RC_SIZE; goto Exit; }
>>>>>>> b287b662
result = TPM2_Commit (in, out);
    rSize = sizeof(Commit_Out);
    *respParmSize += TPM2B_ECC_POINT_Marshal(&out->K, 
                                          responseBuffer, &rSize);
    *respParmSize += TPM2B_ECC_POINT_Marshal(&out->L, 
                                          responseBuffer, &rSize);
    *respParmSize += TPM2B_ECC_POINT_Marshal(&out->E, 
                                          responseBuffer, &rSize);
    *respParmSize += UINT16_Marshal(&out->counter, 
                                          responseBuffer, &rSize);
break; 
}
#endif     // CC_Commit
#if CC_EC_Ephemeral
case TPM_CC_EC_Ephemeral: {
    EC_Ephemeral_In *in = (EC_Ephemeral_In *)
            MemoryGetInBuffer(sizeof(EC_Ephemeral_In));
    EC_Ephemeral_Out *out = (EC_Ephemeral_Out *) 
            MemoryGetOutBuffer(sizeof(EC_Ephemeral_Out));
    result = TPMI_ECC_CURVE_Unmarshal(&in->curveID, paramBuffer, paramBufferSize);
        ERROR_IF_EXIT_PLUS(RC_EC_Ephemeral_curveID);
<<<<<<< HEAD
    if(*paramBufferSize != 0) { result = TPM_RC_SIZE; goto Exit; }
=======
    if(*paramBufferSize != 0) {result = TPM_RC_SIZE; goto Exit; }
>>>>>>> b287b662
result = TPM2_EC_Ephemeral (in, out);
    rSize = sizeof(EC_Ephemeral_Out);
    *respParmSize += TPM2B_ECC_POINT_Marshal(&out->Q, 
                                          responseBuffer, &rSize);
    *respParmSize += UINT16_Marshal(&out->counter, 
                                          responseBuffer, &rSize);
break; 
}
#endif     // CC_EC_Ephemeral
#if CC_VerifySignature
case TPM_CC_VerifySignature: {
    VerifySignature_In *in = (VerifySignature_In *)
            MemoryGetInBuffer(sizeof(VerifySignature_In));
    VerifySignature_Out *out = (VerifySignature_Out *) 
            MemoryGetOutBuffer(sizeof(VerifySignature_Out));
    in->keyHandle = handles[0];
    result = TPM2B_DIGEST_Unmarshal(&in->digest, paramBuffer, paramBufferSize);
        ERROR_IF_EXIT_PLUS(RC_VerifySignature_digest);
    result = TPMT_SIGNATURE_Unmarshal(&in->signature, paramBuffer, paramBufferSize, FALSE);
        ERROR_IF_EXIT_PLUS(RC_VerifySignature_signature);
<<<<<<< HEAD
    if(*paramBufferSize != 0) { result = TPM_RC_SIZE; goto Exit; }
=======
    if(*paramBufferSize != 0) {result = TPM_RC_SIZE; goto Exit; }
>>>>>>> b287b662
result = TPM2_VerifySignature (in, out);
    rSize = sizeof(VerifySignature_Out);
    *respParmSize += TPMT_TK_VERIFIED_Marshal(&out->validation, 
                                          responseBuffer, &rSize);
break; 
}
#endif     // CC_VerifySignature
#if CC_Sign
case TPM_CC_Sign: {
    Sign_In *in = (Sign_In *)
            MemoryGetInBuffer(sizeof(Sign_In));
    Sign_Out *out = (Sign_Out *) 
            MemoryGetOutBuffer(sizeof(Sign_Out));
    in->keyHandle = handles[0];
    result = TPM2B_DIGEST_Unmarshal(&in->digest, paramBuffer, paramBufferSize);
        ERROR_IF_EXIT_PLUS(RC_Sign_digest);
    result = TPMT_SIG_SCHEME_Unmarshal(&in->inScheme, paramBuffer, paramBufferSize, TRUE);
        ERROR_IF_EXIT_PLUS(RC_Sign_inScheme);
    result = TPMT_TK_HASHCHECK_Unmarshal(&in->validation, paramBuffer, paramBufferSize);
        ERROR_IF_EXIT_PLUS(RC_Sign_validation);
<<<<<<< HEAD
    if(*paramBufferSize != 0) { result = TPM_RC_SIZE; goto Exit; }
=======
    if(*paramBufferSize != 0) {result = TPM_RC_SIZE; goto Exit; }
>>>>>>> b287b662
result = TPM2_Sign (in, out);
    rSize = sizeof(Sign_Out);
    *respParmSize += TPMT_SIGNATURE_Marshal(&out->signature, 
                                          responseBuffer, &rSize);
break; 
}
#endif     // CC_Sign
#if CC_SetCommandCodeAuditStatus
case TPM_CC_SetCommandCodeAuditStatus: {
    SetCommandCodeAuditStatus_In *in = (SetCommandCodeAuditStatus_In *)
            MemoryGetInBuffer(sizeof(SetCommandCodeAuditStatus_In));
    in->auth = handles[0];
    result = TPMI_ALG_HASH_Unmarshal(&in->auditAlg, paramBuffer, paramBufferSize, TRUE);
        ERROR_IF_EXIT_PLUS(RC_SetCommandCodeAuditStatus_auditAlg);
    result = TPML_CC_Unmarshal(&in->setList, paramBuffer, paramBufferSize);
        ERROR_IF_EXIT_PLUS(RC_SetCommandCodeAuditStatus_setList);
    result = TPML_CC_Unmarshal(&in->clearList, paramBuffer, paramBufferSize);
        ERROR_IF_EXIT_PLUS(RC_SetCommandCodeAuditStatus_clearList);
<<<<<<< HEAD
    if(*paramBufferSize != 0) { result = TPM_RC_SIZE; goto Exit; }
=======
    if(*paramBufferSize != 0) {result = TPM_RC_SIZE; goto Exit; }
>>>>>>> b287b662
result = TPM2_SetCommandCodeAuditStatus (in);
break; 
}
#endif     // CC_SetCommandCodeAuditStatus
#if CC_PCR_Extend
case TPM_CC_PCR_Extend: {
    PCR_Extend_In *in = (PCR_Extend_In *)
            MemoryGetInBuffer(sizeof(PCR_Extend_In));
    in->pcrHandle = handles[0];
    result = TPML_DIGEST_VALUES_Unmarshal(&in->digests, paramBuffer, paramBufferSize);
        ERROR_IF_EXIT_PLUS(RC_PCR_Extend_digests);
<<<<<<< HEAD
    if(*paramBufferSize != 0) { result = TPM_RC_SIZE; goto Exit; }
=======
    if(*paramBufferSize != 0) {result = TPM_RC_SIZE; goto Exit; }
>>>>>>> b287b662
result = TPM2_PCR_Extend (in);
break; 
}
#endif     // CC_PCR_Extend
#if CC_PCR_Event
case TPM_CC_PCR_Event: {
    PCR_Event_In *in = (PCR_Event_In *)
            MemoryGetInBuffer(sizeof(PCR_Event_In));
    PCR_Event_Out *out = (PCR_Event_Out *) 
            MemoryGetOutBuffer(sizeof(PCR_Event_Out));
    in->pcrHandle = handles[0];
    result = TPM2B_EVENT_Unmarshal(&in->eventData, paramBuffer, paramBufferSize);
        ERROR_IF_EXIT_PLUS(RC_PCR_Event_eventData);
<<<<<<< HEAD
    if(*paramBufferSize != 0) { result = TPM_RC_SIZE; goto Exit; }
=======
    if(*paramBufferSize != 0) {result = TPM_RC_SIZE; goto Exit; }
>>>>>>> b287b662
result = TPM2_PCR_Event (in, out);
    rSize = sizeof(PCR_Event_Out);
    *respParmSize += TPML_DIGEST_VALUES_Marshal(&out->digests, 
                                          responseBuffer, &rSize);
break; 
}
#endif     // CC_PCR_Event
#if CC_PCR_Read
case TPM_CC_PCR_Read: {
    PCR_Read_In *in = (PCR_Read_In *)
            MemoryGetInBuffer(sizeof(PCR_Read_In));
    PCR_Read_Out *out = (PCR_Read_Out *) 
            MemoryGetOutBuffer(sizeof(PCR_Read_Out));
    result = TPML_PCR_SELECTION_Unmarshal(&in->pcrSelectionIn, paramBuffer, paramBufferSize);
        ERROR_IF_EXIT_PLUS(RC_PCR_Read_pcrSelectionIn);
<<<<<<< HEAD
    if(*paramBufferSize != 0) { result = TPM_RC_SIZE; goto Exit; }
=======
    if(*paramBufferSize != 0) {result = TPM_RC_SIZE; goto Exit; }
>>>>>>> b287b662
result = TPM2_PCR_Read (in, out);
    rSize = sizeof(PCR_Read_Out);
    *respParmSize += UINT32_Marshal(&out->pcrUpdateCounter, 
                                          responseBuffer, &rSize);
    *respParmSize += TPML_PCR_SELECTION_Marshal(&out->pcrSelectionOut, 
                                          responseBuffer, &rSize);
    *respParmSize += TPML_DIGEST_Marshal(&out->pcrValues, 
                                          responseBuffer, &rSize);
break; 
}
#endif     // CC_PCR_Read
#if CC_PCR_Allocate
case TPM_CC_PCR_Allocate: {
    PCR_Allocate_In *in = (PCR_Allocate_In *)
            MemoryGetInBuffer(sizeof(PCR_Allocate_In));
    PCR_Allocate_Out *out = (PCR_Allocate_Out *) 
            MemoryGetOutBuffer(sizeof(PCR_Allocate_Out));
    in->authHandle = handles[0];
    result = TPML_PCR_SELECTION_Unmarshal(&in->pcrAllocation, paramBuffer, paramBufferSize);
        ERROR_IF_EXIT_PLUS(RC_PCR_Allocate_pcrAllocation);
<<<<<<< HEAD
    if(*paramBufferSize != 0) { result = TPM_RC_SIZE; goto Exit; }
=======
    if(*paramBufferSize != 0) {result = TPM_RC_SIZE; goto Exit; }
>>>>>>> b287b662
result = TPM2_PCR_Allocate (in, out);
    rSize = sizeof(PCR_Allocate_Out);
    *respParmSize += TPMI_YES_NO_Marshal(&out->allocationSuccess, 
                                          responseBuffer, &rSize);
    *respParmSize += UINT32_Marshal(&out->maxPCR, 
                                          responseBuffer, &rSize);
    *respParmSize += UINT32_Marshal(&out->sizeNeeded, 
                                          responseBuffer, &rSize);
    *respParmSize += UINT32_Marshal(&out->sizeAvailable, 
                                          responseBuffer, &rSize);
break; 
}
#endif     // CC_PCR_Allocate
#if CC_PCR_SetAuthPolicy
case TPM_CC_PCR_SetAuthPolicy: {
    PCR_SetAuthPolicy_In *in = (PCR_SetAuthPolicy_In *)
            MemoryGetInBuffer(sizeof(PCR_SetAuthPolicy_In));
    in->authHandle = handles[0];
    result = TPM2B_DIGEST_Unmarshal(&in->authPolicy, paramBuffer, paramBufferSize);
        ERROR_IF_EXIT_PLUS(RC_PCR_SetAuthPolicy_authPolicy);
    result = TPMI_ALG_HASH_Unmarshal(&in->hashAlg, paramBuffer, paramBufferSize, TRUE);
        ERROR_IF_EXIT_PLUS(RC_PCR_SetAuthPolicy_hashAlg);
    result = TPMI_DH_PCR_Unmarshal(&in->pcrNum, paramBuffer, paramBufferSize, FALSE);
        ERROR_IF_EXIT_PLUS(RC_PCR_SetAuthPolicy_pcrNum);
<<<<<<< HEAD
    if(*paramBufferSize != 0) { result = TPM_RC_SIZE; goto Exit; }
=======
    if(*paramBufferSize != 0) {result = TPM_RC_SIZE; goto Exit; }
>>>>>>> b287b662
result = TPM2_PCR_SetAuthPolicy (in);
break; 
}
#endif     // CC_PCR_SetAuthPolicy
#if CC_PCR_SetAuthValue
case TPM_CC_PCR_SetAuthValue: {
    PCR_SetAuthValue_In *in = (PCR_SetAuthValue_In *)
            MemoryGetInBuffer(sizeof(PCR_SetAuthValue_In));
    in->pcrHandle = handles[0];
    result = TPM2B_DIGEST_Unmarshal(&in->auth, paramBuffer, paramBufferSize);
        ERROR_IF_EXIT_PLUS(RC_PCR_SetAuthValue_auth);
<<<<<<< HEAD
    if(*paramBufferSize != 0) { result = TPM_RC_SIZE; goto Exit; }
=======
    if(*paramBufferSize != 0) {result = TPM_RC_SIZE; goto Exit; }
>>>>>>> b287b662
result = TPM2_PCR_SetAuthValue (in);
break; 
}
#endif     // CC_PCR_SetAuthValue
#if CC_PCR_Reset
case TPM_CC_PCR_Reset: {
    PCR_Reset_In *in = (PCR_Reset_In *)
            MemoryGetInBuffer(sizeof(PCR_Reset_In));
    in->pcrHandle = handles[0];
<<<<<<< HEAD
    if(*paramBufferSize != 0) { result = TPM_RC_SIZE; goto Exit; }
=======
    if(*paramBufferSize != 0) {result = TPM_RC_SIZE; goto Exit; }
>>>>>>> b287b662
result = TPM2_PCR_Reset (in);
break; 
}
#endif     // CC_PCR_Reset
#if CC_PolicySigned
case TPM_CC_PolicySigned: {
    PolicySigned_In *in = (PolicySigned_In *)
            MemoryGetInBuffer(sizeof(PolicySigned_In));
    PolicySigned_Out *out = (PolicySigned_Out *) 
            MemoryGetOutBuffer(sizeof(PolicySigned_Out));
    in->authObject = handles[0];
    in->policySession = handles[1];
    result = TPM2B_NONCE_Unmarshal(&in->nonceTPM, paramBuffer, paramBufferSize);
        ERROR_IF_EXIT_PLUS(RC_PolicySigned_nonceTPM);
    result = TPM2B_DIGEST_Unmarshal(&in->cpHashA, paramBuffer, paramBufferSize);
        ERROR_IF_EXIT_PLUS(RC_PolicySigned_cpHashA);
    result = TPM2B_NONCE_Unmarshal(&in->policyRef, paramBuffer, paramBufferSize);
        ERROR_IF_EXIT_PLUS(RC_PolicySigned_policyRef);
    result = INT32_Unmarshal(&in->expiration, paramBuffer, paramBufferSize);
        ERROR_IF_EXIT_PLUS(RC_PolicySigned_expiration);
    result = TPMT_SIGNATURE_Unmarshal(&in->auth, paramBuffer, paramBufferSize, FALSE);
        ERROR_IF_EXIT_PLUS(RC_PolicySigned_auth);
<<<<<<< HEAD
    if(*paramBufferSize != 0) { result = TPM_RC_SIZE; goto Exit; }
=======
    if(*paramBufferSize != 0) {result = TPM_RC_SIZE; goto Exit; }
>>>>>>> b287b662
result = TPM2_PolicySigned (in, out);
    rSize = sizeof(PolicySigned_Out);
    *respParmSize += TPM2B_TIMEOUT_Marshal(&out->timeout, 
                                          responseBuffer, &rSize);
    *respParmSize += TPMT_TK_AUTH_Marshal(&out->policyTicket, 
                                          responseBuffer, &rSize);
break; 
}
#endif     // CC_PolicySigned
#if CC_PolicySecret
case TPM_CC_PolicySecret: {
    PolicySecret_In *in = (PolicySecret_In *)
            MemoryGetInBuffer(sizeof(PolicySecret_In));
    PolicySecret_Out *out = (PolicySecret_Out *) 
            MemoryGetOutBuffer(sizeof(PolicySecret_Out));
    in->authHandle = handles[0];
    in->policySession = handles[1];
    result = TPM2B_NONCE_Unmarshal(&in->nonceTPM, paramBuffer, paramBufferSize);
        ERROR_IF_EXIT_PLUS(RC_PolicySecret_nonceTPM);
    result = TPM2B_DIGEST_Unmarshal(&in->cpHashA, paramBuffer, paramBufferSize);
        ERROR_IF_EXIT_PLUS(RC_PolicySecret_cpHashA);
    result = TPM2B_NONCE_Unmarshal(&in->policyRef, paramBuffer, paramBufferSize);
        ERROR_IF_EXIT_PLUS(RC_PolicySecret_policyRef);
    result = INT32_Unmarshal(&in->expiration, paramBuffer, paramBufferSize);
        ERROR_IF_EXIT_PLUS(RC_PolicySecret_expiration);
<<<<<<< HEAD
    if(*paramBufferSize != 0) { result = TPM_RC_SIZE; goto Exit; }
=======
    if(*paramBufferSize != 0) {result = TPM_RC_SIZE; goto Exit; }
>>>>>>> b287b662
result = TPM2_PolicySecret (in, out);
    rSize = sizeof(PolicySecret_Out);
    *respParmSize += TPM2B_TIMEOUT_Marshal(&out->timeout, 
                                          responseBuffer, &rSize);
    *respParmSize += TPMT_TK_AUTH_Marshal(&out->policyTicket, 
                                          responseBuffer, &rSize);
break; 
}
#endif     // CC_PolicySecret
#if CC_PolicyTicket
case TPM_CC_PolicyTicket: {
    PolicyTicket_In *in = (PolicyTicket_In *)
            MemoryGetInBuffer(sizeof(PolicyTicket_In));
    in->policySession = handles[0];
    result = TPM2B_TIMEOUT_Unmarshal(&in->timeout, paramBuffer, paramBufferSize);
        ERROR_IF_EXIT_PLUS(RC_PolicyTicket_timeout);
    result = TPM2B_DIGEST_Unmarshal(&in->cpHashA, paramBuffer, paramBufferSize);
        ERROR_IF_EXIT_PLUS(RC_PolicyTicket_cpHashA);
    result = TPM2B_NONCE_Unmarshal(&in->policyRef, paramBuffer, paramBufferSize);
        ERROR_IF_EXIT_PLUS(RC_PolicyTicket_policyRef);
    result = TPM2B_NAME_Unmarshal(&in->authName, paramBuffer, paramBufferSize);
        ERROR_IF_EXIT_PLUS(RC_PolicyTicket_authName);
    result = TPMT_TK_AUTH_Unmarshal(&in->ticket, paramBuffer, paramBufferSize);
        ERROR_IF_EXIT_PLUS(RC_PolicyTicket_ticket);
<<<<<<< HEAD
    if(*paramBufferSize != 0) { result = TPM_RC_SIZE; goto Exit; }
=======
    if(*paramBufferSize != 0) {result = TPM_RC_SIZE; goto Exit; }
>>>>>>> b287b662
result = TPM2_PolicyTicket (in);
break; 
}
#endif     // CC_PolicyTicket
#if CC_PolicyOR
case TPM_CC_PolicyOR: {
    PolicyOR_In *in = (PolicyOR_In *)
            MemoryGetInBuffer(sizeof(PolicyOR_In));
    in->policySession = handles[0];
    result = TPML_DIGEST_Unmarshal(&in->pHashList, paramBuffer, paramBufferSize);
        ERROR_IF_EXIT_PLUS(RC_PolicyOR_pHashList);
<<<<<<< HEAD
    if(*paramBufferSize != 0) { result = TPM_RC_SIZE; goto Exit; }
=======
    if(*paramBufferSize != 0) {result = TPM_RC_SIZE; goto Exit; }
>>>>>>> b287b662
result = TPM2_PolicyOR (in);
break; 
}
#endif     // CC_PolicyOR
#if CC_PolicyPCR
case TPM_CC_PolicyPCR: {
    PolicyPCR_In *in = (PolicyPCR_In *)
            MemoryGetInBuffer(sizeof(PolicyPCR_In));
    in->policySession = handles[0];
    result = TPM2B_DIGEST_Unmarshal(&in->pcrDigest, paramBuffer, paramBufferSize);
        ERROR_IF_EXIT_PLUS(RC_PolicyPCR_pcrDigest);
    result = TPML_PCR_SELECTION_Unmarshal(&in->pcrs, paramBuffer, paramBufferSize);
        ERROR_IF_EXIT_PLUS(RC_PolicyPCR_pcrs);
<<<<<<< HEAD
    if(*paramBufferSize != 0) { result = TPM_RC_SIZE; goto Exit; }
=======
    if(*paramBufferSize != 0) {result = TPM_RC_SIZE; goto Exit; }
>>>>>>> b287b662
result = TPM2_PolicyPCR (in);
break; 
}
#endif     // CC_PolicyPCR
#if CC_PolicyLocality
case TPM_CC_PolicyLocality: {
    PolicyLocality_In *in = (PolicyLocality_In *)
            MemoryGetInBuffer(sizeof(PolicyLocality_In));
    in->policySession = handles[0];
    result = TPMA_LOCALITY_Unmarshal(&in->locality, paramBuffer, paramBufferSize);
        ERROR_IF_EXIT_PLUS(RC_PolicyLocality_locality);
<<<<<<< HEAD
    if(*paramBufferSize != 0) { result = TPM_RC_SIZE; goto Exit; }
=======
    if(*paramBufferSize != 0) {result = TPM_RC_SIZE; goto Exit; }
>>>>>>> b287b662
result = TPM2_PolicyLocality (in);
break; 
}
#endif     // CC_PolicyLocality
#if CC_PolicyNV
case TPM_CC_PolicyNV: {
    PolicyNV_In *in = (PolicyNV_In *)
            MemoryGetInBuffer(sizeof(PolicyNV_In));
    in->authHandle = handles[0];
    in->nvIndex = handles[1];
    in->policySession = handles[2];
    result = TPM2B_OPERAND_Unmarshal(&in->operandB, paramBuffer, paramBufferSize);
        ERROR_IF_EXIT_PLUS(RC_PolicyNV_operandB);
    result = UINT16_Unmarshal(&in->offset, paramBuffer, paramBufferSize);
        ERROR_IF_EXIT_PLUS(RC_PolicyNV_offset);
    result = TPM_EO_Unmarshal(&in->operation, paramBuffer, paramBufferSize);
        ERROR_IF_EXIT_PLUS(RC_PolicyNV_operation);
<<<<<<< HEAD
    if(*paramBufferSize != 0) { result = TPM_RC_SIZE; goto Exit; }
=======
    if(*paramBufferSize != 0) {result = TPM_RC_SIZE; goto Exit; }
>>>>>>> b287b662
result = TPM2_PolicyNV (in);
break; 
}
#endif     // CC_PolicyNV
#if CC_PolicyCounterTimer
case TPM_CC_PolicyCounterTimer: {
    PolicyCounterTimer_In *in = (PolicyCounterTimer_In *)
            MemoryGetInBuffer(sizeof(PolicyCounterTimer_In));
    in->policySession = handles[0];
    result = TPM2B_OPERAND_Unmarshal(&in->operandB, paramBuffer, paramBufferSize);
        ERROR_IF_EXIT_PLUS(RC_PolicyCounterTimer_operandB);
    result = UINT16_Unmarshal(&in->offset, paramBuffer, paramBufferSize);
        ERROR_IF_EXIT_PLUS(RC_PolicyCounterTimer_offset);
    result = TPM_EO_Unmarshal(&in->operation, paramBuffer, paramBufferSize);
        ERROR_IF_EXIT_PLUS(RC_PolicyCounterTimer_operation);
<<<<<<< HEAD
    if(*paramBufferSize != 0) { result = TPM_RC_SIZE; goto Exit; }
=======
    if(*paramBufferSize != 0) {result = TPM_RC_SIZE; goto Exit; }
>>>>>>> b287b662
result = TPM2_PolicyCounterTimer (in);
break; 
}
#endif     // CC_PolicyCounterTimer
#if CC_PolicyCommandCode
case TPM_CC_PolicyCommandCode: {
    PolicyCommandCode_In *in = (PolicyCommandCode_In *)
            MemoryGetInBuffer(sizeof(PolicyCommandCode_In));
    in->policySession = handles[0];
    result = TPM_CC_Unmarshal(&in->code, paramBuffer, paramBufferSize);
        ERROR_IF_EXIT_PLUS(RC_PolicyCommandCode_code);
<<<<<<< HEAD
    if(*paramBufferSize != 0) { result = TPM_RC_SIZE; goto Exit; }
=======
    if(*paramBufferSize != 0) {result = TPM_RC_SIZE; goto Exit; }
>>>>>>> b287b662
result = TPM2_PolicyCommandCode (in);
break; 
}
#endif     // CC_PolicyCommandCode
#if CC_PolicyPhysicalPresence
case TPM_CC_PolicyPhysicalPresence: {
    PolicyPhysicalPresence_In *in = (PolicyPhysicalPresence_In *)
            MemoryGetInBuffer(sizeof(PolicyPhysicalPresence_In));
    in->policySession = handles[0];
<<<<<<< HEAD
    if(*paramBufferSize != 0) { result = TPM_RC_SIZE; goto Exit; }
=======
    if(*paramBufferSize != 0) {result = TPM_RC_SIZE; goto Exit; }
>>>>>>> b287b662
result = TPM2_PolicyPhysicalPresence (in);
break; 
}
#endif     // CC_PolicyPhysicalPresence
#if CC_PolicyCpHash
case TPM_CC_PolicyCpHash: {
    PolicyCpHash_In *in = (PolicyCpHash_In *)
            MemoryGetInBuffer(sizeof(PolicyCpHash_In));
    in->policySession = handles[0];
    result = TPM2B_DIGEST_Unmarshal(&in->cpHashA, paramBuffer, paramBufferSize);
        ERROR_IF_EXIT_PLUS(RC_PolicyCpHash_cpHashA);
<<<<<<< HEAD
    if(*paramBufferSize != 0) { result = TPM_RC_SIZE; goto Exit; }
=======
    if(*paramBufferSize != 0) {result = TPM_RC_SIZE; goto Exit; }
>>>>>>> b287b662
result = TPM2_PolicyCpHash (in);
break; 
}
#endif     // CC_PolicyCpHash
#if CC_PolicyNameHash
case TPM_CC_PolicyNameHash: {
    PolicyNameHash_In *in = (PolicyNameHash_In *)
            MemoryGetInBuffer(sizeof(PolicyNameHash_In));
    in->policySession = handles[0];
    result = TPM2B_DIGEST_Unmarshal(&in->nameHash, paramBuffer, paramBufferSize);
        ERROR_IF_EXIT_PLUS(RC_PolicyNameHash_nameHash);
<<<<<<< HEAD
    if(*paramBufferSize != 0) { result = TPM_RC_SIZE; goto Exit; }
=======
    if(*paramBufferSize != 0) {result = TPM_RC_SIZE; goto Exit; }
>>>>>>> b287b662
result = TPM2_PolicyNameHash (in);
break; 
}
#endif     // CC_PolicyNameHash
#if CC_PolicyDuplicationSelect
case TPM_CC_PolicyDuplicationSelect: {
    PolicyDuplicationSelect_In *in = (PolicyDuplicationSelect_In *)
            MemoryGetInBuffer(sizeof(PolicyDuplicationSelect_In));
    in->policySession = handles[0];
    result = TPM2B_NAME_Unmarshal(&in->objectName, paramBuffer, paramBufferSize);
        ERROR_IF_EXIT_PLUS(RC_PolicyDuplicationSelect_objectName);
    result = TPM2B_NAME_Unmarshal(&in->newParentName, paramBuffer, paramBufferSize);
        ERROR_IF_EXIT_PLUS(RC_PolicyDuplicationSelect_newParentName);
    result = TPMI_YES_NO_Unmarshal(&in->includeObject, paramBuffer, paramBufferSize);
        ERROR_IF_EXIT_PLUS(RC_PolicyDuplicationSelect_includeObject);
<<<<<<< HEAD
    if(*paramBufferSize != 0) { result = TPM_RC_SIZE; goto Exit; }
=======
    if(*paramBufferSize != 0) {result = TPM_RC_SIZE; goto Exit; }
>>>>>>> b287b662
result = TPM2_PolicyDuplicationSelect (in);
break; 
}
#endif     // CC_PolicyDuplicationSelect
#if CC_PolicyAuthorize
case TPM_CC_PolicyAuthorize: {
    PolicyAuthorize_In *in = (PolicyAuthorize_In *)
            MemoryGetInBuffer(sizeof(PolicyAuthorize_In));
    in->policySession = handles[0];
    result = TPM2B_DIGEST_Unmarshal(&in->approvedPolicy, paramBuffer, paramBufferSize);
        ERROR_IF_EXIT_PLUS(RC_PolicyAuthorize_approvedPolicy);
    result = TPM2B_NONCE_Unmarshal(&in->policyRef, paramBuffer, paramBufferSize);
        ERROR_IF_EXIT_PLUS(RC_PolicyAuthorize_policyRef);
    result = TPM2B_NAME_Unmarshal(&in->keySign, paramBuffer, paramBufferSize);
        ERROR_IF_EXIT_PLUS(RC_PolicyAuthorize_keySign);
    result = TPMT_TK_VERIFIED_Unmarshal(&in->checkTicket, paramBuffer, paramBufferSize);
        ERROR_IF_EXIT_PLUS(RC_PolicyAuthorize_checkTicket);
<<<<<<< HEAD
    if(*paramBufferSize != 0) { result = TPM_RC_SIZE; goto Exit; }
=======
    if(*paramBufferSize != 0) {result = TPM_RC_SIZE; goto Exit; }
>>>>>>> b287b662
result = TPM2_PolicyAuthorize (in);
break; 
}
#endif     // CC_PolicyAuthorize
#if CC_PolicyAuthValue
case TPM_CC_PolicyAuthValue: {
    PolicyAuthValue_In *in = (PolicyAuthValue_In *)
            MemoryGetInBuffer(sizeof(PolicyAuthValue_In));
    in->policySession = handles[0];
<<<<<<< HEAD
    if(*paramBufferSize != 0) { result = TPM_RC_SIZE; goto Exit; }
=======
    if(*paramBufferSize != 0) {result = TPM_RC_SIZE; goto Exit; }
>>>>>>> b287b662
result = TPM2_PolicyAuthValue (in);
break; 
}
#endif     // CC_PolicyAuthValue
#if CC_PolicyPassword
case TPM_CC_PolicyPassword: {
    PolicyPassword_In *in = (PolicyPassword_In *)
            MemoryGetInBuffer(sizeof(PolicyPassword_In));
    in->policySession = handles[0];
<<<<<<< HEAD
    if(*paramBufferSize != 0) { result = TPM_RC_SIZE; goto Exit; }
=======
    if(*paramBufferSize != 0) {result = TPM_RC_SIZE; goto Exit; }
>>>>>>> b287b662
result = TPM2_PolicyPassword (in);
break; 
}
#endif     // CC_PolicyPassword
#if CC_PolicyGetDigest
case TPM_CC_PolicyGetDigest: {
    PolicyGetDigest_In *in = (PolicyGetDigest_In *)
            MemoryGetInBuffer(sizeof(PolicyGetDigest_In));
    PolicyGetDigest_Out *out = (PolicyGetDigest_Out *) 
            MemoryGetOutBuffer(sizeof(PolicyGetDigest_Out));
    in->policySession = handles[0];
<<<<<<< HEAD
    if(*paramBufferSize != 0) { result = TPM_RC_SIZE; goto Exit; }
=======
    if(*paramBufferSize != 0) {result = TPM_RC_SIZE; goto Exit; }
>>>>>>> b287b662
result = TPM2_PolicyGetDigest (in, out);
    rSize = sizeof(PolicyGetDigest_Out);
    *respParmSize += TPM2B_DIGEST_Marshal(&out->policyDigest, 
                                          responseBuffer, &rSize);
break; 
}
#endif     // CC_PolicyGetDigest
#if CC_PolicyNvWritten
case TPM_CC_PolicyNvWritten: {
    PolicyNvWritten_In *in = (PolicyNvWritten_In *)
            MemoryGetInBuffer(sizeof(PolicyNvWritten_In));
    in->policySession = handles[0];
    result = TPMI_YES_NO_Unmarshal(&in->writtenSet, paramBuffer, paramBufferSize);
        ERROR_IF_EXIT_PLUS(RC_PolicyNvWritten_writtenSet);
<<<<<<< HEAD
    if(*paramBufferSize != 0) { result = TPM_RC_SIZE; goto Exit; }
=======
    if(*paramBufferSize != 0) {result = TPM_RC_SIZE; goto Exit; }
>>>>>>> b287b662
result = TPM2_PolicyNvWritten (in);
break; 
}
#endif     // CC_PolicyNvWritten
#if CC_PolicyTemplate
case TPM_CC_PolicyTemplate: {
    PolicyTemplate_In *in = (PolicyTemplate_In *)
            MemoryGetInBuffer(sizeof(PolicyTemplate_In));
    in->policySession = handles[0];
    result = TPM2B_DIGEST_Unmarshal(&in->templateHash, paramBuffer, paramBufferSize);
        ERROR_IF_EXIT_PLUS(RC_PolicyTemplate_templateHash);
<<<<<<< HEAD
    if(*paramBufferSize != 0) { result = TPM_RC_SIZE; goto Exit; }
=======
    if(*paramBufferSize != 0) {result = TPM_RC_SIZE; goto Exit; }
>>>>>>> b287b662
result = TPM2_PolicyTemplate (in);
break; 
}
#endif     // CC_PolicyTemplate
#if CC_PolicyAuthorizeNV
case TPM_CC_PolicyAuthorizeNV: {
    PolicyAuthorizeNV_In *in = (PolicyAuthorizeNV_In *)
            MemoryGetInBuffer(sizeof(PolicyAuthorizeNV_In));
    in->authHandle = handles[0];
    in->nvIndex = handles[1];
    in->policySession = handles[2];
<<<<<<< HEAD
    if(*paramBufferSize != 0) { result = TPM_RC_SIZE; goto Exit; }
=======
    if(*paramBufferSize != 0) {result = TPM_RC_SIZE; goto Exit; }
>>>>>>> b287b662
result = TPM2_PolicyAuthorizeNV (in);
break; 
}
#endif     // CC_PolicyAuthorizeNV
#if CC_CreatePrimary
case TPM_CC_CreatePrimary: {
    CreatePrimary_In *in = (CreatePrimary_In *)
            MemoryGetInBuffer(sizeof(CreatePrimary_In));
    CreatePrimary_Out *out = (CreatePrimary_Out *) 
            MemoryGetOutBuffer(sizeof(CreatePrimary_Out));
    in->primaryHandle = handles[0];
    result = TPM2B_SENSITIVE_CREATE_Unmarshal(&in->inSensitive, paramBuffer, paramBufferSize);
        ERROR_IF_EXIT_PLUS(RC_CreatePrimary_inSensitive);
    result = TPM2B_PUBLIC_Unmarshal(&in->inPublic, paramBuffer, paramBufferSize, FALSE);
        ERROR_IF_EXIT_PLUS(RC_CreatePrimary_inPublic);
    result = TPM2B_DATA_Unmarshal(&in->outsideInfo, paramBuffer, paramBufferSize);
        ERROR_IF_EXIT_PLUS(RC_CreatePrimary_outsideInfo);
    result = TPML_PCR_SELECTION_Unmarshal(&in->creationPCR, paramBuffer, paramBufferSize);
        ERROR_IF_EXIT_PLUS(RC_CreatePrimary_creationPCR);
<<<<<<< HEAD
    if(*paramBufferSize != 0) { result = TPM_RC_SIZE; goto Exit; }
=======
    if(*paramBufferSize != 0) {result = TPM_RC_SIZE; goto Exit; }
>>>>>>> b287b662
result = TPM2_CreatePrimary (in, out);
    rSize = sizeof(CreatePrimary_Out);
    if(TPM_RC_SUCCESS != result) goto Exit;
;    command->handles[command->handleNum++] = out->objectHandle;
    *respParmSize += TPM2B_PUBLIC_Marshal(&out->outPublic, 
                                          responseBuffer, &rSize);
    *respParmSize += TPM2B_CREATION_DATA_Marshal(&out->creationData, 
                                          responseBuffer, &rSize);
    *respParmSize += TPM2B_DIGEST_Marshal(&out->creationHash, 
                                          responseBuffer, &rSize);
    *respParmSize += TPMT_TK_CREATION_Marshal(&out->creationTicket, 
                                          responseBuffer, &rSize);
    *respParmSize += TPM2B_NAME_Marshal(&out->name, 
                                          responseBuffer, &rSize);
break; 
}
#endif     // CC_CreatePrimary
#if CC_HierarchyControl
case TPM_CC_HierarchyControl: {
    HierarchyControl_In *in = (HierarchyControl_In *)
            MemoryGetInBuffer(sizeof(HierarchyControl_In));
    in->authHandle = handles[0];
    result = TPMI_RH_ENABLES_Unmarshal(&in->enable, paramBuffer, paramBufferSize, FALSE);
        ERROR_IF_EXIT_PLUS(RC_HierarchyControl_enable);
    result = TPMI_YES_NO_Unmarshal(&in->state, paramBuffer, paramBufferSize);
        ERROR_IF_EXIT_PLUS(RC_HierarchyControl_state);
<<<<<<< HEAD
    if(*paramBufferSize != 0) { result = TPM_RC_SIZE; goto Exit; }
=======
    if(*paramBufferSize != 0) {result = TPM_RC_SIZE; goto Exit; }
>>>>>>> b287b662
result = TPM2_HierarchyControl (in);
break; 
}
#endif     // CC_HierarchyControl
#if CC_SetPrimaryPolicy
case TPM_CC_SetPrimaryPolicy: {
    SetPrimaryPolicy_In *in = (SetPrimaryPolicy_In *)
            MemoryGetInBuffer(sizeof(SetPrimaryPolicy_In));
    in->authHandle = handles[0];
    result = TPM2B_DIGEST_Unmarshal(&in->authPolicy, paramBuffer, paramBufferSize);
        ERROR_IF_EXIT_PLUS(RC_SetPrimaryPolicy_authPolicy);
    result = TPMI_ALG_HASH_Unmarshal(&in->hashAlg, paramBuffer, paramBufferSize, TRUE);
        ERROR_IF_EXIT_PLUS(RC_SetPrimaryPolicy_hashAlg);
<<<<<<< HEAD
    if(*paramBufferSize != 0) { result = TPM_RC_SIZE; goto Exit; }
=======
    if(*paramBufferSize != 0) {result = TPM_RC_SIZE; goto Exit; }
>>>>>>> b287b662
result = TPM2_SetPrimaryPolicy (in);
break; 
}
#endif     // CC_SetPrimaryPolicy
#if CC_ChangePPS
case TPM_CC_ChangePPS: {
    ChangePPS_In *in = (ChangePPS_In *)
            MemoryGetInBuffer(sizeof(ChangePPS_In));
    in->authHandle = handles[0];
<<<<<<< HEAD
    if(*paramBufferSize != 0) { result = TPM_RC_SIZE; goto Exit; }
=======
    if(*paramBufferSize != 0) {result = TPM_RC_SIZE; goto Exit; }
>>>>>>> b287b662
result = TPM2_ChangePPS (in);
break; 
}
#endif     // CC_ChangePPS
#if CC_ChangeEPS
case TPM_CC_ChangeEPS: {
    ChangeEPS_In *in = (ChangeEPS_In *)
            MemoryGetInBuffer(sizeof(ChangeEPS_In));
    in->authHandle = handles[0];
<<<<<<< HEAD
    if(*paramBufferSize != 0) { result = TPM_RC_SIZE; goto Exit; }
=======
    if(*paramBufferSize != 0) {result = TPM_RC_SIZE; goto Exit; }
>>>>>>> b287b662
result = TPM2_ChangeEPS (in);
break; 
}
#endif     // CC_ChangeEPS
#if CC_Clear
case TPM_CC_Clear: {
    Clear_In *in = (Clear_In *)
            MemoryGetInBuffer(sizeof(Clear_In));
    in->authHandle = handles[0];
<<<<<<< HEAD
    if(*paramBufferSize != 0) { result = TPM_RC_SIZE; goto Exit; }
=======
    if(*paramBufferSize != 0) {result = TPM_RC_SIZE; goto Exit; }
>>>>>>> b287b662
result = TPM2_Clear (in);
break; 
}
#endif     // CC_Clear
#if CC_ClearControl
case TPM_CC_ClearControl: {
    ClearControl_In *in = (ClearControl_In *)
            MemoryGetInBuffer(sizeof(ClearControl_In));
    in->auth = handles[0];
    result = TPMI_YES_NO_Unmarshal(&in->disable, paramBuffer, paramBufferSize);
        ERROR_IF_EXIT_PLUS(RC_ClearControl_disable);
<<<<<<< HEAD
    if(*paramBufferSize != 0) { result = TPM_RC_SIZE; goto Exit; }
=======
    if(*paramBufferSize != 0) {result = TPM_RC_SIZE; goto Exit; }
>>>>>>> b287b662
result = TPM2_ClearControl (in);
break; 
}
#endif     // CC_ClearControl
#if CC_HierarchyChangeAuth
case TPM_CC_HierarchyChangeAuth: {
    HierarchyChangeAuth_In *in = (HierarchyChangeAuth_In *)
            MemoryGetInBuffer(sizeof(HierarchyChangeAuth_In));
    in->authHandle = handles[0];
    result = TPM2B_AUTH_Unmarshal(&in->newAuth, paramBuffer, paramBufferSize);
        ERROR_IF_EXIT_PLUS(RC_HierarchyChangeAuth_newAuth);
<<<<<<< HEAD
    if(*paramBufferSize != 0) { result = TPM_RC_SIZE; goto Exit; }
=======
    if(*paramBufferSize != 0) {result = TPM_RC_SIZE; goto Exit; }
>>>>>>> b287b662
result = TPM2_HierarchyChangeAuth (in);
break; 
}
#endif     // CC_HierarchyChangeAuth
#if CC_DictionaryAttackLockReset
case TPM_CC_DictionaryAttackLockReset: {
    DictionaryAttackLockReset_In *in = (DictionaryAttackLockReset_In *)
            MemoryGetInBuffer(sizeof(DictionaryAttackLockReset_In));
    in->lockHandle = handles[0];
<<<<<<< HEAD
    if(*paramBufferSize != 0) { result = TPM_RC_SIZE; goto Exit; }
=======
    if(*paramBufferSize != 0) {result = TPM_RC_SIZE; goto Exit; }
>>>>>>> b287b662
result = TPM2_DictionaryAttackLockReset (in);
break; 
}
#endif     // CC_DictionaryAttackLockReset
#if CC_DictionaryAttackParameters
case TPM_CC_DictionaryAttackParameters: {
    DictionaryAttackParameters_In *in = (DictionaryAttackParameters_In *)
            MemoryGetInBuffer(sizeof(DictionaryAttackParameters_In));
    in->lockHandle = handles[0];
    result = UINT32_Unmarshal(&in->newMaxTries, paramBuffer, paramBufferSize);
        ERROR_IF_EXIT_PLUS(RC_DictionaryAttackParameters_newMaxTries);
    result = UINT32_Unmarshal(&in->newRecoveryTime, paramBuffer, paramBufferSize);
        ERROR_IF_EXIT_PLUS(RC_DictionaryAttackParameters_newRecoveryTime);
    result = UINT32_Unmarshal(&in->lockoutRecovery, paramBuffer, paramBufferSize);
        ERROR_IF_EXIT_PLUS(RC_DictionaryAttackParameters_lockoutRecovery);
<<<<<<< HEAD
    if(*paramBufferSize != 0) { result = TPM_RC_SIZE; goto Exit; }
=======
    if(*paramBufferSize != 0) {result = TPM_RC_SIZE; goto Exit; }
>>>>>>> b287b662
result = TPM2_DictionaryAttackParameters (in);
break; 
}
#endif     // CC_DictionaryAttackParameters
#if CC_PP_Commands
case TPM_CC_PP_Commands: {
    PP_Commands_In *in = (PP_Commands_In *)
            MemoryGetInBuffer(sizeof(PP_Commands_In));
    in->auth = handles[0];
    result = TPML_CC_Unmarshal(&in->setList, paramBuffer, paramBufferSize);
        ERROR_IF_EXIT_PLUS(RC_PP_Commands_setList);
    result = TPML_CC_Unmarshal(&in->clearList, paramBuffer, paramBufferSize);
        ERROR_IF_EXIT_PLUS(RC_PP_Commands_clearList);
<<<<<<< HEAD
    if(*paramBufferSize != 0) { result = TPM_RC_SIZE; goto Exit; }
=======
    if(*paramBufferSize != 0) {result = TPM_RC_SIZE; goto Exit; }
>>>>>>> b287b662
result = TPM2_PP_Commands (in);
break; 
}
#endif     // CC_PP_Commands
#if CC_SetAlgorithmSet
case TPM_CC_SetAlgorithmSet: {
    SetAlgorithmSet_In *in = (SetAlgorithmSet_In *)
            MemoryGetInBuffer(sizeof(SetAlgorithmSet_In));
    in->authHandle = handles[0];
    result = UINT32_Unmarshal(&in->algorithmSet, paramBuffer, paramBufferSize);
        ERROR_IF_EXIT_PLUS(RC_SetAlgorithmSet_algorithmSet);
<<<<<<< HEAD
    if(*paramBufferSize != 0) { result = TPM_RC_SIZE; goto Exit; }
=======
    if(*paramBufferSize != 0) {result = TPM_RC_SIZE; goto Exit; }
>>>>>>> b287b662
result = TPM2_SetAlgorithmSet (in);
break; 
}
#endif     // CC_SetAlgorithmSet
#if CC_FieldUpgradeStart
case TPM_CC_FieldUpgradeStart: {
    FieldUpgradeStart_In *in = (FieldUpgradeStart_In *)
            MemoryGetInBuffer(sizeof(FieldUpgradeStart_In));
    in->authorization = handles[0];
    in->keyHandle = handles[1];
    result = TPM2B_DIGEST_Unmarshal(&in->fuDigest, paramBuffer, paramBufferSize);
        ERROR_IF_EXIT_PLUS(RC_FieldUpgradeStart_fuDigest);
    result = TPMT_SIGNATURE_Unmarshal(&in->manifestSignature, paramBuffer, paramBufferSize, FALSE);
        ERROR_IF_EXIT_PLUS(RC_FieldUpgradeStart_manifestSignature);
<<<<<<< HEAD
    if(*paramBufferSize != 0) { result = TPM_RC_SIZE; goto Exit; }
=======
    if(*paramBufferSize != 0) {result = TPM_RC_SIZE; goto Exit; }
>>>>>>> b287b662
result = TPM2_FieldUpgradeStart (in);
break; 
}
#endif     // CC_FieldUpgradeStart
#if CC_FieldUpgradeData
case TPM_CC_FieldUpgradeData: {
    FieldUpgradeData_In *in = (FieldUpgradeData_In *)
            MemoryGetInBuffer(sizeof(FieldUpgradeData_In));
    FieldUpgradeData_Out *out = (FieldUpgradeData_Out *) 
            MemoryGetOutBuffer(sizeof(FieldUpgradeData_Out));
    result = TPM2B_MAX_BUFFER_Unmarshal(&in->fuData, paramBuffer, paramBufferSize);
        ERROR_IF_EXIT_PLUS(RC_FieldUpgradeData_fuData);
<<<<<<< HEAD
    if(*paramBufferSize != 0) { result = TPM_RC_SIZE; goto Exit; }
=======
    if(*paramBufferSize != 0) {result = TPM_RC_SIZE; goto Exit; }
>>>>>>> b287b662
result = TPM2_FieldUpgradeData (in, out);
    rSize = sizeof(FieldUpgradeData_Out);
    *respParmSize += TPMT_HA_Marshal(&out->nextDigest, 
                                          responseBuffer, &rSize);
    *respParmSize += TPMT_HA_Marshal(&out->firstDigest, 
                                          responseBuffer, &rSize);
break; 
}
#endif     // CC_FieldUpgradeData
#if CC_FirmwareRead
case TPM_CC_FirmwareRead: {
    FirmwareRead_In *in = (FirmwareRead_In *)
            MemoryGetInBuffer(sizeof(FirmwareRead_In));
    FirmwareRead_Out *out = (FirmwareRead_Out *) 
            MemoryGetOutBuffer(sizeof(FirmwareRead_Out));
    result = UINT32_Unmarshal(&in->sequenceNumber, paramBuffer, paramBufferSize);
        ERROR_IF_EXIT_PLUS(RC_FirmwareRead_sequenceNumber);
<<<<<<< HEAD
    if(*paramBufferSize != 0) { result = TPM_RC_SIZE; goto Exit; }
=======
    if(*paramBufferSize != 0) {result = TPM_RC_SIZE; goto Exit; }
>>>>>>> b287b662
result = TPM2_FirmwareRead (in, out);
    rSize = sizeof(FirmwareRead_Out);
    *respParmSize += TPM2B_MAX_BUFFER_Marshal(&out->fuData, 
                                          responseBuffer, &rSize);
break; 
}
#endif     // CC_FirmwareRead
#if CC_ContextSave
case TPM_CC_ContextSave: {
    ContextSave_In *in = (ContextSave_In *)
            MemoryGetInBuffer(sizeof(ContextSave_In));
    ContextSave_Out *out = (ContextSave_Out *) 
            MemoryGetOutBuffer(sizeof(ContextSave_Out));
    in->saveHandle = handles[0];
<<<<<<< HEAD
    if(*paramBufferSize != 0) { result = TPM_RC_SIZE; goto Exit; }
=======
    if(*paramBufferSize != 0) {result = TPM_RC_SIZE; goto Exit; }
>>>>>>> b287b662
result = TPM2_ContextSave (in, out);
    rSize = sizeof(ContextSave_Out);
    *respParmSize += TPMS_CONTEXT_Marshal(&out->context, 
                                          responseBuffer, &rSize);
break; 
}
#endif     // CC_ContextSave
#if CC_ContextLoad
case TPM_CC_ContextLoad: {
    ContextLoad_In *in = (ContextLoad_In *)
            MemoryGetInBuffer(sizeof(ContextLoad_In));
    ContextLoad_Out *out = (ContextLoad_Out *) 
            MemoryGetOutBuffer(sizeof(ContextLoad_Out));
    result = TPMS_CONTEXT_Unmarshal(&in->context, paramBuffer, paramBufferSize);
        ERROR_IF_EXIT_PLUS(RC_ContextLoad_context);
<<<<<<< HEAD
    if(*paramBufferSize != 0) { result = TPM_RC_SIZE; goto Exit; }
=======
    if(*paramBufferSize != 0) {result = TPM_RC_SIZE; goto Exit; }
>>>>>>> b287b662
result = TPM2_ContextLoad (in, out);
    rSize = sizeof(ContextLoad_Out);
    if(TPM_RC_SUCCESS != result) goto Exit;
;    command->handles[command->handleNum++] = out->loadedHandle;
break; 
}
#endif     // CC_ContextLoad
#if CC_FlushContext
case TPM_CC_FlushContext: {
    FlushContext_In *in = (FlushContext_In *)
            MemoryGetInBuffer(sizeof(FlushContext_In));
    result = TPMI_DH_CONTEXT_Unmarshal(&in->flushHandle, paramBuffer, paramBufferSize);
        ERROR_IF_EXIT_PLUS(RC_FlushContext_flushHandle);
<<<<<<< HEAD
    if(*paramBufferSize != 0) { result = TPM_RC_SIZE; goto Exit; }
=======
    if(*paramBufferSize != 0) {result = TPM_RC_SIZE; goto Exit; }
>>>>>>> b287b662
result = TPM2_FlushContext (in);
break; 
}
#endif     // CC_FlushContext
#if CC_EvictControl
case TPM_CC_EvictControl: {
    EvictControl_In *in = (EvictControl_In *)
            MemoryGetInBuffer(sizeof(EvictControl_In));
    in->auth = handles[0];
    in->objectHandle = handles[1];
    result = TPMI_DH_PERSISTENT_Unmarshal(&in->persistentHandle, paramBuffer, paramBufferSize);
        ERROR_IF_EXIT_PLUS(RC_EvictControl_persistentHandle);
<<<<<<< HEAD
    if(*paramBufferSize != 0) { result = TPM_RC_SIZE; goto Exit; }
=======
    if(*paramBufferSize != 0) {result = TPM_RC_SIZE; goto Exit; }
>>>>>>> b287b662
result = TPM2_EvictControl (in);
break; 
}
#endif     // CC_EvictControl
#if CC_ReadClock
case TPM_CC_ReadClock: {
    ReadClock_Out *out = (ReadClock_Out *) 
            MemoryGetOutBuffer(sizeof(ReadClock_Out));
<<<<<<< HEAD
    if(*paramBufferSize != 0) { result = TPM_RC_SIZE; goto Exit; }
=======
    if(*paramBufferSize != 0) {result = TPM_RC_SIZE; goto Exit; }
>>>>>>> b287b662
result = TPM2_ReadClock (out);
    rSize = sizeof(ReadClock_Out);
    *respParmSize += TPMS_TIME_INFO_Marshal(&out->currentTime, 
                                          responseBuffer, &rSize);
break; 
}
#endif     // CC_ReadClock
#if CC_ClockSet
case TPM_CC_ClockSet: {
    ClockSet_In *in = (ClockSet_In *)
            MemoryGetInBuffer(sizeof(ClockSet_In));
    in->auth = handles[0];
    result = UINT64_Unmarshal(&in->newTime, paramBuffer, paramBufferSize);
        ERROR_IF_EXIT_PLUS(RC_ClockSet_newTime);
<<<<<<< HEAD
    if(*paramBufferSize != 0) { result = TPM_RC_SIZE; goto Exit; }
=======
    if(*paramBufferSize != 0) {result = TPM_RC_SIZE; goto Exit; }
>>>>>>> b287b662
result = TPM2_ClockSet (in);
break; 
}
#endif     // CC_ClockSet
#if CC_ClockRateAdjust
case TPM_CC_ClockRateAdjust: {
    ClockRateAdjust_In *in = (ClockRateAdjust_In *)
            MemoryGetInBuffer(sizeof(ClockRateAdjust_In));
    in->auth = handles[0];
    result = TPM_CLOCK_ADJUST_Unmarshal(&in->rateAdjust, paramBuffer, paramBufferSize);
        ERROR_IF_EXIT_PLUS(RC_ClockRateAdjust_rateAdjust);
<<<<<<< HEAD
    if(*paramBufferSize != 0) { result = TPM_RC_SIZE; goto Exit; }
=======
    if(*paramBufferSize != 0) {result = TPM_RC_SIZE; goto Exit; }
>>>>>>> b287b662
result = TPM2_ClockRateAdjust (in);
break; 
}
#endif     // CC_ClockRateAdjust
#if CC_GetCapability
case TPM_CC_GetCapability: {
    GetCapability_In *in = (GetCapability_In *)
            MemoryGetInBuffer(sizeof(GetCapability_In));
    GetCapability_Out *out = (GetCapability_Out *) 
            MemoryGetOutBuffer(sizeof(GetCapability_Out));
    result = TPM_CAP_Unmarshal(&in->capability, paramBuffer, paramBufferSize);
        ERROR_IF_EXIT_PLUS(RC_GetCapability_capability);
    result = UINT32_Unmarshal(&in->property, paramBuffer, paramBufferSize);
        ERROR_IF_EXIT_PLUS(RC_GetCapability_property);
    result = UINT32_Unmarshal(&in->propertyCount, paramBuffer, paramBufferSize);
        ERROR_IF_EXIT_PLUS(RC_GetCapability_propertyCount);
<<<<<<< HEAD
    if(*paramBufferSize != 0) { result = TPM_RC_SIZE; goto Exit; }
=======
    if(*paramBufferSize != 0) {result = TPM_RC_SIZE; goto Exit; }
>>>>>>> b287b662
result = TPM2_GetCapability (in, out);
    rSize = sizeof(GetCapability_Out);
    *respParmSize += TPMI_YES_NO_Marshal(&out->moreData, 
                                          responseBuffer, &rSize);
    *respParmSize += TPMS_CAPABILITY_DATA_Marshal(&out->capabilityData, 
                                          responseBuffer, &rSize);
break; 
}
#endif     // CC_GetCapability
#if CC_TestParms
case TPM_CC_TestParms: {
    TestParms_In *in = (TestParms_In *)
            MemoryGetInBuffer(sizeof(TestParms_In));
    result = TPMT_PUBLIC_PARMS_Unmarshal(&in->parameters, paramBuffer, paramBufferSize);
        ERROR_IF_EXIT_PLUS(RC_TestParms_parameters);
<<<<<<< HEAD
    if(*paramBufferSize != 0) { result = TPM_RC_SIZE; goto Exit; }
=======
    if(*paramBufferSize != 0) {result = TPM_RC_SIZE; goto Exit; }
>>>>>>> b287b662
result = TPM2_TestParms (in);
break; 
}
#endif     // CC_TestParms
#if CC_NV_DefineSpace
case TPM_CC_NV_DefineSpace: {
    NV_DefineSpace_In *in = (NV_DefineSpace_In *)
            MemoryGetInBuffer(sizeof(NV_DefineSpace_In));
    in->authHandle = handles[0];
    result = TPM2B_AUTH_Unmarshal(&in->auth, paramBuffer, paramBufferSize);
        ERROR_IF_EXIT_PLUS(RC_NV_DefineSpace_auth);
    result = TPM2B_NV_PUBLIC_Unmarshal(&in->publicInfo, paramBuffer, paramBufferSize);
        ERROR_IF_EXIT_PLUS(RC_NV_DefineSpace_publicInfo);
<<<<<<< HEAD
    if(*paramBufferSize != 0) { result = TPM_RC_SIZE; goto Exit; }
=======
    if(*paramBufferSize != 0) {result = TPM_RC_SIZE; goto Exit; }
>>>>>>> b287b662
result = TPM2_NV_DefineSpace (in);
break; 
}
#endif     // CC_NV_DefineSpace
#if CC_NV_UndefineSpace
case TPM_CC_NV_UndefineSpace: {
    NV_UndefineSpace_In *in = (NV_UndefineSpace_In *)
            MemoryGetInBuffer(sizeof(NV_UndefineSpace_In));
    in->authHandle = handles[0];
    in->nvIndex = handles[1];
<<<<<<< HEAD
    if(*paramBufferSize != 0) { result = TPM_RC_SIZE; goto Exit; }
=======
    if(*paramBufferSize != 0) {result = TPM_RC_SIZE; goto Exit; }
>>>>>>> b287b662
result = TPM2_NV_UndefineSpace (in);
break; 
}
#endif     // CC_NV_UndefineSpace
#if CC_NV_UndefineSpaceSpecial
case TPM_CC_NV_UndefineSpaceSpecial: {
    NV_UndefineSpaceSpecial_In *in = (NV_UndefineSpaceSpecial_In *)
            MemoryGetInBuffer(sizeof(NV_UndefineSpaceSpecial_In));
    in->nvIndex = handles[0];
    in->platform = handles[1];
<<<<<<< HEAD
    if(*paramBufferSize != 0) { result = TPM_RC_SIZE; goto Exit; }
=======
    if(*paramBufferSize != 0) {result = TPM_RC_SIZE; goto Exit; }
>>>>>>> b287b662
result = TPM2_NV_UndefineSpaceSpecial (in);
break; 
}
#endif     // CC_NV_UndefineSpaceSpecial
#if CC_NV_ReadPublic
case TPM_CC_NV_ReadPublic: {
    NV_ReadPublic_In *in = (NV_ReadPublic_In *)
            MemoryGetInBuffer(sizeof(NV_ReadPublic_In));
    NV_ReadPublic_Out *out = (NV_ReadPublic_Out *) 
            MemoryGetOutBuffer(sizeof(NV_ReadPublic_Out));
    in->nvIndex = handles[0];
<<<<<<< HEAD
    if(*paramBufferSize != 0) { result = TPM_RC_SIZE; goto Exit; }
=======
    if(*paramBufferSize != 0) {result = TPM_RC_SIZE; goto Exit; }
>>>>>>> b287b662
result = TPM2_NV_ReadPublic (in, out);
    rSize = sizeof(NV_ReadPublic_Out);
    *respParmSize += TPM2B_NV_PUBLIC_Marshal(&out->nvPublic, 
                                          responseBuffer, &rSize);
    *respParmSize += TPM2B_NAME_Marshal(&out->nvName, 
                                          responseBuffer, &rSize);
break; 
}
#endif     // CC_NV_ReadPublic
#if CC_NV_Write
case TPM_CC_NV_Write: {
    NV_Write_In *in = (NV_Write_In *)
            MemoryGetInBuffer(sizeof(NV_Write_In));
    in->authHandle = handles[0];
    in->nvIndex = handles[1];
    result = TPM2B_MAX_NV_BUFFER_Unmarshal(&in->data, paramBuffer, paramBufferSize);
        ERROR_IF_EXIT_PLUS(RC_NV_Write_data);
    result = UINT16_Unmarshal(&in->offset, paramBuffer, paramBufferSize);
        ERROR_IF_EXIT_PLUS(RC_NV_Write_offset);
<<<<<<< HEAD
    if(*paramBufferSize != 0) { result = TPM_RC_SIZE; goto Exit; }
=======
    if(*paramBufferSize != 0) {result = TPM_RC_SIZE; goto Exit; }
>>>>>>> b287b662
result = TPM2_NV_Write (in);
break; 
}
#endif     // CC_NV_Write
#if CC_NV_Increment
case TPM_CC_NV_Increment: {
    NV_Increment_In *in = (NV_Increment_In *)
            MemoryGetInBuffer(sizeof(NV_Increment_In));
    in->authHandle = handles[0];
    in->nvIndex = handles[1];
<<<<<<< HEAD
    if(*paramBufferSize != 0) { result = TPM_RC_SIZE; goto Exit; }
=======
    if(*paramBufferSize != 0) {result = TPM_RC_SIZE; goto Exit; }
>>>>>>> b287b662
result = TPM2_NV_Increment (in);
break; 
}
#endif     // CC_NV_Increment
#if CC_NV_Extend
case TPM_CC_NV_Extend: {
    NV_Extend_In *in = (NV_Extend_In *)
            MemoryGetInBuffer(sizeof(NV_Extend_In));
    in->authHandle = handles[0];
    in->nvIndex = handles[1];
    result = TPM2B_MAX_NV_BUFFER_Unmarshal(&in->data, paramBuffer, paramBufferSize);
        ERROR_IF_EXIT_PLUS(RC_NV_Extend_data);
<<<<<<< HEAD
    if(*paramBufferSize != 0) { result = TPM_RC_SIZE; goto Exit; }
=======
    if(*paramBufferSize != 0) {result = TPM_RC_SIZE; goto Exit; }
>>>>>>> b287b662
result = TPM2_NV_Extend (in);
break; 
}
#endif     // CC_NV_Extend
#if CC_NV_SetBits
case TPM_CC_NV_SetBits: {
    NV_SetBits_In *in = (NV_SetBits_In *)
            MemoryGetInBuffer(sizeof(NV_SetBits_In));
    in->authHandle = handles[0];
    in->nvIndex = handles[1];
    result = UINT64_Unmarshal(&in->bits, paramBuffer, paramBufferSize);
        ERROR_IF_EXIT_PLUS(RC_NV_SetBits_bits);
<<<<<<< HEAD
    if(*paramBufferSize != 0) { result = TPM_RC_SIZE; goto Exit; }
=======
    if(*paramBufferSize != 0) {result = TPM_RC_SIZE; goto Exit; }
>>>>>>> b287b662
result = TPM2_NV_SetBits (in);
break; 
}
#endif     // CC_NV_SetBits
#if CC_NV_WriteLock
case TPM_CC_NV_WriteLock: {
    NV_WriteLock_In *in = (NV_WriteLock_In *)
            MemoryGetInBuffer(sizeof(NV_WriteLock_In));
    in->authHandle = handles[0];
    in->nvIndex = handles[1];
<<<<<<< HEAD
    if(*paramBufferSize != 0) { result = TPM_RC_SIZE; goto Exit; }
=======
    if(*paramBufferSize != 0) {result = TPM_RC_SIZE; goto Exit; }
>>>>>>> b287b662
result = TPM2_NV_WriteLock (in);
break; 
}
#endif     // CC_NV_WriteLock
#if CC_NV_GlobalWriteLock
case TPM_CC_NV_GlobalWriteLock: {
    NV_GlobalWriteLock_In *in = (NV_GlobalWriteLock_In *)
            MemoryGetInBuffer(sizeof(NV_GlobalWriteLock_In));
    in->authHandle = handles[0];
<<<<<<< HEAD
    if(*paramBufferSize != 0) { result = TPM_RC_SIZE; goto Exit; }
=======
    if(*paramBufferSize != 0) {result = TPM_RC_SIZE; goto Exit; }
>>>>>>> b287b662
result = TPM2_NV_GlobalWriteLock (in);
break; 
}
#endif     // CC_NV_GlobalWriteLock
#if CC_NV_Read
case TPM_CC_NV_Read: {
    NV_Read_In *in = (NV_Read_In *)
            MemoryGetInBuffer(sizeof(NV_Read_In));
    NV_Read_Out *out = (NV_Read_Out *) 
            MemoryGetOutBuffer(sizeof(NV_Read_Out));
    in->authHandle = handles[0];
    in->nvIndex = handles[1];
    result = UINT16_Unmarshal(&in->size, paramBuffer, paramBufferSize);
        ERROR_IF_EXIT_PLUS(RC_NV_Read_size);
    result = UINT16_Unmarshal(&in->offset, paramBuffer, paramBufferSize);
        ERROR_IF_EXIT_PLUS(RC_NV_Read_offset);
<<<<<<< HEAD
    if(*paramBufferSize != 0) { result = TPM_RC_SIZE; goto Exit; }
=======
    if(*paramBufferSize != 0) {result = TPM_RC_SIZE; goto Exit; }
>>>>>>> b287b662
result = TPM2_NV_Read (in, out);
    rSize = sizeof(NV_Read_Out);
    *respParmSize += TPM2B_MAX_NV_BUFFER_Marshal(&out->data, 
                                          responseBuffer, &rSize);
break; 
}
#endif     // CC_NV_Read
#if CC_NV_ReadLock
case TPM_CC_NV_ReadLock: {
    NV_ReadLock_In *in = (NV_ReadLock_In *)
            MemoryGetInBuffer(sizeof(NV_ReadLock_In));
    in->authHandle = handles[0];
    in->nvIndex = handles[1];
<<<<<<< HEAD
    if(*paramBufferSize != 0) { result = TPM_RC_SIZE; goto Exit; }
=======
    if(*paramBufferSize != 0) {result = TPM_RC_SIZE; goto Exit; }
>>>>>>> b287b662
result = TPM2_NV_ReadLock (in);
break; 
}
#endif     // CC_NV_ReadLock
#if CC_NV_ChangeAuth
case TPM_CC_NV_ChangeAuth: {
    NV_ChangeAuth_In *in = (NV_ChangeAuth_In *)
            MemoryGetInBuffer(sizeof(NV_ChangeAuth_In));
    in->nvIndex = handles[0];
    result = TPM2B_AUTH_Unmarshal(&in->newAuth, paramBuffer, paramBufferSize);
        ERROR_IF_EXIT_PLUS(RC_NV_ChangeAuth_newAuth);
<<<<<<< HEAD
    if(*paramBufferSize != 0) { result = TPM_RC_SIZE; goto Exit; }
=======
    if(*paramBufferSize != 0) {result = TPM_RC_SIZE; goto Exit; }
>>>>>>> b287b662
result = TPM2_NV_ChangeAuth (in);
break; 
}
#endif     // CC_NV_ChangeAuth
#if CC_NV_Certify
case TPM_CC_NV_Certify: {
    NV_Certify_In *in = (NV_Certify_In *)
            MemoryGetInBuffer(sizeof(NV_Certify_In));
    NV_Certify_Out *out = (NV_Certify_Out *) 
            MemoryGetOutBuffer(sizeof(NV_Certify_Out));
    in->signHandle = handles[0];
    in->authHandle = handles[1];
    in->nvIndex = handles[2];
    result = TPM2B_DATA_Unmarshal(&in->qualifyingData, paramBuffer, paramBufferSize);
        ERROR_IF_EXIT_PLUS(RC_NV_Certify_qualifyingData);
    result = TPMT_SIG_SCHEME_Unmarshal(&in->inScheme, paramBuffer, paramBufferSize, TRUE);
        ERROR_IF_EXIT_PLUS(RC_NV_Certify_inScheme);
    result = UINT16_Unmarshal(&in->size, paramBuffer, paramBufferSize);
        ERROR_IF_EXIT_PLUS(RC_NV_Certify_size);
    result = UINT16_Unmarshal(&in->offset, paramBuffer, paramBufferSize);
        ERROR_IF_EXIT_PLUS(RC_NV_Certify_offset);
<<<<<<< HEAD
    if(*paramBufferSize != 0) { result = TPM_RC_SIZE; goto Exit; }
=======
    if(*paramBufferSize != 0) {result = TPM_RC_SIZE; goto Exit; }
>>>>>>> b287b662
result = TPM2_NV_Certify (in, out);
    rSize = sizeof(NV_Certify_Out);
    *respParmSize += TPM2B_ATTEST_Marshal(&out->certifyInfo, 
                                          responseBuffer, &rSize);
    *respParmSize += TPMT_SIGNATURE_Marshal(&out->signature, 
                                          responseBuffer, &rSize);
break; 
}
#endif     // CC_NV_Certify
#if CC_AC_GetCapability
case TPM_CC_AC_GetCapability: {
    AC_GetCapability_In *in = (AC_GetCapability_In *)
            MemoryGetInBuffer(sizeof(AC_GetCapability_In));
    AC_GetCapability_Out *out = (AC_GetCapability_Out *) 
            MemoryGetOutBuffer(sizeof(AC_GetCapability_Out));
    in->ac = handles[0];
    result = TPM_AT_Unmarshal(&in->capability, paramBuffer, paramBufferSize);
        ERROR_IF_EXIT_PLUS(RC_AC_GetCapability_capability);
    result = UINT32_Unmarshal(&in->count, paramBuffer, paramBufferSize);
        ERROR_IF_EXIT_PLUS(RC_AC_GetCapability_count);
<<<<<<< HEAD
    if(*paramBufferSize != 0) { result = TPM_RC_SIZE; goto Exit; }
=======
    if(*paramBufferSize != 0) {result = TPM_RC_SIZE; goto Exit; }
>>>>>>> b287b662
result = TPM2_AC_GetCapability (in, out);
    rSize = sizeof(AC_GetCapability_Out);
    *respParmSize += TPMI_YES_NO_Marshal(&out->moreData, 
                                          responseBuffer, &rSize);
    *respParmSize += TPML_AC_CAPABILITIES_Marshal(&out->capabilitiesData, 
                                          responseBuffer, &rSize);
break; 
}
#endif     // CC_AC_GetCapability
#if CC_AC_Send
case TPM_CC_AC_Send: {
    AC_Send_In *in = (AC_Send_In *)
            MemoryGetInBuffer(sizeof(AC_Send_In));
    AC_Send_Out *out = (AC_Send_Out *) 
            MemoryGetOutBuffer(sizeof(AC_Send_Out));
    in->sendObject = handles[0];
    in->authHandle = handles[1];
    in->ac = handles[2];
    result = TPM2B_MAX_BUFFER_Unmarshal(&in->acDataIn, paramBuffer, paramBufferSize);
        ERROR_IF_EXIT_PLUS(RC_AC_Send_acDataIn);
<<<<<<< HEAD
    if(*paramBufferSize != 0) { result = TPM_RC_SIZE; goto Exit; }
=======
    if(*paramBufferSize != 0) {result = TPM_RC_SIZE; goto Exit; }
>>>>>>> b287b662
result = TPM2_AC_Send (in, out);
    rSize = sizeof(AC_Send_Out);
    *respParmSize += TPMS_AC_OUTPUT_Marshal(&out->acDataOut, 
                                          responseBuffer, &rSize);
break; 
}
#endif     // CC_AC_Send
#if CC_Policy_AC_SendSelect
case TPM_CC_Policy_AC_SendSelect: {
    Policy_AC_SendSelect_In *in = (Policy_AC_SendSelect_In *)
            MemoryGetInBuffer(sizeof(Policy_AC_SendSelect_In));
    in->policySession = handles[0];
    result = TPM2B_NAME_Unmarshal(&in->objectName, paramBuffer, paramBufferSize);
        ERROR_IF_EXIT_PLUS(RC_Policy_AC_SendSelect_objectName);
    result = TPM2B_NAME_Unmarshal(&in->authHandleName, paramBuffer, paramBufferSize);
        ERROR_IF_EXIT_PLUS(RC_Policy_AC_SendSelect_authHandleName);
    result = TPM2B_NAME_Unmarshal(&in->acName, paramBuffer, paramBufferSize);
        ERROR_IF_EXIT_PLUS(RC_Policy_AC_SendSelect_acName);
    result = TPMI_YES_NO_Unmarshal(&in->includeObject, paramBuffer, paramBufferSize);
        ERROR_IF_EXIT_PLUS(RC_Policy_AC_SendSelect_includeObject);
<<<<<<< HEAD
    if(*paramBufferSize != 0) { result = TPM_RC_SIZE; goto Exit; }
=======
    if(*paramBufferSize != 0) {result = TPM_RC_SIZE; goto Exit; }
>>>>>>> b287b662
result = TPM2_Policy_AC_SendSelect (in);
break; 
}
#endif     // CC_Policy_AC_SendSelect
#if CC_Vendor_TCG_Test
case TPM_CC_Vendor_TCG_Test: {
    Vendor_TCG_Test_In *in = (Vendor_TCG_Test_In *)
            MemoryGetInBuffer(sizeof(Vendor_TCG_Test_In));
    Vendor_TCG_Test_Out *out = (Vendor_TCG_Test_Out *) 
            MemoryGetOutBuffer(sizeof(Vendor_TCG_Test_Out));
    result = TPM2B_DATA_Unmarshal(&in->inputData, paramBuffer, paramBufferSize);
        ERROR_IF_EXIT_PLUS(RC_Vendor_TCG_Test_inputData);
<<<<<<< HEAD
    if(*paramBufferSize != 0) { result = TPM_RC_SIZE; goto Exit; }
=======
    if(*paramBufferSize != 0) {result = TPM_RC_SIZE; goto Exit; }
>>>>>>> b287b662
result = TPM2_Vendor_TCG_Test (in, out);
    rSize = sizeof(Vendor_TCG_Test_Out);
    *respParmSize += TPM2B_DATA_Marshal(&out->outputData, 
                                          responseBuffer, &rSize);
break; 
}
#endif     // CC_Vendor_TCG_Test
<|MERGE_RESOLUTION|>--- conflicted
+++ resolved
@@ -1,2527 +1,2051 @@
-/* Microsoft Reference Implementation for TPM 2.0
- *
- *  The copyright in this software is being made available under the BSD License,
- *  included below. This software may be subject to other third party and
- *  contributor rights, including patent rights, and no such rights are granted
- *  under this license.
- *
- *  Copyright (c) Microsoft Corporation
- *
- *  All rights reserved.
- *
- *  BSD License
- *
- *  Redistribution and use in source and binary forms, with or without modification,
- *  are permitted provided that the following conditions are met:
- *
- *  Redistributions of source code must retain the above copyright notice, this list
- *  of conditions and the following disclaimer.
- *
- *  Redistributions in binary form must reproduce the above copyright notice, this
- *  list of conditions and the following disclaimer in the documentation and/or
- *  other materials provided with the distribution.
- *
- *  THIS SOFTWARE IS PROVIDED BY THE COPYRIGHT HOLDERS AND CONTRIBUTORS ""AS IS""
- *  AND ANY EXPRESS OR IMPLIED WARRANTIES, INCLUDING, BUT NOT LIMITED TO, THE
- *  IMPLIED WARRANTIES OF MERCHANTABILITY AND FITNESS FOR A PARTICULAR PURPOSE ARE
- *  DISCLAIMED. IN NO EVENT SHALL THE COPYRIGHT HOLDER OR CONTRIBUTORS BE LIABLE FOR
- *  ANY DIRECT, INDIRECT, INCIDENTAL, SPECIAL, EXEMPLARY, OR CONSEQUENTIAL DAMAGES
- *  (INCLUDING, BUT NOT LIMITED TO, PROCUREMENT OF SUBSTITUTE GOODS OR SERVICES;
- *  LOSS OF USE, DATA, OR PROFITS; OR BUSINESS INTERRUPTION) HOWEVER CAUSED AND ON
- *  ANY THEORY OF LIABILITY, WHETHER IN CONTRACT, STRICT LIABILITY, OR TORT
- *  (INCLUDING NEGLIGENCE OR OTHERWISE) ARISING IN ANY WAY OUT OF THE USE OF THIS
- *  SOFTWARE, EVEN IF ADVISED OF THE POSSIBILITY OF SUCH DAMAGE.
- */
-/*(Auto-generated)
- *  Created by TpmDispatch; Version 4.0 July 8,2017
- *  Date: Oct 27, 2018  Time: 06:49:39PM
- */
-
-// This macro is added just so that the code is only excessively long.
-#define ERROR_IF_EXIT_PLUS(x)         \
-    if(TPM_RC_SUCCESS != result) { result += (x); goto Exit; }
-#if CC_Startup
-case TPM_CC_Startup: {
-    Startup_In *in = (Startup_In *)
-            MemoryGetInBuffer(sizeof(Startup_In));
-    result = TPM_SU_Unmarshal(&in->startupType, paramBuffer, paramBufferSize);
-        ERROR_IF_EXIT_PLUS(RC_Startup_startupType);
-<<<<<<< HEAD
-    if(*paramBufferSize != 0) { result = TPM_RC_SIZE; goto Exit; }
-=======
-    if(*paramBufferSize != 0) {result = TPM_RC_SIZE; goto Exit; }
->>>>>>> b287b662
-result = TPM2_Startup (in);
-break; 
-}
-#endif     // CC_Startup
-#if CC_Shutdown
-case TPM_CC_Shutdown: {
-    Shutdown_In *in = (Shutdown_In *)
-            MemoryGetInBuffer(sizeof(Shutdown_In));
-    result = TPM_SU_Unmarshal(&in->shutdownType, paramBuffer, paramBufferSize);
-        ERROR_IF_EXIT_PLUS(RC_Shutdown_shutdownType);
-<<<<<<< HEAD
-    if(*paramBufferSize != 0) { result = TPM_RC_SIZE; goto Exit; }
-=======
-    if(*paramBufferSize != 0) {result = TPM_RC_SIZE; goto Exit; }
->>>>>>> b287b662
-result = TPM2_Shutdown (in);
-break; 
-}
-#endif     // CC_Shutdown
-#if CC_SelfTest
-case TPM_CC_SelfTest: {
-    SelfTest_In *in = (SelfTest_In *)
-            MemoryGetInBuffer(sizeof(SelfTest_In));
-    result = TPMI_YES_NO_Unmarshal(&in->fullTest, paramBuffer, paramBufferSize);
-        ERROR_IF_EXIT_PLUS(RC_SelfTest_fullTest);
-<<<<<<< HEAD
-    if(*paramBufferSize != 0) { result = TPM_RC_SIZE; goto Exit; }
-=======
-    if(*paramBufferSize != 0) {result = TPM_RC_SIZE; goto Exit; }
->>>>>>> b287b662
-result = TPM2_SelfTest (in);
-break; 
-}
-#endif     // CC_SelfTest
-#if CC_IncrementalSelfTest
-case TPM_CC_IncrementalSelfTest: {
-    IncrementalSelfTest_In *in = (IncrementalSelfTest_In *)
-            MemoryGetInBuffer(sizeof(IncrementalSelfTest_In));
-    IncrementalSelfTest_Out *out = (IncrementalSelfTest_Out *) 
-            MemoryGetOutBuffer(sizeof(IncrementalSelfTest_Out));
-    result = TPML_ALG_Unmarshal(&in->toTest, paramBuffer, paramBufferSize);
-        ERROR_IF_EXIT_PLUS(RC_IncrementalSelfTest_toTest);
-<<<<<<< HEAD
-    if(*paramBufferSize != 0) { result = TPM_RC_SIZE; goto Exit; }
-=======
-    if(*paramBufferSize != 0) {result = TPM_RC_SIZE; goto Exit; }
->>>>>>> b287b662
-result = TPM2_IncrementalSelfTest (in, out);
-    rSize = sizeof(IncrementalSelfTest_Out);
-    *respParmSize += TPML_ALG_Marshal(&out->toDoList, 
-                                          responseBuffer, &rSize);
-break; 
-}
-#endif     // CC_IncrementalSelfTest
-#if CC_GetTestResult
-case TPM_CC_GetTestResult: {
-    GetTestResult_Out *out = (GetTestResult_Out *) 
-            MemoryGetOutBuffer(sizeof(GetTestResult_Out));
-<<<<<<< HEAD
-    if(*paramBufferSize != 0) { result = TPM_RC_SIZE; goto Exit; }
-=======
-    if(*paramBufferSize != 0) {result = TPM_RC_SIZE; goto Exit; }
->>>>>>> b287b662
-result = TPM2_GetTestResult (out);
-    rSize = sizeof(GetTestResult_Out);
-    *respParmSize += TPM2B_MAX_BUFFER_Marshal(&out->outData, 
-                                          responseBuffer, &rSize);
-    *respParmSize += TPM_RC_Marshal(&out->testResult, 
-                                          responseBuffer, &rSize);
-break; 
-}
-#endif     // CC_GetTestResult
-#if CC_StartAuthSession
-case TPM_CC_StartAuthSession: {
-    StartAuthSession_In *in = (StartAuthSession_In *)
-            MemoryGetInBuffer(sizeof(StartAuthSession_In));
-    StartAuthSession_Out *out = (StartAuthSession_Out *) 
-            MemoryGetOutBuffer(sizeof(StartAuthSession_Out));
-    in->tpmKey = handles[0];
-    in->bind = handles[1];
-    result = TPM2B_NONCE_Unmarshal(&in->nonceCaller, paramBuffer, paramBufferSize);
-        ERROR_IF_EXIT_PLUS(RC_StartAuthSession_nonceCaller);
-    result = TPM2B_ENCRYPTED_SECRET_Unmarshal(&in->encryptedSalt, paramBuffer, paramBufferSize);
-        ERROR_IF_EXIT_PLUS(RC_StartAuthSession_encryptedSalt);
-    result = TPM_SE_Unmarshal(&in->sessionType, paramBuffer, paramBufferSize);
-        ERROR_IF_EXIT_PLUS(RC_StartAuthSession_sessionType);
-    result = TPMT_SYM_DEF_Unmarshal(&in->symmetric, paramBuffer, paramBufferSize, TRUE);
-        ERROR_IF_EXIT_PLUS(RC_StartAuthSession_symmetric);
-    result = TPMI_ALG_HASH_Unmarshal(&in->authHash, paramBuffer, paramBufferSize, FALSE);
-        ERROR_IF_EXIT_PLUS(RC_StartAuthSession_authHash);
-<<<<<<< HEAD
-    if(*paramBufferSize != 0) { result = TPM_RC_SIZE; goto Exit; }
-=======
-    if(*paramBufferSize != 0) {result = TPM_RC_SIZE; goto Exit; }
->>>>>>> b287b662
-result = TPM2_StartAuthSession (in, out);
-    rSize = sizeof(StartAuthSession_Out);
-    if(TPM_RC_SUCCESS != result) goto Exit;
-;    command->handles[command->handleNum++] = out->sessionHandle;
-    *respParmSize += TPM2B_NONCE_Marshal(&out->nonceTPM, 
-                                          responseBuffer, &rSize);
-break; 
-}
-#endif     // CC_StartAuthSession
-#if CC_PolicyRestart
-case TPM_CC_PolicyRestart: {
-    PolicyRestart_In *in = (PolicyRestart_In *)
-            MemoryGetInBuffer(sizeof(PolicyRestart_In));
-    in->sessionHandle = handles[0];
-<<<<<<< HEAD
-    if(*paramBufferSize != 0) { result = TPM_RC_SIZE; goto Exit; }
-=======
-    if(*paramBufferSize != 0) {result = TPM_RC_SIZE; goto Exit; }
->>>>>>> b287b662
-result = TPM2_PolicyRestart (in);
-break; 
-}
-#endif     // CC_PolicyRestart
-#if CC_Create
-case TPM_CC_Create: {
-    Create_In *in = (Create_In *)
-            MemoryGetInBuffer(sizeof(Create_In));
-    Create_Out *out = (Create_Out *) 
-            MemoryGetOutBuffer(sizeof(Create_Out));
-    in->parentHandle = handles[0];
-    result = TPM2B_SENSITIVE_CREATE_Unmarshal(&in->inSensitive, paramBuffer, paramBufferSize);
-        ERROR_IF_EXIT_PLUS(RC_Create_inSensitive);
-    result = TPM2B_PUBLIC_Unmarshal(&in->inPublic, paramBuffer, paramBufferSize, FALSE);
-        ERROR_IF_EXIT_PLUS(RC_Create_inPublic);
-    result = TPM2B_DATA_Unmarshal(&in->outsideInfo, paramBuffer, paramBufferSize);
-        ERROR_IF_EXIT_PLUS(RC_Create_outsideInfo);
-    result = TPML_PCR_SELECTION_Unmarshal(&in->creationPCR, paramBuffer, paramBufferSize);
-        ERROR_IF_EXIT_PLUS(RC_Create_creationPCR);
-<<<<<<< HEAD
-    if(*paramBufferSize != 0) { result = TPM_RC_SIZE; goto Exit; }
-=======
-    if(*paramBufferSize != 0) {result = TPM_RC_SIZE; goto Exit; }
->>>>>>> b287b662
-result = TPM2_Create (in, out);
-    rSize = sizeof(Create_Out);
-    *respParmSize += TPM2B_PRIVATE_Marshal(&out->outPrivate, 
-                                          responseBuffer, &rSize);
-    *respParmSize += TPM2B_PUBLIC_Marshal(&out->outPublic, 
-                                          responseBuffer, &rSize);
-    *respParmSize += TPM2B_CREATION_DATA_Marshal(&out->creationData, 
-                                          responseBuffer, &rSize);
-    *respParmSize += TPM2B_DIGEST_Marshal(&out->creationHash, 
-                                          responseBuffer, &rSize);
-    *respParmSize += TPMT_TK_CREATION_Marshal(&out->creationTicket, 
-                                          responseBuffer, &rSize);
-break; 
-}
-#endif     // CC_Create
-#if CC_Load
-case TPM_CC_Load: {
-    Load_In *in = (Load_In *)
-            MemoryGetInBuffer(sizeof(Load_In));
-    Load_Out *out = (Load_Out *) 
-            MemoryGetOutBuffer(sizeof(Load_Out));
-    in->parentHandle = handles[0];
-    result = TPM2B_PRIVATE_Unmarshal(&in->inPrivate, paramBuffer, paramBufferSize);
-        ERROR_IF_EXIT_PLUS(RC_Load_inPrivate);
-    result = TPM2B_PUBLIC_Unmarshal(&in->inPublic, paramBuffer, paramBufferSize, FALSE);
-        ERROR_IF_EXIT_PLUS(RC_Load_inPublic);
-<<<<<<< HEAD
-    if(*paramBufferSize != 0) { result = TPM_RC_SIZE; goto Exit; }
-=======
-    if(*paramBufferSize != 0) {result = TPM_RC_SIZE; goto Exit; }
->>>>>>> b287b662
-result = TPM2_Load (in, out);
-    rSize = sizeof(Load_Out);
-    if(TPM_RC_SUCCESS != result) goto Exit;
-;    command->handles[command->handleNum++] = out->objectHandle;
-    *respParmSize += TPM2B_NAME_Marshal(&out->name, 
-                                          responseBuffer, &rSize);
-break; 
-}
-#endif     // CC_Load
-#if CC_LoadExternal
-case TPM_CC_LoadExternal: {
-    LoadExternal_In *in = (LoadExternal_In *)
-            MemoryGetInBuffer(sizeof(LoadExternal_In));
-    LoadExternal_Out *out = (LoadExternal_Out *) 
-            MemoryGetOutBuffer(sizeof(LoadExternal_Out));
-    result = TPM2B_SENSITIVE_Unmarshal(&in->inPrivate, paramBuffer, paramBufferSize);
-        ERROR_IF_EXIT_PLUS(RC_LoadExternal_inPrivate);
-    result = TPM2B_PUBLIC_Unmarshal(&in->inPublic, paramBuffer, paramBufferSize, TRUE);
-        ERROR_IF_EXIT_PLUS(RC_LoadExternal_inPublic);
-    result = TPMI_RH_HIERARCHY_Unmarshal(&in->hierarchy, paramBuffer, paramBufferSize, TRUE);
-        ERROR_IF_EXIT_PLUS(RC_LoadExternal_hierarchy);
-<<<<<<< HEAD
-    if(*paramBufferSize != 0) { result = TPM_RC_SIZE; goto Exit; }
-=======
-    if(*paramBufferSize != 0) {result = TPM_RC_SIZE; goto Exit; }
->>>>>>> b287b662
-result = TPM2_LoadExternal (in, out);
-    rSize = sizeof(LoadExternal_Out);
-    if(TPM_RC_SUCCESS != result) goto Exit;
-;    command->handles[command->handleNum++] = out->objectHandle;
-    *respParmSize += TPM2B_NAME_Marshal(&out->name, 
-                                          responseBuffer, &rSize);
-break; 
-}
-#endif     // CC_LoadExternal
-#if CC_ReadPublic
-case TPM_CC_ReadPublic: {
-    ReadPublic_In *in = (ReadPublic_In *)
-            MemoryGetInBuffer(sizeof(ReadPublic_In));
-    ReadPublic_Out *out = (ReadPublic_Out *) 
-            MemoryGetOutBuffer(sizeof(ReadPublic_Out));
-    in->objectHandle = handles[0];
-<<<<<<< HEAD
-    if(*paramBufferSize != 0) { result = TPM_RC_SIZE; goto Exit; }
-=======
-    if(*paramBufferSize != 0) {result = TPM_RC_SIZE; goto Exit; }
->>>>>>> b287b662
-result = TPM2_ReadPublic (in, out);
-    rSize = sizeof(ReadPublic_Out);
-    *respParmSize += TPM2B_PUBLIC_Marshal(&out->outPublic, 
-                                          responseBuffer, &rSize);
-    *respParmSize += TPM2B_NAME_Marshal(&out->name, 
-                                          responseBuffer, &rSize);
-    *respParmSize += TPM2B_NAME_Marshal(&out->qualifiedName, 
-                                          responseBuffer, &rSize);
-break; 
-}
-#endif     // CC_ReadPublic
-#if CC_ActivateCredential
-case TPM_CC_ActivateCredential: {
-    ActivateCredential_In *in = (ActivateCredential_In *)
-            MemoryGetInBuffer(sizeof(ActivateCredential_In));
-    ActivateCredential_Out *out = (ActivateCredential_Out *) 
-            MemoryGetOutBuffer(sizeof(ActivateCredential_Out));
-    in->activateHandle = handles[0];
-    in->keyHandle = handles[1];
-    result = TPM2B_ID_OBJECT_Unmarshal(&in->credentialBlob, paramBuffer, paramBufferSize);
-        ERROR_IF_EXIT_PLUS(RC_ActivateCredential_credentialBlob);
-    result = TPM2B_ENCRYPTED_SECRET_Unmarshal(&in->secret, paramBuffer, paramBufferSize);
-        ERROR_IF_EXIT_PLUS(RC_ActivateCredential_secret);
-<<<<<<< HEAD
-    if(*paramBufferSize != 0) { result = TPM_RC_SIZE; goto Exit; }
-=======
-    if(*paramBufferSize != 0) {result = TPM_RC_SIZE; goto Exit; }
->>>>>>> b287b662
-result = TPM2_ActivateCredential (in, out);
-    rSize = sizeof(ActivateCredential_Out);
-    *respParmSize += TPM2B_DIGEST_Marshal(&out->certInfo, 
-                                          responseBuffer, &rSize);
-break; 
-}
-#endif     // CC_ActivateCredential
-#if CC_MakeCredential
-case TPM_CC_MakeCredential: {
-    MakeCredential_In *in = (MakeCredential_In *)
-            MemoryGetInBuffer(sizeof(MakeCredential_In));
-    MakeCredential_Out *out = (MakeCredential_Out *) 
-            MemoryGetOutBuffer(sizeof(MakeCredential_Out));
-    in->handle = handles[0];
-    result = TPM2B_DIGEST_Unmarshal(&in->credential, paramBuffer, paramBufferSize);
-        ERROR_IF_EXIT_PLUS(RC_MakeCredential_credential);
-    result = TPM2B_NAME_Unmarshal(&in->objectName, paramBuffer, paramBufferSize);
-        ERROR_IF_EXIT_PLUS(RC_MakeCredential_objectName);
-<<<<<<< HEAD
-    if(*paramBufferSize != 0) { result = TPM_RC_SIZE; goto Exit; }
-=======
-    if(*paramBufferSize != 0) {result = TPM_RC_SIZE; goto Exit; }
->>>>>>> b287b662
-result = TPM2_MakeCredential (in, out);
-    rSize = sizeof(MakeCredential_Out);
-    *respParmSize += TPM2B_ID_OBJECT_Marshal(&out->credentialBlob, 
-                                          responseBuffer, &rSize);
-    *respParmSize += TPM2B_ENCRYPTED_SECRET_Marshal(&out->secret, 
-                                          responseBuffer, &rSize);
-break; 
-}
-#endif     // CC_MakeCredential
-#if CC_Unseal
-case TPM_CC_Unseal: {
-    Unseal_In *in = (Unseal_In *)
-            MemoryGetInBuffer(sizeof(Unseal_In));
-    Unseal_Out *out = (Unseal_Out *) 
-            MemoryGetOutBuffer(sizeof(Unseal_Out));
-    in->itemHandle = handles[0];
-<<<<<<< HEAD
-    if(*paramBufferSize != 0) { result = TPM_RC_SIZE; goto Exit; }
-=======
-    if(*paramBufferSize != 0) {result = TPM_RC_SIZE; goto Exit; }
->>>>>>> b287b662
-result = TPM2_Unseal (in, out);
-    rSize = sizeof(Unseal_Out);
-    *respParmSize += TPM2B_SENSITIVE_DATA_Marshal(&out->outData, 
-                                          responseBuffer, &rSize);
-break; 
-}
-#endif     // CC_Unseal
-#if CC_ObjectChangeAuth
-case TPM_CC_ObjectChangeAuth: {
-    ObjectChangeAuth_In *in = (ObjectChangeAuth_In *)
-            MemoryGetInBuffer(sizeof(ObjectChangeAuth_In));
-    ObjectChangeAuth_Out *out = (ObjectChangeAuth_Out *) 
-            MemoryGetOutBuffer(sizeof(ObjectChangeAuth_Out));
-    in->objectHandle = handles[0];
-    in->parentHandle = handles[1];
-    result = TPM2B_AUTH_Unmarshal(&in->newAuth, paramBuffer, paramBufferSize);
-        ERROR_IF_EXIT_PLUS(RC_ObjectChangeAuth_newAuth);
-<<<<<<< HEAD
-    if(*paramBufferSize != 0) { result = TPM_RC_SIZE; goto Exit; }
-=======
-    if(*paramBufferSize != 0) {result = TPM_RC_SIZE; goto Exit; }
->>>>>>> b287b662
-result = TPM2_ObjectChangeAuth (in, out);
-    rSize = sizeof(ObjectChangeAuth_Out);
-    *respParmSize += TPM2B_PRIVATE_Marshal(&out->outPrivate, 
-                                          responseBuffer, &rSize);
-break; 
-}
-#endif     // CC_ObjectChangeAuth
-#if CC_CreateLoaded
-case TPM_CC_CreateLoaded: {
-    CreateLoaded_In *in = (CreateLoaded_In *)
-            MemoryGetInBuffer(sizeof(CreateLoaded_In));
-    CreateLoaded_Out *out = (CreateLoaded_Out *) 
-            MemoryGetOutBuffer(sizeof(CreateLoaded_Out));
-    in->parentHandle = handles[0];
-    result = TPM2B_SENSITIVE_CREATE_Unmarshal(&in->inSensitive, paramBuffer, paramBufferSize);
-        ERROR_IF_EXIT_PLUS(RC_CreateLoaded_inSensitive);
-    result = TPM2B_TEMPLATE_Unmarshal(&in->inPublic, paramBuffer, paramBufferSize);
-        ERROR_IF_EXIT_PLUS(RC_CreateLoaded_inPublic);
-<<<<<<< HEAD
-    if(*paramBufferSize != 0) { result = TPM_RC_SIZE; goto Exit; }
-=======
-    if(*paramBufferSize != 0) {result = TPM_RC_SIZE; goto Exit; }
->>>>>>> b287b662
-result = TPM2_CreateLoaded (in, out);
-    rSize = sizeof(CreateLoaded_Out);
-    if(TPM_RC_SUCCESS != result) goto Exit;
-;    command->handles[command->handleNum++] = out->objectHandle;
-    *respParmSize += TPM2B_PRIVATE_Marshal(&out->outPrivate, 
-                                          responseBuffer, &rSize);
-    *respParmSize += TPM2B_PUBLIC_Marshal(&out->outPublic, 
-                                          responseBuffer, &rSize);
-    *respParmSize += TPM2B_NAME_Marshal(&out->name, 
-                                          responseBuffer, &rSize);
-break; 
-}
-#endif     // CC_CreateLoaded
-#if CC_Duplicate
-case TPM_CC_Duplicate: {
-    Duplicate_In *in = (Duplicate_In *)
-            MemoryGetInBuffer(sizeof(Duplicate_In));
-    Duplicate_Out *out = (Duplicate_Out *) 
-            MemoryGetOutBuffer(sizeof(Duplicate_Out));
-    in->objectHandle = handles[0];
-    in->newParentHandle = handles[1];
-    result = TPM2B_DATA_Unmarshal(&in->encryptionKeyIn, paramBuffer, paramBufferSize);
-        ERROR_IF_EXIT_PLUS(RC_Duplicate_encryptionKeyIn);
-    result = TPMT_SYM_DEF_OBJECT_Unmarshal(&in->symmetricAlg, paramBuffer, paramBufferSize, TRUE);
-        ERROR_IF_EXIT_PLUS(RC_Duplicate_symmetricAlg);
-<<<<<<< HEAD
-    if(*paramBufferSize != 0) { result = TPM_RC_SIZE; goto Exit; }
-=======
-    if(*paramBufferSize != 0) {result = TPM_RC_SIZE; goto Exit; }
->>>>>>> b287b662
-result = TPM2_Duplicate (in, out);
-    rSize = sizeof(Duplicate_Out);
-    *respParmSize += TPM2B_DATA_Marshal(&out->encryptionKeyOut, 
-                                          responseBuffer, &rSize);
-    *respParmSize += TPM2B_PRIVATE_Marshal(&out->duplicate, 
-                                          responseBuffer, &rSize);
-    *respParmSize += TPM2B_ENCRYPTED_SECRET_Marshal(&out->outSymSeed, 
-                                          responseBuffer, &rSize);
-break; 
-}
-#endif     // CC_Duplicate
-#if CC_Rewrap
-case TPM_CC_Rewrap: {
-    Rewrap_In *in = (Rewrap_In *)
-            MemoryGetInBuffer(sizeof(Rewrap_In));
-    Rewrap_Out *out = (Rewrap_Out *) 
-            MemoryGetOutBuffer(sizeof(Rewrap_Out));
-    in->oldParent = handles[0];
-    in->newParent = handles[1];
-    result = TPM2B_PRIVATE_Unmarshal(&in->inDuplicate, paramBuffer, paramBufferSize);
-        ERROR_IF_EXIT_PLUS(RC_Rewrap_inDuplicate);
-    result = TPM2B_NAME_Unmarshal(&in->name, paramBuffer, paramBufferSize);
-        ERROR_IF_EXIT_PLUS(RC_Rewrap_name);
-    result = TPM2B_ENCRYPTED_SECRET_Unmarshal(&in->inSymSeed, paramBuffer, paramBufferSize);
-        ERROR_IF_EXIT_PLUS(RC_Rewrap_inSymSeed);
-<<<<<<< HEAD
-    if(*paramBufferSize != 0) { result = TPM_RC_SIZE; goto Exit; }
-=======
-    if(*paramBufferSize != 0) {result = TPM_RC_SIZE; goto Exit; }
->>>>>>> b287b662
-result = TPM2_Rewrap (in, out);
-    rSize = sizeof(Rewrap_Out);
-    *respParmSize += TPM2B_PRIVATE_Marshal(&out->outDuplicate, 
-                                          responseBuffer, &rSize);
-    *respParmSize += TPM2B_ENCRYPTED_SECRET_Marshal(&out->outSymSeed, 
-                                          responseBuffer, &rSize);
-break; 
-}
-#endif     // CC_Rewrap
-#if CC_Import
-case TPM_CC_Import: {
-    Import_In *in = (Import_In *)
-            MemoryGetInBuffer(sizeof(Import_In));
-    Import_Out *out = (Import_Out *) 
-            MemoryGetOutBuffer(sizeof(Import_Out));
-    in->parentHandle = handles[0];
-    result = TPM2B_DATA_Unmarshal(&in->encryptionKey, paramBuffer, paramBufferSize);
-        ERROR_IF_EXIT_PLUS(RC_Import_encryptionKey);
-    result = TPM2B_PUBLIC_Unmarshal(&in->objectPublic, paramBuffer, paramBufferSize, FALSE);
-        ERROR_IF_EXIT_PLUS(RC_Import_objectPublic);
-    result = TPM2B_PRIVATE_Unmarshal(&in->duplicate, paramBuffer, paramBufferSize);
-        ERROR_IF_EXIT_PLUS(RC_Import_duplicate);
-    result = TPM2B_ENCRYPTED_SECRET_Unmarshal(&in->inSymSeed, paramBuffer, paramBufferSize);
-        ERROR_IF_EXIT_PLUS(RC_Import_inSymSeed);
-    result = TPMT_SYM_DEF_OBJECT_Unmarshal(&in->symmetricAlg, paramBuffer, paramBufferSize, TRUE);
-        ERROR_IF_EXIT_PLUS(RC_Import_symmetricAlg);
-<<<<<<< HEAD
-    if(*paramBufferSize != 0) { result = TPM_RC_SIZE; goto Exit; }
-=======
-    if(*paramBufferSize != 0) {result = TPM_RC_SIZE; goto Exit; }
->>>>>>> b287b662
-result = TPM2_Import (in, out);
-    rSize = sizeof(Import_Out);
-    *respParmSize += TPM2B_PRIVATE_Marshal(&out->outPrivate, 
-                                          responseBuffer, &rSize);
-break; 
-}
-#endif     // CC_Import
-#if CC_RSA_Encrypt
-case TPM_CC_RSA_Encrypt: {
-    RSA_Encrypt_In *in = (RSA_Encrypt_In *)
-            MemoryGetInBuffer(sizeof(RSA_Encrypt_In));
-    RSA_Encrypt_Out *out = (RSA_Encrypt_Out *) 
-            MemoryGetOutBuffer(sizeof(RSA_Encrypt_Out));
-    in->keyHandle = handles[0];
-    result = TPM2B_PUBLIC_KEY_RSA_Unmarshal(&in->message, paramBuffer, paramBufferSize);
-        ERROR_IF_EXIT_PLUS(RC_RSA_Encrypt_message);
-    result = TPMT_RSA_DECRYPT_Unmarshal(&in->inScheme, paramBuffer, paramBufferSize, TRUE);
-        ERROR_IF_EXIT_PLUS(RC_RSA_Encrypt_inScheme);
-    result = TPM2B_DATA_Unmarshal(&in->label, paramBuffer, paramBufferSize);
-        ERROR_IF_EXIT_PLUS(RC_RSA_Encrypt_label);
-<<<<<<< HEAD
-    if(*paramBufferSize != 0) { result = TPM_RC_SIZE; goto Exit; }
-=======
-    if(*paramBufferSize != 0) {result = TPM_RC_SIZE; goto Exit; }
->>>>>>> b287b662
-result = TPM2_RSA_Encrypt (in, out);
-    rSize = sizeof(RSA_Encrypt_Out);
-    *respParmSize += TPM2B_PUBLIC_KEY_RSA_Marshal(&out->outData, 
-                                          responseBuffer, &rSize);
-break; 
-}
-#endif     // CC_RSA_Encrypt
-#if CC_RSA_Decrypt
-case TPM_CC_RSA_Decrypt: {
-    RSA_Decrypt_In *in = (RSA_Decrypt_In *)
-            MemoryGetInBuffer(sizeof(RSA_Decrypt_In));
-    RSA_Decrypt_Out *out = (RSA_Decrypt_Out *) 
-            MemoryGetOutBuffer(sizeof(RSA_Decrypt_Out));
-    in->keyHandle = handles[0];
-    result = TPM2B_PUBLIC_KEY_RSA_Unmarshal(&in->cipherText, paramBuffer, paramBufferSize);
-        ERROR_IF_EXIT_PLUS(RC_RSA_Decrypt_cipherText);
-    result = TPMT_RSA_DECRYPT_Unmarshal(&in->inScheme, paramBuffer, paramBufferSize, TRUE);
-        ERROR_IF_EXIT_PLUS(RC_RSA_Decrypt_inScheme);
-    result = TPM2B_DATA_Unmarshal(&in->label, paramBuffer, paramBufferSize);
-        ERROR_IF_EXIT_PLUS(RC_RSA_Decrypt_label);
-<<<<<<< HEAD
-    if(*paramBufferSize != 0) { result = TPM_RC_SIZE; goto Exit; }
-=======
-    if(*paramBufferSize != 0) {result = TPM_RC_SIZE; goto Exit; }
->>>>>>> b287b662
-result = TPM2_RSA_Decrypt (in, out);
-    rSize = sizeof(RSA_Decrypt_Out);
-    *respParmSize += TPM2B_PUBLIC_KEY_RSA_Marshal(&out->message, 
-                                          responseBuffer, &rSize);
-break; 
-}
-#endif     // CC_RSA_Decrypt
-#if CC_ECDH_KeyGen
-case TPM_CC_ECDH_KeyGen: {
-    ECDH_KeyGen_In *in = (ECDH_KeyGen_In *)
-            MemoryGetInBuffer(sizeof(ECDH_KeyGen_In));
-    ECDH_KeyGen_Out *out = (ECDH_KeyGen_Out *) 
-            MemoryGetOutBuffer(sizeof(ECDH_KeyGen_Out));
-    in->keyHandle = handles[0];
-<<<<<<< HEAD
-    if(*paramBufferSize != 0) { result = TPM_RC_SIZE; goto Exit; }
-=======
-    if(*paramBufferSize != 0) {result = TPM_RC_SIZE; goto Exit; }
->>>>>>> b287b662
-result = TPM2_ECDH_KeyGen (in, out);
-    rSize = sizeof(ECDH_KeyGen_Out);
-    *respParmSize += TPM2B_ECC_POINT_Marshal(&out->zPoint, 
-                                          responseBuffer, &rSize);
-    *respParmSize += TPM2B_ECC_POINT_Marshal(&out->pubPoint, 
-                                          responseBuffer, &rSize);
-break; 
-}
-#endif     // CC_ECDH_KeyGen
-#if CC_ECDH_ZGen
-case TPM_CC_ECDH_ZGen: {
-    ECDH_ZGen_In *in = (ECDH_ZGen_In *)
-            MemoryGetInBuffer(sizeof(ECDH_ZGen_In));
-    ECDH_ZGen_Out *out = (ECDH_ZGen_Out *) 
-            MemoryGetOutBuffer(sizeof(ECDH_ZGen_Out));
-    in->keyHandle = handles[0];
-    result = TPM2B_ECC_POINT_Unmarshal(&in->inPoint, paramBuffer, paramBufferSize);
-        ERROR_IF_EXIT_PLUS(RC_ECDH_ZGen_inPoint);
-<<<<<<< HEAD
-    if(*paramBufferSize != 0) { result = TPM_RC_SIZE; goto Exit; }
-=======
-    if(*paramBufferSize != 0) {result = TPM_RC_SIZE; goto Exit; }
->>>>>>> b287b662
-result = TPM2_ECDH_ZGen (in, out);
-    rSize = sizeof(ECDH_ZGen_Out);
-    *respParmSize += TPM2B_ECC_POINT_Marshal(&out->outPoint, 
-                                          responseBuffer, &rSize);
-break; 
-}
-#endif     // CC_ECDH_ZGen
-#if CC_ECC_Parameters
-case TPM_CC_ECC_Parameters: {
-    ECC_Parameters_In *in = (ECC_Parameters_In *)
-            MemoryGetInBuffer(sizeof(ECC_Parameters_In));
-    ECC_Parameters_Out *out = (ECC_Parameters_Out *) 
-            MemoryGetOutBuffer(sizeof(ECC_Parameters_Out));
-    result = TPMI_ECC_CURVE_Unmarshal(&in->curveID, paramBuffer, paramBufferSize);
-        ERROR_IF_EXIT_PLUS(RC_ECC_Parameters_curveID);
-<<<<<<< HEAD
-    if(*paramBufferSize != 0) { result = TPM_RC_SIZE; goto Exit; }
-=======
-    if(*paramBufferSize != 0) {result = TPM_RC_SIZE; goto Exit; }
->>>>>>> b287b662
-result = TPM2_ECC_Parameters (in, out);
-    rSize = sizeof(ECC_Parameters_Out);
-    *respParmSize += TPMS_ALGORITHM_DETAIL_ECC_Marshal(&out->parameters, 
-                                          responseBuffer, &rSize);
-break; 
-}
-#endif     // CC_ECC_Parameters
-#if CC_ZGen_2Phase
-case TPM_CC_ZGen_2Phase: {
-    ZGen_2Phase_In *in = (ZGen_2Phase_In *)
-            MemoryGetInBuffer(sizeof(ZGen_2Phase_In));
-    ZGen_2Phase_Out *out = (ZGen_2Phase_Out *) 
-            MemoryGetOutBuffer(sizeof(ZGen_2Phase_Out));
-    in->keyA = handles[0];
-    result = TPM2B_ECC_POINT_Unmarshal(&in->inQsB, paramBuffer, paramBufferSize);
-        ERROR_IF_EXIT_PLUS(RC_ZGen_2Phase_inQsB);
-    result = TPM2B_ECC_POINT_Unmarshal(&in->inQeB, paramBuffer, paramBufferSize);
-        ERROR_IF_EXIT_PLUS(RC_ZGen_2Phase_inQeB);
-    result = TPMI_ECC_KEY_EXCHANGE_Unmarshal(&in->inScheme, paramBuffer, paramBufferSize, FALSE);
-        ERROR_IF_EXIT_PLUS(RC_ZGen_2Phase_inScheme);
-    result = UINT16_Unmarshal(&in->counter, paramBuffer, paramBufferSize);
-        ERROR_IF_EXIT_PLUS(RC_ZGen_2Phase_counter);
-<<<<<<< HEAD
-    if(*paramBufferSize != 0) { result = TPM_RC_SIZE; goto Exit; }
-=======
-    if(*paramBufferSize != 0) {result = TPM_RC_SIZE; goto Exit; }
->>>>>>> b287b662
-result = TPM2_ZGen_2Phase (in, out);
-    rSize = sizeof(ZGen_2Phase_Out);
-    *respParmSize += TPM2B_ECC_POINT_Marshal(&out->outZ1, 
-                                          responseBuffer, &rSize);
-    *respParmSize += TPM2B_ECC_POINT_Marshal(&out->outZ2, 
-                                          responseBuffer, &rSize);
-break; 
-}
-#endif     // CC_ZGen_2Phase
-#if CC_EncryptDecrypt
-case TPM_CC_EncryptDecrypt: {
-    EncryptDecrypt_In *in = (EncryptDecrypt_In *)
-            MemoryGetInBuffer(sizeof(EncryptDecrypt_In));
-    EncryptDecrypt_Out *out = (EncryptDecrypt_Out *) 
-            MemoryGetOutBuffer(sizeof(EncryptDecrypt_Out));
-    in->keyHandle = handles[0];
-    result = TPMI_YES_NO_Unmarshal(&in->decrypt, paramBuffer, paramBufferSize);
-        ERROR_IF_EXIT_PLUS(RC_EncryptDecrypt_decrypt);
-    result = TPMI_ALG_CIPHER_MODE_Unmarshal(&in->mode, paramBuffer, paramBufferSize, TRUE);
-        ERROR_IF_EXIT_PLUS(RC_EncryptDecrypt_mode);
-    result = TPM2B_IV_Unmarshal(&in->ivIn, paramBuffer, paramBufferSize);
-        ERROR_IF_EXIT_PLUS(RC_EncryptDecrypt_ivIn);
-    result = TPM2B_MAX_BUFFER_Unmarshal(&in->inData, paramBuffer, paramBufferSize);
-        ERROR_IF_EXIT_PLUS(RC_EncryptDecrypt_inData);
-<<<<<<< HEAD
-    if(*paramBufferSize != 0) { result = TPM_RC_SIZE; goto Exit; }
-=======
-    if(*paramBufferSize != 0) {result = TPM_RC_SIZE; goto Exit; }
->>>>>>> b287b662
-result = TPM2_EncryptDecrypt (in, out);
-    rSize = sizeof(EncryptDecrypt_Out);
-    *respParmSize += TPM2B_MAX_BUFFER_Marshal(&out->outData, 
-                                          responseBuffer, &rSize);
-    *respParmSize += TPM2B_IV_Marshal(&out->ivOut, 
-                                          responseBuffer, &rSize);
-break; 
-}
-#endif     // CC_EncryptDecrypt
-#if CC_EncryptDecrypt2
-case TPM_CC_EncryptDecrypt2: {
-    EncryptDecrypt2_In *in = (EncryptDecrypt2_In *)
-            MemoryGetInBuffer(sizeof(EncryptDecrypt2_In));
-    EncryptDecrypt2_Out *out = (EncryptDecrypt2_Out *) 
-            MemoryGetOutBuffer(sizeof(EncryptDecrypt2_Out));
-    in->keyHandle = handles[0];
-    result = TPM2B_MAX_BUFFER_Unmarshal(&in->inData, paramBuffer, paramBufferSize);
-        ERROR_IF_EXIT_PLUS(RC_EncryptDecrypt2_inData);
-    result = TPMI_YES_NO_Unmarshal(&in->decrypt, paramBuffer, paramBufferSize);
-        ERROR_IF_EXIT_PLUS(RC_EncryptDecrypt2_decrypt);
-    result = TPMI_ALG_CIPHER_MODE_Unmarshal(&in->mode, paramBuffer, paramBufferSize, TRUE);
-        ERROR_IF_EXIT_PLUS(RC_EncryptDecrypt2_mode);
-    result = TPM2B_IV_Unmarshal(&in->ivIn, paramBuffer, paramBufferSize);
-        ERROR_IF_EXIT_PLUS(RC_EncryptDecrypt2_ivIn);
-<<<<<<< HEAD
-    if(*paramBufferSize != 0) { result = TPM_RC_SIZE; goto Exit; }
-=======
-    if(*paramBufferSize != 0) {result = TPM_RC_SIZE; goto Exit; }
->>>>>>> b287b662
-result = TPM2_EncryptDecrypt2 (in, out);
-    rSize = sizeof(EncryptDecrypt2_Out);
-    *respParmSize += TPM2B_MAX_BUFFER_Marshal(&out->outData, 
-                                          responseBuffer, &rSize);
-    *respParmSize += TPM2B_IV_Marshal(&out->ivOut, 
-                                          responseBuffer, &rSize);
-break; 
-}
-#endif     // CC_EncryptDecrypt2
-#if CC_Hash
-case TPM_CC_Hash: {
-    Hash_In *in = (Hash_In *)
-            MemoryGetInBuffer(sizeof(Hash_In));
-    Hash_Out *out = (Hash_Out *) 
-            MemoryGetOutBuffer(sizeof(Hash_Out));
-    result = TPM2B_MAX_BUFFER_Unmarshal(&in->data, paramBuffer, paramBufferSize);
-        ERROR_IF_EXIT_PLUS(RC_Hash_data);
-    result = TPMI_ALG_HASH_Unmarshal(&in->hashAlg, paramBuffer, paramBufferSize, FALSE);
-        ERROR_IF_EXIT_PLUS(RC_Hash_hashAlg);
-    result = TPMI_RH_HIERARCHY_Unmarshal(&in->hierarchy, paramBuffer, paramBufferSize, TRUE);
-        ERROR_IF_EXIT_PLUS(RC_Hash_hierarchy);
-<<<<<<< HEAD
-    if(*paramBufferSize != 0) { result = TPM_RC_SIZE; goto Exit; }
-=======
-    if(*paramBufferSize != 0) {result = TPM_RC_SIZE; goto Exit; }
->>>>>>> b287b662
-result = TPM2_Hash (in, out);
-    rSize = sizeof(Hash_Out);
-    *respParmSize += TPM2B_DIGEST_Marshal(&out->outHash, 
-                                          responseBuffer, &rSize);
-    *respParmSize += TPMT_TK_HASHCHECK_Marshal(&out->validation, 
-                                          responseBuffer, &rSize);
-break; 
-}
-#endif     // CC_Hash
-#if CC_HMAC
-case TPM_CC_HMAC: {
-    HMAC_In *in = (HMAC_In *)
-            MemoryGetInBuffer(sizeof(HMAC_In));
-    HMAC_Out *out = (HMAC_Out *) 
-            MemoryGetOutBuffer(sizeof(HMAC_Out));
-    in->handle = handles[0];
-    result = TPM2B_MAX_BUFFER_Unmarshal(&in->buffer, paramBuffer, paramBufferSize);
-        ERROR_IF_EXIT_PLUS(RC_HMAC_buffer);
-    result = TPMI_ALG_HASH_Unmarshal(&in->hashAlg, paramBuffer, paramBufferSize, TRUE);
-        ERROR_IF_EXIT_PLUS(RC_HMAC_hashAlg);
-<<<<<<< HEAD
-    if(*paramBufferSize != 0) { result = TPM_RC_SIZE; goto Exit; }
-=======
-    if(*paramBufferSize != 0) {result = TPM_RC_SIZE; goto Exit; }
->>>>>>> b287b662
-result = TPM2_HMAC (in, out);
-    rSize = sizeof(HMAC_Out);
-    *respParmSize += TPM2B_DIGEST_Marshal(&out->outHMAC, 
-                                          responseBuffer, &rSize);
-break; 
-}
-#endif     // CC_HMAC
-#if CC_MAC
-case TPM_CC_MAC: {
-    MAC_In *in = (MAC_In *)
-            MemoryGetInBuffer(sizeof(MAC_In));
-    MAC_Out *out = (MAC_Out *) 
-            MemoryGetOutBuffer(sizeof(MAC_Out));
-    in->handle = handles[0];
-    result = TPM2B_MAX_BUFFER_Unmarshal(&in->buffer, paramBuffer, paramBufferSize);
-        ERROR_IF_EXIT_PLUS(RC_MAC_buffer);
-    result = TPMI_ALG_MAC_SCHEME_Unmarshal(&in->inScheme, paramBuffer, paramBufferSize, TRUE);
-        ERROR_IF_EXIT_PLUS(RC_MAC_inScheme);
-<<<<<<< HEAD
-    if(*paramBufferSize != 0) { result = TPM_RC_SIZE; goto Exit; }
-=======
-    if(*paramBufferSize != 0) {result = TPM_RC_SIZE; goto Exit; }
->>>>>>> b287b662
-result = TPM2_MAC (in, out);
-    rSize = sizeof(MAC_Out);
-    *respParmSize += TPM2B_DIGEST_Marshal(&out->outMAC, 
-                                          responseBuffer, &rSize);
-break; 
-}
-#endif     // CC_MAC
-#if CC_GetRandom
-case TPM_CC_GetRandom: {
-    GetRandom_In *in = (GetRandom_In *)
-            MemoryGetInBuffer(sizeof(GetRandom_In));
-    GetRandom_Out *out = (GetRandom_Out *) 
-            MemoryGetOutBuffer(sizeof(GetRandom_Out));
-    result = UINT16_Unmarshal(&in->bytesRequested, paramBuffer, paramBufferSize);
-        ERROR_IF_EXIT_PLUS(RC_GetRandom_bytesRequested);
-<<<<<<< HEAD
-    if(*paramBufferSize != 0) { result = TPM_RC_SIZE; goto Exit; }
-=======
-    if(*paramBufferSize != 0) {result = TPM_RC_SIZE; goto Exit; }
->>>>>>> b287b662
-result = TPM2_GetRandom (in, out);
-    rSize = sizeof(GetRandom_Out);
-    *respParmSize += TPM2B_DIGEST_Marshal(&out->randomBytes, 
-                                          responseBuffer, &rSize);
-break; 
-}
-#endif     // CC_GetRandom
-#if CC_StirRandom
-case TPM_CC_StirRandom: {
-    StirRandom_In *in = (StirRandom_In *)
-            MemoryGetInBuffer(sizeof(StirRandom_In));
-    result = TPM2B_SENSITIVE_DATA_Unmarshal(&in->inData, paramBuffer, paramBufferSize);
-        ERROR_IF_EXIT_PLUS(RC_StirRandom_inData);
-<<<<<<< HEAD
-    if(*paramBufferSize != 0) { result = TPM_RC_SIZE; goto Exit; }
-=======
-    if(*paramBufferSize != 0) {result = TPM_RC_SIZE; goto Exit; }
->>>>>>> b287b662
-result = TPM2_StirRandom (in);
-break; 
-}
-#endif     // CC_StirRandom
-#if CC_HMAC_Start
-case TPM_CC_HMAC_Start: {
-    HMAC_Start_In *in = (HMAC_Start_In *)
-            MemoryGetInBuffer(sizeof(HMAC_Start_In));
-    HMAC_Start_Out *out = (HMAC_Start_Out *) 
-            MemoryGetOutBuffer(sizeof(HMAC_Start_Out));
-    in->handle = handles[0];
-    result = TPM2B_AUTH_Unmarshal(&in->auth, paramBuffer, paramBufferSize);
-        ERROR_IF_EXIT_PLUS(RC_HMAC_Start_auth);
-    result = TPMI_ALG_HASH_Unmarshal(&in->hashAlg, paramBuffer, paramBufferSize, TRUE);
-        ERROR_IF_EXIT_PLUS(RC_HMAC_Start_hashAlg);
-<<<<<<< HEAD
-    if(*paramBufferSize != 0) { result = TPM_RC_SIZE; goto Exit; }
-=======
-    if(*paramBufferSize != 0) {result = TPM_RC_SIZE; goto Exit; }
->>>>>>> b287b662
-result = TPM2_HMAC_Start (in, out);
-    rSize = sizeof(HMAC_Start_Out);
-    if(TPM_RC_SUCCESS != result) goto Exit;
-;    command->handles[command->handleNum++] = out->sequenceHandle;
-break; 
-}
-#endif     // CC_HMAC_Start
-#if CC_MAC_Start
-case TPM_CC_MAC_Start: {
-    MAC_Start_In *in = (MAC_Start_In *)
-            MemoryGetInBuffer(sizeof(MAC_Start_In));
-    MAC_Start_Out *out = (MAC_Start_Out *) 
-            MemoryGetOutBuffer(sizeof(MAC_Start_Out));
-    in->handle = handles[0];
-    result = TPM2B_AUTH_Unmarshal(&in->auth, paramBuffer, paramBufferSize);
-        ERROR_IF_EXIT_PLUS(RC_MAC_Start_auth);
-    result = TPMI_ALG_MAC_SCHEME_Unmarshal(&in->inScheme, paramBuffer, paramBufferSize, TRUE);
-        ERROR_IF_EXIT_PLUS(RC_MAC_Start_inScheme);
-<<<<<<< HEAD
-    if(*paramBufferSize != 0) { result = TPM_RC_SIZE; goto Exit; }
-=======
-    if(*paramBufferSize != 0) {result = TPM_RC_SIZE; goto Exit; }
->>>>>>> b287b662
-result = TPM2_MAC_Start (in, out);
-    rSize = sizeof(MAC_Start_Out);
-    if(TPM_RC_SUCCESS != result) goto Exit;
-;    command->handles[command->handleNum++] = out->sequenceHandle;
-break; 
-}
-#endif     // CC_MAC_Start
-#if CC_HashSequenceStart
-case TPM_CC_HashSequenceStart: {
-    HashSequenceStart_In *in = (HashSequenceStart_In *)
-            MemoryGetInBuffer(sizeof(HashSequenceStart_In));
-    HashSequenceStart_Out *out = (HashSequenceStart_Out *) 
-            MemoryGetOutBuffer(sizeof(HashSequenceStart_Out));
-    result = TPM2B_AUTH_Unmarshal(&in->auth, paramBuffer, paramBufferSize);
-        ERROR_IF_EXIT_PLUS(RC_HashSequenceStart_auth);
-    result = TPMI_ALG_HASH_Unmarshal(&in->hashAlg, paramBuffer, paramBufferSize, TRUE);
-        ERROR_IF_EXIT_PLUS(RC_HashSequenceStart_hashAlg);
-<<<<<<< HEAD
-    if(*paramBufferSize != 0) { result = TPM_RC_SIZE; goto Exit; }
-=======
-    if(*paramBufferSize != 0) {result = TPM_RC_SIZE; goto Exit; }
->>>>>>> b287b662
-result = TPM2_HashSequenceStart (in, out);
-    rSize = sizeof(HashSequenceStart_Out);
-    if(TPM_RC_SUCCESS != result) goto Exit;
-;    command->handles[command->handleNum++] = out->sequenceHandle;
-break; 
-}
-#endif     // CC_HashSequenceStart
-#if CC_SequenceUpdate
-case TPM_CC_SequenceUpdate: {
-    SequenceUpdate_In *in = (SequenceUpdate_In *)
-            MemoryGetInBuffer(sizeof(SequenceUpdate_In));
-    in->sequenceHandle = handles[0];
-    result = TPM2B_MAX_BUFFER_Unmarshal(&in->buffer, paramBuffer, paramBufferSize);
-        ERROR_IF_EXIT_PLUS(RC_SequenceUpdate_buffer);
-<<<<<<< HEAD
-    if(*paramBufferSize != 0) { result = TPM_RC_SIZE; goto Exit; }
-=======
-    if(*paramBufferSize != 0) {result = TPM_RC_SIZE; goto Exit; }
->>>>>>> b287b662
-result = TPM2_SequenceUpdate (in);
-break; 
-}
-#endif     // CC_SequenceUpdate
-#if CC_SequenceComplete
-case TPM_CC_SequenceComplete: {
-    SequenceComplete_In *in = (SequenceComplete_In *)
-            MemoryGetInBuffer(sizeof(SequenceComplete_In));
-    SequenceComplete_Out *out = (SequenceComplete_Out *) 
-            MemoryGetOutBuffer(sizeof(SequenceComplete_Out));
-    in->sequenceHandle = handles[0];
-    result = TPM2B_MAX_BUFFER_Unmarshal(&in->buffer, paramBuffer, paramBufferSize);
-        ERROR_IF_EXIT_PLUS(RC_SequenceComplete_buffer);
-    result = TPMI_RH_HIERARCHY_Unmarshal(&in->hierarchy, paramBuffer, paramBufferSize, TRUE);
-        ERROR_IF_EXIT_PLUS(RC_SequenceComplete_hierarchy);
-<<<<<<< HEAD
-    if(*paramBufferSize != 0) { result = TPM_RC_SIZE; goto Exit; }
-=======
-    if(*paramBufferSize != 0) {result = TPM_RC_SIZE; goto Exit; }
->>>>>>> b287b662
-result = TPM2_SequenceComplete (in, out);
-    rSize = sizeof(SequenceComplete_Out);
-    *respParmSize += TPM2B_DIGEST_Marshal(&out->result, 
-                                          responseBuffer, &rSize);
-    *respParmSize += TPMT_TK_HASHCHECK_Marshal(&out->validation, 
-                                          responseBuffer, &rSize);
-break; 
-}
-#endif     // CC_SequenceComplete
-#if CC_EventSequenceComplete
-case TPM_CC_EventSequenceComplete: {
-    EventSequenceComplete_In *in = (EventSequenceComplete_In *)
-            MemoryGetInBuffer(sizeof(EventSequenceComplete_In));
-    EventSequenceComplete_Out *out = (EventSequenceComplete_Out *) 
-            MemoryGetOutBuffer(sizeof(EventSequenceComplete_Out));
-    in->pcrHandle = handles[0];
-    in->sequenceHandle = handles[1];
-    result = TPM2B_MAX_BUFFER_Unmarshal(&in->buffer, paramBuffer, paramBufferSize);
-        ERROR_IF_EXIT_PLUS(RC_EventSequenceComplete_buffer);
-<<<<<<< HEAD
-    if(*paramBufferSize != 0) { result = TPM_RC_SIZE; goto Exit; }
-=======
-    if(*paramBufferSize != 0) {result = TPM_RC_SIZE; goto Exit; }
->>>>>>> b287b662
-result = TPM2_EventSequenceComplete (in, out);
-    rSize = sizeof(EventSequenceComplete_Out);
-    *respParmSize += TPML_DIGEST_VALUES_Marshal(&out->results, 
-                                          responseBuffer, &rSize);
-break; 
-}
-#endif     // CC_EventSequenceComplete
-#if CC_Certify
-case TPM_CC_Certify: {
-    Certify_In *in = (Certify_In *)
-            MemoryGetInBuffer(sizeof(Certify_In));
-    Certify_Out *out = (Certify_Out *) 
-            MemoryGetOutBuffer(sizeof(Certify_Out));
-    in->objectHandle = handles[0];
-    in->signHandle = handles[1];
-    result = TPM2B_DATA_Unmarshal(&in->qualifyingData, paramBuffer, paramBufferSize);
-        ERROR_IF_EXIT_PLUS(RC_Certify_qualifyingData);
-    result = TPMT_SIG_SCHEME_Unmarshal(&in->inScheme, paramBuffer, paramBufferSize, TRUE);
-        ERROR_IF_EXIT_PLUS(RC_Certify_inScheme);
-<<<<<<< HEAD
-    if(*paramBufferSize != 0) { result = TPM_RC_SIZE; goto Exit; }
-=======
-    if(*paramBufferSize != 0) {result = TPM_RC_SIZE; goto Exit; }
->>>>>>> b287b662
-result = TPM2_Certify (in, out);
-    rSize = sizeof(Certify_Out);
-    *respParmSize += TPM2B_ATTEST_Marshal(&out->certifyInfo, 
-                                          responseBuffer, &rSize);
-    *respParmSize += TPMT_SIGNATURE_Marshal(&out->signature, 
-                                          responseBuffer, &rSize);
-break; 
-}
-#endif     // CC_Certify
-#if CC_CertifyCreation
-case TPM_CC_CertifyCreation: {
-    CertifyCreation_In *in = (CertifyCreation_In *)
-            MemoryGetInBuffer(sizeof(CertifyCreation_In));
-    CertifyCreation_Out *out = (CertifyCreation_Out *) 
-            MemoryGetOutBuffer(sizeof(CertifyCreation_Out));
-    in->signHandle = handles[0];
-    in->objectHandle = handles[1];
-    result = TPM2B_DATA_Unmarshal(&in->qualifyingData, paramBuffer, paramBufferSize);
-        ERROR_IF_EXIT_PLUS(RC_CertifyCreation_qualifyingData);
-    result = TPM2B_DIGEST_Unmarshal(&in->creationHash, paramBuffer, paramBufferSize);
-        ERROR_IF_EXIT_PLUS(RC_CertifyCreation_creationHash);
-    result = TPMT_SIG_SCHEME_Unmarshal(&in->inScheme, paramBuffer, paramBufferSize, TRUE);
-        ERROR_IF_EXIT_PLUS(RC_CertifyCreation_inScheme);
-    result = TPMT_TK_CREATION_Unmarshal(&in->creationTicket, paramBuffer, paramBufferSize);
-        ERROR_IF_EXIT_PLUS(RC_CertifyCreation_creationTicket);
-<<<<<<< HEAD
-    if(*paramBufferSize != 0) { result = TPM_RC_SIZE; goto Exit; }
-=======
-    if(*paramBufferSize != 0) {result = TPM_RC_SIZE; goto Exit; }
->>>>>>> b287b662
-result = TPM2_CertifyCreation (in, out);
-    rSize = sizeof(CertifyCreation_Out);
-    *respParmSize += TPM2B_ATTEST_Marshal(&out->certifyInfo, 
-                                          responseBuffer, &rSize);
-    *respParmSize += TPMT_SIGNATURE_Marshal(&out->signature, 
-                                          responseBuffer, &rSize);
-break; 
-}
-#endif     // CC_CertifyCreation
-#if CC_Quote
-case TPM_CC_Quote: {
-    Quote_In *in = (Quote_In *)
-            MemoryGetInBuffer(sizeof(Quote_In));
-    Quote_Out *out = (Quote_Out *) 
-            MemoryGetOutBuffer(sizeof(Quote_Out));
-    in->signHandle = handles[0];
-    result = TPM2B_DATA_Unmarshal(&in->qualifyingData, paramBuffer, paramBufferSize);
-        ERROR_IF_EXIT_PLUS(RC_Quote_qualifyingData);
-    result = TPMT_SIG_SCHEME_Unmarshal(&in->inScheme, paramBuffer, paramBufferSize, TRUE);
-        ERROR_IF_EXIT_PLUS(RC_Quote_inScheme);
-    result = TPML_PCR_SELECTION_Unmarshal(&in->PCRselect, paramBuffer, paramBufferSize);
-        ERROR_IF_EXIT_PLUS(RC_Quote_PCRselect);
-<<<<<<< HEAD
-    if(*paramBufferSize != 0) { result = TPM_RC_SIZE; goto Exit; }
-=======
-    if(*paramBufferSize != 0) {result = TPM_RC_SIZE; goto Exit; }
->>>>>>> b287b662
-result = TPM2_Quote (in, out);
-    rSize = sizeof(Quote_Out);
-    *respParmSize += TPM2B_ATTEST_Marshal(&out->quoted, 
-                                          responseBuffer, &rSize);
-    *respParmSize += TPMT_SIGNATURE_Marshal(&out->signature, 
-                                          responseBuffer, &rSize);
-break; 
-}
-#endif     // CC_Quote
-#if CC_GetSessionAuditDigest
-case TPM_CC_GetSessionAuditDigest: {
-    GetSessionAuditDigest_In *in = (GetSessionAuditDigest_In *)
-            MemoryGetInBuffer(sizeof(GetSessionAuditDigest_In));
-    GetSessionAuditDigest_Out *out = (GetSessionAuditDigest_Out *) 
-            MemoryGetOutBuffer(sizeof(GetSessionAuditDigest_Out));
-    in->privacyAdminHandle = handles[0];
-    in->signHandle = handles[1];
-    in->sessionHandle = handles[2];
-    result = TPM2B_DATA_Unmarshal(&in->qualifyingData, paramBuffer, paramBufferSize);
-        ERROR_IF_EXIT_PLUS(RC_GetSessionAuditDigest_qualifyingData);
-    result = TPMT_SIG_SCHEME_Unmarshal(&in->inScheme, paramBuffer, paramBufferSize, TRUE);
-        ERROR_IF_EXIT_PLUS(RC_GetSessionAuditDigest_inScheme);
-<<<<<<< HEAD
-    if(*paramBufferSize != 0) { result = TPM_RC_SIZE; goto Exit; }
-=======
-    if(*paramBufferSize != 0) {result = TPM_RC_SIZE; goto Exit; }
->>>>>>> b287b662
-result = TPM2_GetSessionAuditDigest (in, out);
-    rSize = sizeof(GetSessionAuditDigest_Out);
-    *respParmSize += TPM2B_ATTEST_Marshal(&out->auditInfo, 
-                                          responseBuffer, &rSize);
-    *respParmSize += TPMT_SIGNATURE_Marshal(&out->signature, 
-                                          responseBuffer, &rSize);
-break; 
-}
-#endif     // CC_GetSessionAuditDigest
-#if CC_GetCommandAuditDigest
-case TPM_CC_GetCommandAuditDigest: {
-    GetCommandAuditDigest_In *in = (GetCommandAuditDigest_In *)
-            MemoryGetInBuffer(sizeof(GetCommandAuditDigest_In));
-    GetCommandAuditDigest_Out *out = (GetCommandAuditDigest_Out *) 
-            MemoryGetOutBuffer(sizeof(GetCommandAuditDigest_Out));
-    in->privacyHandle = handles[0];
-    in->signHandle = handles[1];
-    result = TPM2B_DATA_Unmarshal(&in->qualifyingData, paramBuffer, paramBufferSize);
-        ERROR_IF_EXIT_PLUS(RC_GetCommandAuditDigest_qualifyingData);
-    result = TPMT_SIG_SCHEME_Unmarshal(&in->inScheme, paramBuffer, paramBufferSize, TRUE);
-        ERROR_IF_EXIT_PLUS(RC_GetCommandAuditDigest_inScheme);
-<<<<<<< HEAD
-    if(*paramBufferSize != 0) { result = TPM_RC_SIZE; goto Exit; }
-=======
-    if(*paramBufferSize != 0) {result = TPM_RC_SIZE; goto Exit; }
->>>>>>> b287b662
-result = TPM2_GetCommandAuditDigest (in, out);
-    rSize = sizeof(GetCommandAuditDigest_Out);
-    *respParmSize += TPM2B_ATTEST_Marshal(&out->auditInfo, 
-                                          responseBuffer, &rSize);
-    *respParmSize += TPMT_SIGNATURE_Marshal(&out->signature, 
-                                          responseBuffer, &rSize);
-break; 
-}
-#endif     // CC_GetCommandAuditDigest
-#if CC_GetTime
-case TPM_CC_GetTime: {
-    GetTime_In *in = (GetTime_In *)
-            MemoryGetInBuffer(sizeof(GetTime_In));
-    GetTime_Out *out = (GetTime_Out *) 
-            MemoryGetOutBuffer(sizeof(GetTime_Out));
-    in->privacyAdminHandle = handles[0];
-    in->signHandle = handles[1];
-    result = TPM2B_DATA_Unmarshal(&in->qualifyingData, paramBuffer, paramBufferSize);
-        ERROR_IF_EXIT_PLUS(RC_GetTime_qualifyingData);
-    result = TPMT_SIG_SCHEME_Unmarshal(&in->inScheme, paramBuffer, paramBufferSize, TRUE);
-        ERROR_IF_EXIT_PLUS(RC_GetTime_inScheme);
-<<<<<<< HEAD
-    if(*paramBufferSize != 0) { result = TPM_RC_SIZE; goto Exit; }
-=======
-    if(*paramBufferSize != 0) {result = TPM_RC_SIZE; goto Exit; }
->>>>>>> b287b662
-result = TPM2_GetTime (in, out);
-    rSize = sizeof(GetTime_Out);
-    *respParmSize += TPM2B_ATTEST_Marshal(&out->timeInfo, 
-                                          responseBuffer, &rSize);
-    *respParmSize += TPMT_SIGNATURE_Marshal(&out->signature, 
-                                          responseBuffer, &rSize);
-break; 
-}
-#endif     // CC_GetTime
-#if CC_CertifyX509
-case TPM_CC_CertifyX509: {
-    CertifyX509_In *in = (CertifyX509_In *)
-            MemoryGetInBuffer(sizeof(CertifyX509_In));
-    CertifyX509_Out *out = (CertifyX509_Out *) 
-            MemoryGetOutBuffer(sizeof(CertifyX509_Out));
-    in->objectHandle = handles[0];
-    in->signHandle = handles[1];
-    result = TPM2B_DATA_Unmarshal(&in->qualifyingData, paramBuffer, paramBufferSize);
-        ERROR_IF_EXIT_PLUS(RC_CertifyX509_qualifyingData);
-    result = TPMT_SIG_SCHEME_Unmarshal(&in->inScheme, paramBuffer, paramBufferSize, TRUE);
-        ERROR_IF_EXIT_PLUS(RC_CertifyX509_inScheme);
-    result = TPM2B_MAX_BUFFER_Unmarshal(&in->partialCertificate, paramBuffer, paramBufferSize);
-        ERROR_IF_EXIT_PLUS(RC_CertifyX509_partialCertificate);
-<<<<<<< HEAD
-    if(*paramBufferSize != 0) { result = TPM_RC_SIZE; goto Exit; }
-=======
-    if(*paramBufferSize != 0) {result = TPM_RC_SIZE; goto Exit; }
->>>>>>> b287b662
-result = TPM2_CertifyX509 (in, out);
-    rSize = sizeof(CertifyX509_Out);
-    *respParmSize += TPM2B_MAX_BUFFER_Marshal(&out->addedToCertificate, 
-                                          responseBuffer, &rSize);
-    *respParmSize += TPM2B_DIGEST_Marshal(&out->tbsDigest, 
-                                          responseBuffer, &rSize);
-    *respParmSize += TPMT_SIGNATURE_Marshal(&out->signature, 
-                                          responseBuffer, &rSize);
-break; 
-}
-#endif     // CC_CertifyX509
-#if CC_Commit
-case TPM_CC_Commit: {
-    Commit_In *in = (Commit_In *)
-            MemoryGetInBuffer(sizeof(Commit_In));
-    Commit_Out *out = (Commit_Out *) 
-            MemoryGetOutBuffer(sizeof(Commit_Out));
-    in->signHandle = handles[0];
-    result = TPM2B_ECC_POINT_Unmarshal(&in->P1, paramBuffer, paramBufferSize);
-        ERROR_IF_EXIT_PLUS(RC_Commit_P1);
-    result = TPM2B_SENSITIVE_DATA_Unmarshal(&in->s2, paramBuffer, paramBufferSize);
-        ERROR_IF_EXIT_PLUS(RC_Commit_s2);
-    result = TPM2B_ECC_PARAMETER_Unmarshal(&in->y2, paramBuffer, paramBufferSize);
-        ERROR_IF_EXIT_PLUS(RC_Commit_y2);
-<<<<<<< HEAD
-    if(*paramBufferSize != 0) { result = TPM_RC_SIZE; goto Exit; }
-=======
-    if(*paramBufferSize != 0) {result = TPM_RC_SIZE; goto Exit; }
->>>>>>> b287b662
-result = TPM2_Commit (in, out);
-    rSize = sizeof(Commit_Out);
-    *respParmSize += TPM2B_ECC_POINT_Marshal(&out->K, 
-                                          responseBuffer, &rSize);
-    *respParmSize += TPM2B_ECC_POINT_Marshal(&out->L, 
-                                          responseBuffer, &rSize);
-    *respParmSize += TPM2B_ECC_POINT_Marshal(&out->E, 
-                                          responseBuffer, &rSize);
-    *respParmSize += UINT16_Marshal(&out->counter, 
-                                          responseBuffer, &rSize);
-break; 
-}
-#endif     // CC_Commit
-#if CC_EC_Ephemeral
-case TPM_CC_EC_Ephemeral: {
-    EC_Ephemeral_In *in = (EC_Ephemeral_In *)
-            MemoryGetInBuffer(sizeof(EC_Ephemeral_In));
-    EC_Ephemeral_Out *out = (EC_Ephemeral_Out *) 
-            MemoryGetOutBuffer(sizeof(EC_Ephemeral_Out));
-    result = TPMI_ECC_CURVE_Unmarshal(&in->curveID, paramBuffer, paramBufferSize);
-        ERROR_IF_EXIT_PLUS(RC_EC_Ephemeral_curveID);
-<<<<<<< HEAD
-    if(*paramBufferSize != 0) { result = TPM_RC_SIZE; goto Exit; }
-=======
-    if(*paramBufferSize != 0) {result = TPM_RC_SIZE; goto Exit; }
->>>>>>> b287b662
-result = TPM2_EC_Ephemeral (in, out);
-    rSize = sizeof(EC_Ephemeral_Out);
-    *respParmSize += TPM2B_ECC_POINT_Marshal(&out->Q, 
-                                          responseBuffer, &rSize);
-    *respParmSize += UINT16_Marshal(&out->counter, 
-                                          responseBuffer, &rSize);
-break; 
-}
-#endif     // CC_EC_Ephemeral
-#if CC_VerifySignature
-case TPM_CC_VerifySignature: {
-    VerifySignature_In *in = (VerifySignature_In *)
-            MemoryGetInBuffer(sizeof(VerifySignature_In));
-    VerifySignature_Out *out = (VerifySignature_Out *) 
-            MemoryGetOutBuffer(sizeof(VerifySignature_Out));
-    in->keyHandle = handles[0];
-    result = TPM2B_DIGEST_Unmarshal(&in->digest, paramBuffer, paramBufferSize);
-        ERROR_IF_EXIT_PLUS(RC_VerifySignature_digest);
-    result = TPMT_SIGNATURE_Unmarshal(&in->signature, paramBuffer, paramBufferSize, FALSE);
-        ERROR_IF_EXIT_PLUS(RC_VerifySignature_signature);
-<<<<<<< HEAD
-    if(*paramBufferSize != 0) { result = TPM_RC_SIZE; goto Exit; }
-=======
-    if(*paramBufferSize != 0) {result = TPM_RC_SIZE; goto Exit; }
->>>>>>> b287b662
-result = TPM2_VerifySignature (in, out);
-    rSize = sizeof(VerifySignature_Out);
-    *respParmSize += TPMT_TK_VERIFIED_Marshal(&out->validation, 
-                                          responseBuffer, &rSize);
-break; 
-}
-#endif     // CC_VerifySignature
-#if CC_Sign
-case TPM_CC_Sign: {
-    Sign_In *in = (Sign_In *)
-            MemoryGetInBuffer(sizeof(Sign_In));
-    Sign_Out *out = (Sign_Out *) 
-            MemoryGetOutBuffer(sizeof(Sign_Out));
-    in->keyHandle = handles[0];
-    result = TPM2B_DIGEST_Unmarshal(&in->digest, paramBuffer, paramBufferSize);
-        ERROR_IF_EXIT_PLUS(RC_Sign_digest);
-    result = TPMT_SIG_SCHEME_Unmarshal(&in->inScheme, paramBuffer, paramBufferSize, TRUE);
-        ERROR_IF_EXIT_PLUS(RC_Sign_inScheme);
-    result = TPMT_TK_HASHCHECK_Unmarshal(&in->validation, paramBuffer, paramBufferSize);
-        ERROR_IF_EXIT_PLUS(RC_Sign_validation);
-<<<<<<< HEAD
-    if(*paramBufferSize != 0) { result = TPM_RC_SIZE; goto Exit; }
-=======
-    if(*paramBufferSize != 0) {result = TPM_RC_SIZE; goto Exit; }
->>>>>>> b287b662
-result = TPM2_Sign (in, out);
-    rSize = sizeof(Sign_Out);
-    *respParmSize += TPMT_SIGNATURE_Marshal(&out->signature, 
-                                          responseBuffer, &rSize);
-break; 
-}
-#endif     // CC_Sign
-#if CC_SetCommandCodeAuditStatus
-case TPM_CC_SetCommandCodeAuditStatus: {
-    SetCommandCodeAuditStatus_In *in = (SetCommandCodeAuditStatus_In *)
-            MemoryGetInBuffer(sizeof(SetCommandCodeAuditStatus_In));
-    in->auth = handles[0];
-    result = TPMI_ALG_HASH_Unmarshal(&in->auditAlg, paramBuffer, paramBufferSize, TRUE);
-        ERROR_IF_EXIT_PLUS(RC_SetCommandCodeAuditStatus_auditAlg);
-    result = TPML_CC_Unmarshal(&in->setList, paramBuffer, paramBufferSize);
-        ERROR_IF_EXIT_PLUS(RC_SetCommandCodeAuditStatus_setList);
-    result = TPML_CC_Unmarshal(&in->clearList, paramBuffer, paramBufferSize);
-        ERROR_IF_EXIT_PLUS(RC_SetCommandCodeAuditStatus_clearList);
-<<<<<<< HEAD
-    if(*paramBufferSize != 0) { result = TPM_RC_SIZE; goto Exit; }
-=======
-    if(*paramBufferSize != 0) {result = TPM_RC_SIZE; goto Exit; }
->>>>>>> b287b662
-result = TPM2_SetCommandCodeAuditStatus (in);
-break; 
-}
-#endif     // CC_SetCommandCodeAuditStatus
-#if CC_PCR_Extend
-case TPM_CC_PCR_Extend: {
-    PCR_Extend_In *in = (PCR_Extend_In *)
-            MemoryGetInBuffer(sizeof(PCR_Extend_In));
-    in->pcrHandle = handles[0];
-    result = TPML_DIGEST_VALUES_Unmarshal(&in->digests, paramBuffer, paramBufferSize);
-        ERROR_IF_EXIT_PLUS(RC_PCR_Extend_digests);
-<<<<<<< HEAD
-    if(*paramBufferSize != 0) { result = TPM_RC_SIZE; goto Exit; }
-=======
-    if(*paramBufferSize != 0) {result = TPM_RC_SIZE; goto Exit; }
->>>>>>> b287b662
-result = TPM2_PCR_Extend (in);
-break; 
-}
-#endif     // CC_PCR_Extend
-#if CC_PCR_Event
-case TPM_CC_PCR_Event: {
-    PCR_Event_In *in = (PCR_Event_In *)
-            MemoryGetInBuffer(sizeof(PCR_Event_In));
-    PCR_Event_Out *out = (PCR_Event_Out *) 
-            MemoryGetOutBuffer(sizeof(PCR_Event_Out));
-    in->pcrHandle = handles[0];
-    result = TPM2B_EVENT_Unmarshal(&in->eventData, paramBuffer, paramBufferSize);
-        ERROR_IF_EXIT_PLUS(RC_PCR_Event_eventData);
-<<<<<<< HEAD
-    if(*paramBufferSize != 0) { result = TPM_RC_SIZE; goto Exit; }
-=======
-    if(*paramBufferSize != 0) {result = TPM_RC_SIZE; goto Exit; }
->>>>>>> b287b662
-result = TPM2_PCR_Event (in, out);
-    rSize = sizeof(PCR_Event_Out);
-    *respParmSize += TPML_DIGEST_VALUES_Marshal(&out->digests, 
-                                          responseBuffer, &rSize);
-break; 
-}
-#endif     // CC_PCR_Event
-#if CC_PCR_Read
-case TPM_CC_PCR_Read: {
-    PCR_Read_In *in = (PCR_Read_In *)
-            MemoryGetInBuffer(sizeof(PCR_Read_In));
-    PCR_Read_Out *out = (PCR_Read_Out *) 
-            MemoryGetOutBuffer(sizeof(PCR_Read_Out));
-    result = TPML_PCR_SELECTION_Unmarshal(&in->pcrSelectionIn, paramBuffer, paramBufferSize);
-        ERROR_IF_EXIT_PLUS(RC_PCR_Read_pcrSelectionIn);
-<<<<<<< HEAD
-    if(*paramBufferSize != 0) { result = TPM_RC_SIZE; goto Exit; }
-=======
-    if(*paramBufferSize != 0) {result = TPM_RC_SIZE; goto Exit; }
->>>>>>> b287b662
-result = TPM2_PCR_Read (in, out);
-    rSize = sizeof(PCR_Read_Out);
-    *respParmSize += UINT32_Marshal(&out->pcrUpdateCounter, 
-                                          responseBuffer, &rSize);
-    *respParmSize += TPML_PCR_SELECTION_Marshal(&out->pcrSelectionOut, 
-                                          responseBuffer, &rSize);
-    *respParmSize += TPML_DIGEST_Marshal(&out->pcrValues, 
-                                          responseBuffer, &rSize);
-break; 
-}
-#endif     // CC_PCR_Read
-#if CC_PCR_Allocate
-case TPM_CC_PCR_Allocate: {
-    PCR_Allocate_In *in = (PCR_Allocate_In *)
-            MemoryGetInBuffer(sizeof(PCR_Allocate_In));
-    PCR_Allocate_Out *out = (PCR_Allocate_Out *) 
-            MemoryGetOutBuffer(sizeof(PCR_Allocate_Out));
-    in->authHandle = handles[0];
-    result = TPML_PCR_SELECTION_Unmarshal(&in->pcrAllocation, paramBuffer, paramBufferSize);
-        ERROR_IF_EXIT_PLUS(RC_PCR_Allocate_pcrAllocation);
-<<<<<<< HEAD
-    if(*paramBufferSize != 0) { result = TPM_RC_SIZE; goto Exit; }
-=======
-    if(*paramBufferSize != 0) {result = TPM_RC_SIZE; goto Exit; }
->>>>>>> b287b662
-result = TPM2_PCR_Allocate (in, out);
-    rSize = sizeof(PCR_Allocate_Out);
-    *respParmSize += TPMI_YES_NO_Marshal(&out->allocationSuccess, 
-                                          responseBuffer, &rSize);
-    *respParmSize += UINT32_Marshal(&out->maxPCR, 
-                                          responseBuffer, &rSize);
-    *respParmSize += UINT32_Marshal(&out->sizeNeeded, 
-                                          responseBuffer, &rSize);
-    *respParmSize += UINT32_Marshal(&out->sizeAvailable, 
-                                          responseBuffer, &rSize);
-break; 
-}
-#endif     // CC_PCR_Allocate
-#if CC_PCR_SetAuthPolicy
-case TPM_CC_PCR_SetAuthPolicy: {
-    PCR_SetAuthPolicy_In *in = (PCR_SetAuthPolicy_In *)
-            MemoryGetInBuffer(sizeof(PCR_SetAuthPolicy_In));
-    in->authHandle = handles[0];
-    result = TPM2B_DIGEST_Unmarshal(&in->authPolicy, paramBuffer, paramBufferSize);
-        ERROR_IF_EXIT_PLUS(RC_PCR_SetAuthPolicy_authPolicy);
-    result = TPMI_ALG_HASH_Unmarshal(&in->hashAlg, paramBuffer, paramBufferSize, TRUE);
-        ERROR_IF_EXIT_PLUS(RC_PCR_SetAuthPolicy_hashAlg);
-    result = TPMI_DH_PCR_Unmarshal(&in->pcrNum, paramBuffer, paramBufferSize, FALSE);
-        ERROR_IF_EXIT_PLUS(RC_PCR_SetAuthPolicy_pcrNum);
-<<<<<<< HEAD
-    if(*paramBufferSize != 0) { result = TPM_RC_SIZE; goto Exit; }
-=======
-    if(*paramBufferSize != 0) {result = TPM_RC_SIZE; goto Exit; }
->>>>>>> b287b662
-result = TPM2_PCR_SetAuthPolicy (in);
-break; 
-}
-#endif     // CC_PCR_SetAuthPolicy
-#if CC_PCR_SetAuthValue
-case TPM_CC_PCR_SetAuthValue: {
-    PCR_SetAuthValue_In *in = (PCR_SetAuthValue_In *)
-            MemoryGetInBuffer(sizeof(PCR_SetAuthValue_In));
-    in->pcrHandle = handles[0];
-    result = TPM2B_DIGEST_Unmarshal(&in->auth, paramBuffer, paramBufferSize);
-        ERROR_IF_EXIT_PLUS(RC_PCR_SetAuthValue_auth);
-<<<<<<< HEAD
-    if(*paramBufferSize != 0) { result = TPM_RC_SIZE; goto Exit; }
-=======
-    if(*paramBufferSize != 0) {result = TPM_RC_SIZE; goto Exit; }
->>>>>>> b287b662
-result = TPM2_PCR_SetAuthValue (in);
-break; 
-}
-#endif     // CC_PCR_SetAuthValue
-#if CC_PCR_Reset
-case TPM_CC_PCR_Reset: {
-    PCR_Reset_In *in = (PCR_Reset_In *)
-            MemoryGetInBuffer(sizeof(PCR_Reset_In));
-    in->pcrHandle = handles[0];
-<<<<<<< HEAD
-    if(*paramBufferSize != 0) { result = TPM_RC_SIZE; goto Exit; }
-=======
-    if(*paramBufferSize != 0) {result = TPM_RC_SIZE; goto Exit; }
->>>>>>> b287b662
-result = TPM2_PCR_Reset (in);
-break; 
-}
-#endif     // CC_PCR_Reset
-#if CC_PolicySigned
-case TPM_CC_PolicySigned: {
-    PolicySigned_In *in = (PolicySigned_In *)
-            MemoryGetInBuffer(sizeof(PolicySigned_In));
-    PolicySigned_Out *out = (PolicySigned_Out *) 
-            MemoryGetOutBuffer(sizeof(PolicySigned_Out));
-    in->authObject = handles[0];
-    in->policySession = handles[1];
-    result = TPM2B_NONCE_Unmarshal(&in->nonceTPM, paramBuffer, paramBufferSize);
-        ERROR_IF_EXIT_PLUS(RC_PolicySigned_nonceTPM);
-    result = TPM2B_DIGEST_Unmarshal(&in->cpHashA, paramBuffer, paramBufferSize);
-        ERROR_IF_EXIT_PLUS(RC_PolicySigned_cpHashA);
-    result = TPM2B_NONCE_Unmarshal(&in->policyRef, paramBuffer, paramBufferSize);
-        ERROR_IF_EXIT_PLUS(RC_PolicySigned_policyRef);
-    result = INT32_Unmarshal(&in->expiration, paramBuffer, paramBufferSize);
-        ERROR_IF_EXIT_PLUS(RC_PolicySigned_expiration);
-    result = TPMT_SIGNATURE_Unmarshal(&in->auth, paramBuffer, paramBufferSize, FALSE);
-        ERROR_IF_EXIT_PLUS(RC_PolicySigned_auth);
-<<<<<<< HEAD
-    if(*paramBufferSize != 0) { result = TPM_RC_SIZE; goto Exit; }
-=======
-    if(*paramBufferSize != 0) {result = TPM_RC_SIZE; goto Exit; }
->>>>>>> b287b662
-result = TPM2_PolicySigned (in, out);
-    rSize = sizeof(PolicySigned_Out);
-    *respParmSize += TPM2B_TIMEOUT_Marshal(&out->timeout, 
-                                          responseBuffer, &rSize);
-    *respParmSize += TPMT_TK_AUTH_Marshal(&out->policyTicket, 
-                                          responseBuffer, &rSize);
-break; 
-}
-#endif     // CC_PolicySigned
-#if CC_PolicySecret
-case TPM_CC_PolicySecret: {
-    PolicySecret_In *in = (PolicySecret_In *)
-            MemoryGetInBuffer(sizeof(PolicySecret_In));
-    PolicySecret_Out *out = (PolicySecret_Out *) 
-            MemoryGetOutBuffer(sizeof(PolicySecret_Out));
-    in->authHandle = handles[0];
-    in->policySession = handles[1];
-    result = TPM2B_NONCE_Unmarshal(&in->nonceTPM, paramBuffer, paramBufferSize);
-        ERROR_IF_EXIT_PLUS(RC_PolicySecret_nonceTPM);
-    result = TPM2B_DIGEST_Unmarshal(&in->cpHashA, paramBuffer, paramBufferSize);
-        ERROR_IF_EXIT_PLUS(RC_PolicySecret_cpHashA);
-    result = TPM2B_NONCE_Unmarshal(&in->policyRef, paramBuffer, paramBufferSize);
-        ERROR_IF_EXIT_PLUS(RC_PolicySecret_policyRef);
-    result = INT32_Unmarshal(&in->expiration, paramBuffer, paramBufferSize);
-        ERROR_IF_EXIT_PLUS(RC_PolicySecret_expiration);
-<<<<<<< HEAD
-    if(*paramBufferSize != 0) { result = TPM_RC_SIZE; goto Exit; }
-=======
-    if(*paramBufferSize != 0) {result = TPM_RC_SIZE; goto Exit; }
->>>>>>> b287b662
-result = TPM2_PolicySecret (in, out);
-    rSize = sizeof(PolicySecret_Out);
-    *respParmSize += TPM2B_TIMEOUT_Marshal(&out->timeout, 
-                                          responseBuffer, &rSize);
-    *respParmSize += TPMT_TK_AUTH_Marshal(&out->policyTicket, 
-                                          responseBuffer, &rSize);
-break; 
-}
-#endif     // CC_PolicySecret
-#if CC_PolicyTicket
-case TPM_CC_PolicyTicket: {
-    PolicyTicket_In *in = (PolicyTicket_In *)
-            MemoryGetInBuffer(sizeof(PolicyTicket_In));
-    in->policySession = handles[0];
-    result = TPM2B_TIMEOUT_Unmarshal(&in->timeout, paramBuffer, paramBufferSize);
-        ERROR_IF_EXIT_PLUS(RC_PolicyTicket_timeout);
-    result = TPM2B_DIGEST_Unmarshal(&in->cpHashA, paramBuffer, paramBufferSize);
-        ERROR_IF_EXIT_PLUS(RC_PolicyTicket_cpHashA);
-    result = TPM2B_NONCE_Unmarshal(&in->policyRef, paramBuffer, paramBufferSize);
-        ERROR_IF_EXIT_PLUS(RC_PolicyTicket_policyRef);
-    result = TPM2B_NAME_Unmarshal(&in->authName, paramBuffer, paramBufferSize);
-        ERROR_IF_EXIT_PLUS(RC_PolicyTicket_authName);
-    result = TPMT_TK_AUTH_Unmarshal(&in->ticket, paramBuffer, paramBufferSize);
-        ERROR_IF_EXIT_PLUS(RC_PolicyTicket_ticket);
-<<<<<<< HEAD
-    if(*paramBufferSize != 0) { result = TPM_RC_SIZE; goto Exit; }
-=======
-    if(*paramBufferSize != 0) {result = TPM_RC_SIZE; goto Exit; }
->>>>>>> b287b662
-result = TPM2_PolicyTicket (in);
-break; 
-}
-#endif     // CC_PolicyTicket
-#if CC_PolicyOR
-case TPM_CC_PolicyOR: {
-    PolicyOR_In *in = (PolicyOR_In *)
-            MemoryGetInBuffer(sizeof(PolicyOR_In));
-    in->policySession = handles[0];
-    result = TPML_DIGEST_Unmarshal(&in->pHashList, paramBuffer, paramBufferSize);
-        ERROR_IF_EXIT_PLUS(RC_PolicyOR_pHashList);
-<<<<<<< HEAD
-    if(*paramBufferSize != 0) { result = TPM_RC_SIZE; goto Exit; }
-=======
-    if(*paramBufferSize != 0) {result = TPM_RC_SIZE; goto Exit; }
->>>>>>> b287b662
-result = TPM2_PolicyOR (in);
-break; 
-}
-#endif     // CC_PolicyOR
-#if CC_PolicyPCR
-case TPM_CC_PolicyPCR: {
-    PolicyPCR_In *in = (PolicyPCR_In *)
-            MemoryGetInBuffer(sizeof(PolicyPCR_In));
-    in->policySession = handles[0];
-    result = TPM2B_DIGEST_Unmarshal(&in->pcrDigest, paramBuffer, paramBufferSize);
-        ERROR_IF_EXIT_PLUS(RC_PolicyPCR_pcrDigest);
-    result = TPML_PCR_SELECTION_Unmarshal(&in->pcrs, paramBuffer, paramBufferSize);
-        ERROR_IF_EXIT_PLUS(RC_PolicyPCR_pcrs);
-<<<<<<< HEAD
-    if(*paramBufferSize != 0) { result = TPM_RC_SIZE; goto Exit; }
-=======
-    if(*paramBufferSize != 0) {result = TPM_RC_SIZE; goto Exit; }
->>>>>>> b287b662
-result = TPM2_PolicyPCR (in);
-break; 
-}
-#endif     // CC_PolicyPCR
-#if CC_PolicyLocality
-case TPM_CC_PolicyLocality: {
-    PolicyLocality_In *in = (PolicyLocality_In *)
-            MemoryGetInBuffer(sizeof(PolicyLocality_In));
-    in->policySession = handles[0];
-    result = TPMA_LOCALITY_Unmarshal(&in->locality, paramBuffer, paramBufferSize);
-        ERROR_IF_EXIT_PLUS(RC_PolicyLocality_locality);
-<<<<<<< HEAD
-    if(*paramBufferSize != 0) { result = TPM_RC_SIZE; goto Exit; }
-=======
-    if(*paramBufferSize != 0) {result = TPM_RC_SIZE; goto Exit; }
->>>>>>> b287b662
-result = TPM2_PolicyLocality (in);
-break; 
-}
-#endif     // CC_PolicyLocality
-#if CC_PolicyNV
-case TPM_CC_PolicyNV: {
-    PolicyNV_In *in = (PolicyNV_In *)
-            MemoryGetInBuffer(sizeof(PolicyNV_In));
-    in->authHandle = handles[0];
-    in->nvIndex = handles[1];
-    in->policySession = handles[2];
-    result = TPM2B_OPERAND_Unmarshal(&in->operandB, paramBuffer, paramBufferSize);
-        ERROR_IF_EXIT_PLUS(RC_PolicyNV_operandB);
-    result = UINT16_Unmarshal(&in->offset, paramBuffer, paramBufferSize);
-        ERROR_IF_EXIT_PLUS(RC_PolicyNV_offset);
-    result = TPM_EO_Unmarshal(&in->operation, paramBuffer, paramBufferSize);
-        ERROR_IF_EXIT_PLUS(RC_PolicyNV_operation);
-<<<<<<< HEAD
-    if(*paramBufferSize != 0) { result = TPM_RC_SIZE; goto Exit; }
-=======
-    if(*paramBufferSize != 0) {result = TPM_RC_SIZE; goto Exit; }
->>>>>>> b287b662
-result = TPM2_PolicyNV (in);
-break; 
-}
-#endif     // CC_PolicyNV
-#if CC_PolicyCounterTimer
-case TPM_CC_PolicyCounterTimer: {
-    PolicyCounterTimer_In *in = (PolicyCounterTimer_In *)
-            MemoryGetInBuffer(sizeof(PolicyCounterTimer_In));
-    in->policySession = handles[0];
-    result = TPM2B_OPERAND_Unmarshal(&in->operandB, paramBuffer, paramBufferSize);
-        ERROR_IF_EXIT_PLUS(RC_PolicyCounterTimer_operandB);
-    result = UINT16_Unmarshal(&in->offset, paramBuffer, paramBufferSize);
-        ERROR_IF_EXIT_PLUS(RC_PolicyCounterTimer_offset);
-    result = TPM_EO_Unmarshal(&in->operation, paramBuffer, paramBufferSize);
-        ERROR_IF_EXIT_PLUS(RC_PolicyCounterTimer_operation);
-<<<<<<< HEAD
-    if(*paramBufferSize != 0) { result = TPM_RC_SIZE; goto Exit; }
-=======
-    if(*paramBufferSize != 0) {result = TPM_RC_SIZE; goto Exit; }
->>>>>>> b287b662
-result = TPM2_PolicyCounterTimer (in);
-break; 
-}
-#endif     // CC_PolicyCounterTimer
-#if CC_PolicyCommandCode
-case TPM_CC_PolicyCommandCode: {
-    PolicyCommandCode_In *in = (PolicyCommandCode_In *)
-            MemoryGetInBuffer(sizeof(PolicyCommandCode_In));
-    in->policySession = handles[0];
-    result = TPM_CC_Unmarshal(&in->code, paramBuffer, paramBufferSize);
-        ERROR_IF_EXIT_PLUS(RC_PolicyCommandCode_code);
-<<<<<<< HEAD
-    if(*paramBufferSize != 0) { result = TPM_RC_SIZE; goto Exit; }
-=======
-    if(*paramBufferSize != 0) {result = TPM_RC_SIZE; goto Exit; }
->>>>>>> b287b662
-result = TPM2_PolicyCommandCode (in);
-break; 
-}
-#endif     // CC_PolicyCommandCode
-#if CC_PolicyPhysicalPresence
-case TPM_CC_PolicyPhysicalPresence: {
-    PolicyPhysicalPresence_In *in = (PolicyPhysicalPresence_In *)
-            MemoryGetInBuffer(sizeof(PolicyPhysicalPresence_In));
-    in->policySession = handles[0];
-<<<<<<< HEAD
-    if(*paramBufferSize != 0) { result = TPM_RC_SIZE; goto Exit; }
-=======
-    if(*paramBufferSize != 0) {result = TPM_RC_SIZE; goto Exit; }
->>>>>>> b287b662
-result = TPM2_PolicyPhysicalPresence (in);
-break; 
-}
-#endif     // CC_PolicyPhysicalPresence
-#if CC_PolicyCpHash
-case TPM_CC_PolicyCpHash: {
-    PolicyCpHash_In *in = (PolicyCpHash_In *)
-            MemoryGetInBuffer(sizeof(PolicyCpHash_In));
-    in->policySession = handles[0];
-    result = TPM2B_DIGEST_Unmarshal(&in->cpHashA, paramBuffer, paramBufferSize);
-        ERROR_IF_EXIT_PLUS(RC_PolicyCpHash_cpHashA);
-<<<<<<< HEAD
-    if(*paramBufferSize != 0) { result = TPM_RC_SIZE; goto Exit; }
-=======
-    if(*paramBufferSize != 0) {result = TPM_RC_SIZE; goto Exit; }
->>>>>>> b287b662
-result = TPM2_PolicyCpHash (in);
-break; 
-}
-#endif     // CC_PolicyCpHash
-#if CC_PolicyNameHash
-case TPM_CC_PolicyNameHash: {
-    PolicyNameHash_In *in = (PolicyNameHash_In *)
-            MemoryGetInBuffer(sizeof(PolicyNameHash_In));
-    in->policySession = handles[0];
-    result = TPM2B_DIGEST_Unmarshal(&in->nameHash, paramBuffer, paramBufferSize);
-        ERROR_IF_EXIT_PLUS(RC_PolicyNameHash_nameHash);
-<<<<<<< HEAD
-    if(*paramBufferSize != 0) { result = TPM_RC_SIZE; goto Exit; }
-=======
-    if(*paramBufferSize != 0) {result = TPM_RC_SIZE; goto Exit; }
->>>>>>> b287b662
-result = TPM2_PolicyNameHash (in);
-break; 
-}
-#endif     // CC_PolicyNameHash
-#if CC_PolicyDuplicationSelect
-case TPM_CC_PolicyDuplicationSelect: {
-    PolicyDuplicationSelect_In *in = (PolicyDuplicationSelect_In *)
-            MemoryGetInBuffer(sizeof(PolicyDuplicationSelect_In));
-    in->policySession = handles[0];
-    result = TPM2B_NAME_Unmarshal(&in->objectName, paramBuffer, paramBufferSize);
-        ERROR_IF_EXIT_PLUS(RC_PolicyDuplicationSelect_objectName);
-    result = TPM2B_NAME_Unmarshal(&in->newParentName, paramBuffer, paramBufferSize);
-        ERROR_IF_EXIT_PLUS(RC_PolicyDuplicationSelect_newParentName);
-    result = TPMI_YES_NO_Unmarshal(&in->includeObject, paramBuffer, paramBufferSize);
-        ERROR_IF_EXIT_PLUS(RC_PolicyDuplicationSelect_includeObject);
-<<<<<<< HEAD
-    if(*paramBufferSize != 0) { result = TPM_RC_SIZE; goto Exit; }
-=======
-    if(*paramBufferSize != 0) {result = TPM_RC_SIZE; goto Exit; }
->>>>>>> b287b662
-result = TPM2_PolicyDuplicationSelect (in);
-break; 
-}
-#endif     // CC_PolicyDuplicationSelect
-#if CC_PolicyAuthorize
-case TPM_CC_PolicyAuthorize: {
-    PolicyAuthorize_In *in = (PolicyAuthorize_In *)
-            MemoryGetInBuffer(sizeof(PolicyAuthorize_In));
-    in->policySession = handles[0];
-    result = TPM2B_DIGEST_Unmarshal(&in->approvedPolicy, paramBuffer, paramBufferSize);
-        ERROR_IF_EXIT_PLUS(RC_PolicyAuthorize_approvedPolicy);
-    result = TPM2B_NONCE_Unmarshal(&in->policyRef, paramBuffer, paramBufferSize);
-        ERROR_IF_EXIT_PLUS(RC_PolicyAuthorize_policyRef);
-    result = TPM2B_NAME_Unmarshal(&in->keySign, paramBuffer, paramBufferSize);
-        ERROR_IF_EXIT_PLUS(RC_PolicyAuthorize_keySign);
-    result = TPMT_TK_VERIFIED_Unmarshal(&in->checkTicket, paramBuffer, paramBufferSize);
-        ERROR_IF_EXIT_PLUS(RC_PolicyAuthorize_checkTicket);
-<<<<<<< HEAD
-    if(*paramBufferSize != 0) { result = TPM_RC_SIZE; goto Exit; }
-=======
-    if(*paramBufferSize != 0) {result = TPM_RC_SIZE; goto Exit; }
->>>>>>> b287b662
-result = TPM2_PolicyAuthorize (in);
-break; 
-}
-#endif     // CC_PolicyAuthorize
-#if CC_PolicyAuthValue
-case TPM_CC_PolicyAuthValue: {
-    PolicyAuthValue_In *in = (PolicyAuthValue_In *)
-            MemoryGetInBuffer(sizeof(PolicyAuthValue_In));
-    in->policySession = handles[0];
-<<<<<<< HEAD
-    if(*paramBufferSize != 0) { result = TPM_RC_SIZE; goto Exit; }
-=======
-    if(*paramBufferSize != 0) {result = TPM_RC_SIZE; goto Exit; }
->>>>>>> b287b662
-result = TPM2_PolicyAuthValue (in);
-break; 
-}
-#endif     // CC_PolicyAuthValue
-#if CC_PolicyPassword
-case TPM_CC_PolicyPassword: {
-    PolicyPassword_In *in = (PolicyPassword_In *)
-            MemoryGetInBuffer(sizeof(PolicyPassword_In));
-    in->policySession = handles[0];
-<<<<<<< HEAD
-    if(*paramBufferSize != 0) { result = TPM_RC_SIZE; goto Exit; }
-=======
-    if(*paramBufferSize != 0) {result = TPM_RC_SIZE; goto Exit; }
->>>>>>> b287b662
-result = TPM2_PolicyPassword (in);
-break; 
-}
-#endif     // CC_PolicyPassword
-#if CC_PolicyGetDigest
-case TPM_CC_PolicyGetDigest: {
-    PolicyGetDigest_In *in = (PolicyGetDigest_In *)
-            MemoryGetInBuffer(sizeof(PolicyGetDigest_In));
-    PolicyGetDigest_Out *out = (PolicyGetDigest_Out *) 
-            MemoryGetOutBuffer(sizeof(PolicyGetDigest_Out));
-    in->policySession = handles[0];
-<<<<<<< HEAD
-    if(*paramBufferSize != 0) { result = TPM_RC_SIZE; goto Exit; }
-=======
-    if(*paramBufferSize != 0) {result = TPM_RC_SIZE; goto Exit; }
->>>>>>> b287b662
-result = TPM2_PolicyGetDigest (in, out);
-    rSize = sizeof(PolicyGetDigest_Out);
-    *respParmSize += TPM2B_DIGEST_Marshal(&out->policyDigest, 
-                                          responseBuffer, &rSize);
-break; 
-}
-#endif     // CC_PolicyGetDigest
-#if CC_PolicyNvWritten
-case TPM_CC_PolicyNvWritten: {
-    PolicyNvWritten_In *in = (PolicyNvWritten_In *)
-            MemoryGetInBuffer(sizeof(PolicyNvWritten_In));
-    in->policySession = handles[0];
-    result = TPMI_YES_NO_Unmarshal(&in->writtenSet, paramBuffer, paramBufferSize);
-        ERROR_IF_EXIT_PLUS(RC_PolicyNvWritten_writtenSet);
-<<<<<<< HEAD
-    if(*paramBufferSize != 0) { result = TPM_RC_SIZE; goto Exit; }
-=======
-    if(*paramBufferSize != 0) {result = TPM_RC_SIZE; goto Exit; }
->>>>>>> b287b662
-result = TPM2_PolicyNvWritten (in);
-break; 
-}
-#endif     // CC_PolicyNvWritten
-#if CC_PolicyTemplate
-case TPM_CC_PolicyTemplate: {
-    PolicyTemplate_In *in = (PolicyTemplate_In *)
-            MemoryGetInBuffer(sizeof(PolicyTemplate_In));
-    in->policySession = handles[0];
-    result = TPM2B_DIGEST_Unmarshal(&in->templateHash, paramBuffer, paramBufferSize);
-        ERROR_IF_EXIT_PLUS(RC_PolicyTemplate_templateHash);
-<<<<<<< HEAD
-    if(*paramBufferSize != 0) { result = TPM_RC_SIZE; goto Exit; }
-=======
-    if(*paramBufferSize != 0) {result = TPM_RC_SIZE; goto Exit; }
->>>>>>> b287b662
-result = TPM2_PolicyTemplate (in);
-break; 
-}
-#endif     // CC_PolicyTemplate
-#if CC_PolicyAuthorizeNV
-case TPM_CC_PolicyAuthorizeNV: {
-    PolicyAuthorizeNV_In *in = (PolicyAuthorizeNV_In *)
-            MemoryGetInBuffer(sizeof(PolicyAuthorizeNV_In));
-    in->authHandle = handles[0];
-    in->nvIndex = handles[1];
-    in->policySession = handles[2];
-<<<<<<< HEAD
-    if(*paramBufferSize != 0) { result = TPM_RC_SIZE; goto Exit; }
-=======
-    if(*paramBufferSize != 0) {result = TPM_RC_SIZE; goto Exit; }
->>>>>>> b287b662
-result = TPM2_PolicyAuthorizeNV (in);
-break; 
-}
-#endif     // CC_PolicyAuthorizeNV
-#if CC_CreatePrimary
-case TPM_CC_CreatePrimary: {
-    CreatePrimary_In *in = (CreatePrimary_In *)
-            MemoryGetInBuffer(sizeof(CreatePrimary_In));
-    CreatePrimary_Out *out = (CreatePrimary_Out *) 
-            MemoryGetOutBuffer(sizeof(CreatePrimary_Out));
-    in->primaryHandle = handles[0];
-    result = TPM2B_SENSITIVE_CREATE_Unmarshal(&in->inSensitive, paramBuffer, paramBufferSize);
-        ERROR_IF_EXIT_PLUS(RC_CreatePrimary_inSensitive);
-    result = TPM2B_PUBLIC_Unmarshal(&in->inPublic, paramBuffer, paramBufferSize, FALSE);
-        ERROR_IF_EXIT_PLUS(RC_CreatePrimary_inPublic);
-    result = TPM2B_DATA_Unmarshal(&in->outsideInfo, paramBuffer, paramBufferSize);
-        ERROR_IF_EXIT_PLUS(RC_CreatePrimary_outsideInfo);
-    result = TPML_PCR_SELECTION_Unmarshal(&in->creationPCR, paramBuffer, paramBufferSize);
-        ERROR_IF_EXIT_PLUS(RC_CreatePrimary_creationPCR);
-<<<<<<< HEAD
-    if(*paramBufferSize != 0) { result = TPM_RC_SIZE; goto Exit; }
-=======
-    if(*paramBufferSize != 0) {result = TPM_RC_SIZE; goto Exit; }
->>>>>>> b287b662
-result = TPM2_CreatePrimary (in, out);
-    rSize = sizeof(CreatePrimary_Out);
-    if(TPM_RC_SUCCESS != result) goto Exit;
-;    command->handles[command->handleNum++] = out->objectHandle;
-    *respParmSize += TPM2B_PUBLIC_Marshal(&out->outPublic, 
-                                          responseBuffer, &rSize);
-    *respParmSize += TPM2B_CREATION_DATA_Marshal(&out->creationData, 
-                                          responseBuffer, &rSize);
-    *respParmSize += TPM2B_DIGEST_Marshal(&out->creationHash, 
-                                          responseBuffer, &rSize);
-    *respParmSize += TPMT_TK_CREATION_Marshal(&out->creationTicket, 
-                                          responseBuffer, &rSize);
-    *respParmSize += TPM2B_NAME_Marshal(&out->name, 
-                                          responseBuffer, &rSize);
-break; 
-}
-#endif     // CC_CreatePrimary
-#if CC_HierarchyControl
-case TPM_CC_HierarchyControl: {
-    HierarchyControl_In *in = (HierarchyControl_In *)
-            MemoryGetInBuffer(sizeof(HierarchyControl_In));
-    in->authHandle = handles[0];
-    result = TPMI_RH_ENABLES_Unmarshal(&in->enable, paramBuffer, paramBufferSize, FALSE);
-        ERROR_IF_EXIT_PLUS(RC_HierarchyControl_enable);
-    result = TPMI_YES_NO_Unmarshal(&in->state, paramBuffer, paramBufferSize);
-        ERROR_IF_EXIT_PLUS(RC_HierarchyControl_state);
-<<<<<<< HEAD
-    if(*paramBufferSize != 0) { result = TPM_RC_SIZE; goto Exit; }
-=======
-    if(*paramBufferSize != 0) {result = TPM_RC_SIZE; goto Exit; }
->>>>>>> b287b662
-result = TPM2_HierarchyControl (in);
-break; 
-}
-#endif     // CC_HierarchyControl
-#if CC_SetPrimaryPolicy
-case TPM_CC_SetPrimaryPolicy: {
-    SetPrimaryPolicy_In *in = (SetPrimaryPolicy_In *)
-            MemoryGetInBuffer(sizeof(SetPrimaryPolicy_In));
-    in->authHandle = handles[0];
-    result = TPM2B_DIGEST_Unmarshal(&in->authPolicy, paramBuffer, paramBufferSize);
-        ERROR_IF_EXIT_PLUS(RC_SetPrimaryPolicy_authPolicy);
-    result = TPMI_ALG_HASH_Unmarshal(&in->hashAlg, paramBuffer, paramBufferSize, TRUE);
-        ERROR_IF_EXIT_PLUS(RC_SetPrimaryPolicy_hashAlg);
-<<<<<<< HEAD
-    if(*paramBufferSize != 0) { result = TPM_RC_SIZE; goto Exit; }
-=======
-    if(*paramBufferSize != 0) {result = TPM_RC_SIZE; goto Exit; }
->>>>>>> b287b662
-result = TPM2_SetPrimaryPolicy (in);
-break; 
-}
-#endif     // CC_SetPrimaryPolicy
-#if CC_ChangePPS
-case TPM_CC_ChangePPS: {
-    ChangePPS_In *in = (ChangePPS_In *)
-            MemoryGetInBuffer(sizeof(ChangePPS_In));
-    in->authHandle = handles[0];
-<<<<<<< HEAD
-    if(*paramBufferSize != 0) { result = TPM_RC_SIZE; goto Exit; }
-=======
-    if(*paramBufferSize != 0) {result = TPM_RC_SIZE; goto Exit; }
->>>>>>> b287b662
-result = TPM2_ChangePPS (in);
-break; 
-}
-#endif     // CC_ChangePPS
-#if CC_ChangeEPS
-case TPM_CC_ChangeEPS: {
-    ChangeEPS_In *in = (ChangeEPS_In *)
-            MemoryGetInBuffer(sizeof(ChangeEPS_In));
-    in->authHandle = handles[0];
-<<<<<<< HEAD
-    if(*paramBufferSize != 0) { result = TPM_RC_SIZE; goto Exit; }
-=======
-    if(*paramBufferSize != 0) {result = TPM_RC_SIZE; goto Exit; }
->>>>>>> b287b662
-result = TPM2_ChangeEPS (in);
-break; 
-}
-#endif     // CC_ChangeEPS
-#if CC_Clear
-case TPM_CC_Clear: {
-    Clear_In *in = (Clear_In *)
-            MemoryGetInBuffer(sizeof(Clear_In));
-    in->authHandle = handles[0];
-<<<<<<< HEAD
-    if(*paramBufferSize != 0) { result = TPM_RC_SIZE; goto Exit; }
-=======
-    if(*paramBufferSize != 0) {result = TPM_RC_SIZE; goto Exit; }
->>>>>>> b287b662
-result = TPM2_Clear (in);
-break; 
-}
-#endif     // CC_Clear
-#if CC_ClearControl
-case TPM_CC_ClearControl: {
-    ClearControl_In *in = (ClearControl_In *)
-            MemoryGetInBuffer(sizeof(ClearControl_In));
-    in->auth = handles[0];
-    result = TPMI_YES_NO_Unmarshal(&in->disable, paramBuffer, paramBufferSize);
-        ERROR_IF_EXIT_PLUS(RC_ClearControl_disable);
-<<<<<<< HEAD
-    if(*paramBufferSize != 0) { result = TPM_RC_SIZE; goto Exit; }
-=======
-    if(*paramBufferSize != 0) {result = TPM_RC_SIZE; goto Exit; }
->>>>>>> b287b662
-result = TPM2_ClearControl (in);
-break; 
-}
-#endif     // CC_ClearControl
-#if CC_HierarchyChangeAuth
-case TPM_CC_HierarchyChangeAuth: {
-    HierarchyChangeAuth_In *in = (HierarchyChangeAuth_In *)
-            MemoryGetInBuffer(sizeof(HierarchyChangeAuth_In));
-    in->authHandle = handles[0];
-    result = TPM2B_AUTH_Unmarshal(&in->newAuth, paramBuffer, paramBufferSize);
-        ERROR_IF_EXIT_PLUS(RC_HierarchyChangeAuth_newAuth);
-<<<<<<< HEAD
-    if(*paramBufferSize != 0) { result = TPM_RC_SIZE; goto Exit; }
-=======
-    if(*paramBufferSize != 0) {result = TPM_RC_SIZE; goto Exit; }
->>>>>>> b287b662
-result = TPM2_HierarchyChangeAuth (in);
-break; 
-}
-#endif     // CC_HierarchyChangeAuth
-#if CC_DictionaryAttackLockReset
-case TPM_CC_DictionaryAttackLockReset: {
-    DictionaryAttackLockReset_In *in = (DictionaryAttackLockReset_In *)
-            MemoryGetInBuffer(sizeof(DictionaryAttackLockReset_In));
-    in->lockHandle = handles[0];
-<<<<<<< HEAD
-    if(*paramBufferSize != 0) { result = TPM_RC_SIZE; goto Exit; }
-=======
-    if(*paramBufferSize != 0) {result = TPM_RC_SIZE; goto Exit; }
->>>>>>> b287b662
-result = TPM2_DictionaryAttackLockReset (in);
-break; 
-}
-#endif     // CC_DictionaryAttackLockReset
-#if CC_DictionaryAttackParameters
-case TPM_CC_DictionaryAttackParameters: {
-    DictionaryAttackParameters_In *in = (DictionaryAttackParameters_In *)
-            MemoryGetInBuffer(sizeof(DictionaryAttackParameters_In));
-    in->lockHandle = handles[0];
-    result = UINT32_Unmarshal(&in->newMaxTries, paramBuffer, paramBufferSize);
-        ERROR_IF_EXIT_PLUS(RC_DictionaryAttackParameters_newMaxTries);
-    result = UINT32_Unmarshal(&in->newRecoveryTime, paramBuffer, paramBufferSize);
-        ERROR_IF_EXIT_PLUS(RC_DictionaryAttackParameters_newRecoveryTime);
-    result = UINT32_Unmarshal(&in->lockoutRecovery, paramBuffer, paramBufferSize);
-        ERROR_IF_EXIT_PLUS(RC_DictionaryAttackParameters_lockoutRecovery);
-<<<<<<< HEAD
-    if(*paramBufferSize != 0) { result = TPM_RC_SIZE; goto Exit; }
-=======
-    if(*paramBufferSize != 0) {result = TPM_RC_SIZE; goto Exit; }
->>>>>>> b287b662
-result = TPM2_DictionaryAttackParameters (in);
-break; 
-}
-#endif     // CC_DictionaryAttackParameters
-#if CC_PP_Commands
-case TPM_CC_PP_Commands: {
-    PP_Commands_In *in = (PP_Commands_In *)
-            MemoryGetInBuffer(sizeof(PP_Commands_In));
-    in->auth = handles[0];
-    result = TPML_CC_Unmarshal(&in->setList, paramBuffer, paramBufferSize);
-        ERROR_IF_EXIT_PLUS(RC_PP_Commands_setList);
-    result = TPML_CC_Unmarshal(&in->clearList, paramBuffer, paramBufferSize);
-        ERROR_IF_EXIT_PLUS(RC_PP_Commands_clearList);
-<<<<<<< HEAD
-    if(*paramBufferSize != 0) { result = TPM_RC_SIZE; goto Exit; }
-=======
-    if(*paramBufferSize != 0) {result = TPM_RC_SIZE; goto Exit; }
->>>>>>> b287b662
-result = TPM2_PP_Commands (in);
-break; 
-}
-#endif     // CC_PP_Commands
-#if CC_SetAlgorithmSet
-case TPM_CC_SetAlgorithmSet: {
-    SetAlgorithmSet_In *in = (SetAlgorithmSet_In *)
-            MemoryGetInBuffer(sizeof(SetAlgorithmSet_In));
-    in->authHandle = handles[0];
-    result = UINT32_Unmarshal(&in->algorithmSet, paramBuffer, paramBufferSize);
-        ERROR_IF_EXIT_PLUS(RC_SetAlgorithmSet_algorithmSet);
-<<<<<<< HEAD
-    if(*paramBufferSize != 0) { result = TPM_RC_SIZE; goto Exit; }
-=======
-    if(*paramBufferSize != 0) {result = TPM_RC_SIZE; goto Exit; }
->>>>>>> b287b662
-result = TPM2_SetAlgorithmSet (in);
-break; 
-}
-#endif     // CC_SetAlgorithmSet
-#if CC_FieldUpgradeStart
-case TPM_CC_FieldUpgradeStart: {
-    FieldUpgradeStart_In *in = (FieldUpgradeStart_In *)
-            MemoryGetInBuffer(sizeof(FieldUpgradeStart_In));
-    in->authorization = handles[0];
-    in->keyHandle = handles[1];
-    result = TPM2B_DIGEST_Unmarshal(&in->fuDigest, paramBuffer, paramBufferSize);
-        ERROR_IF_EXIT_PLUS(RC_FieldUpgradeStart_fuDigest);
-    result = TPMT_SIGNATURE_Unmarshal(&in->manifestSignature, paramBuffer, paramBufferSize, FALSE);
-        ERROR_IF_EXIT_PLUS(RC_FieldUpgradeStart_manifestSignature);
-<<<<<<< HEAD
-    if(*paramBufferSize != 0) { result = TPM_RC_SIZE; goto Exit; }
-=======
-    if(*paramBufferSize != 0) {result = TPM_RC_SIZE; goto Exit; }
->>>>>>> b287b662
-result = TPM2_FieldUpgradeStart (in);
-break; 
-}
-#endif     // CC_FieldUpgradeStart
-#if CC_FieldUpgradeData
-case TPM_CC_FieldUpgradeData: {
-    FieldUpgradeData_In *in = (FieldUpgradeData_In *)
-            MemoryGetInBuffer(sizeof(FieldUpgradeData_In));
-    FieldUpgradeData_Out *out = (FieldUpgradeData_Out *) 
-            MemoryGetOutBuffer(sizeof(FieldUpgradeData_Out));
-    result = TPM2B_MAX_BUFFER_Unmarshal(&in->fuData, paramBuffer, paramBufferSize);
-        ERROR_IF_EXIT_PLUS(RC_FieldUpgradeData_fuData);
-<<<<<<< HEAD
-    if(*paramBufferSize != 0) { result = TPM_RC_SIZE; goto Exit; }
-=======
-    if(*paramBufferSize != 0) {result = TPM_RC_SIZE; goto Exit; }
->>>>>>> b287b662
-result = TPM2_FieldUpgradeData (in, out);
-    rSize = sizeof(FieldUpgradeData_Out);
-    *respParmSize += TPMT_HA_Marshal(&out->nextDigest, 
-                                          responseBuffer, &rSize);
-    *respParmSize += TPMT_HA_Marshal(&out->firstDigest, 
-                                          responseBuffer, &rSize);
-break; 
-}
-#endif     // CC_FieldUpgradeData
-#if CC_FirmwareRead
-case TPM_CC_FirmwareRead: {
-    FirmwareRead_In *in = (FirmwareRead_In *)
-            MemoryGetInBuffer(sizeof(FirmwareRead_In));
-    FirmwareRead_Out *out = (FirmwareRead_Out *) 
-            MemoryGetOutBuffer(sizeof(FirmwareRead_Out));
-    result = UINT32_Unmarshal(&in->sequenceNumber, paramBuffer, paramBufferSize);
-        ERROR_IF_EXIT_PLUS(RC_FirmwareRead_sequenceNumber);
-<<<<<<< HEAD
-    if(*paramBufferSize != 0) { result = TPM_RC_SIZE; goto Exit; }
-=======
-    if(*paramBufferSize != 0) {result = TPM_RC_SIZE; goto Exit; }
->>>>>>> b287b662
-result = TPM2_FirmwareRead (in, out);
-    rSize = sizeof(FirmwareRead_Out);
-    *respParmSize += TPM2B_MAX_BUFFER_Marshal(&out->fuData, 
-                                          responseBuffer, &rSize);
-break; 
-}
-#endif     // CC_FirmwareRead
-#if CC_ContextSave
-case TPM_CC_ContextSave: {
-    ContextSave_In *in = (ContextSave_In *)
-            MemoryGetInBuffer(sizeof(ContextSave_In));
-    ContextSave_Out *out = (ContextSave_Out *) 
-            MemoryGetOutBuffer(sizeof(ContextSave_Out));
-    in->saveHandle = handles[0];
-<<<<<<< HEAD
-    if(*paramBufferSize != 0) { result = TPM_RC_SIZE; goto Exit; }
-=======
-    if(*paramBufferSize != 0) {result = TPM_RC_SIZE; goto Exit; }
->>>>>>> b287b662
-result = TPM2_ContextSave (in, out);
-    rSize = sizeof(ContextSave_Out);
-    *respParmSize += TPMS_CONTEXT_Marshal(&out->context, 
-                                          responseBuffer, &rSize);
-break; 
-}
-#endif     // CC_ContextSave
-#if CC_ContextLoad
-case TPM_CC_ContextLoad: {
-    ContextLoad_In *in = (ContextLoad_In *)
-            MemoryGetInBuffer(sizeof(ContextLoad_In));
-    ContextLoad_Out *out = (ContextLoad_Out *) 
-            MemoryGetOutBuffer(sizeof(ContextLoad_Out));
-    result = TPMS_CONTEXT_Unmarshal(&in->context, paramBuffer, paramBufferSize);
-        ERROR_IF_EXIT_PLUS(RC_ContextLoad_context);
-<<<<<<< HEAD
-    if(*paramBufferSize != 0) { result = TPM_RC_SIZE; goto Exit; }
-=======
-    if(*paramBufferSize != 0) {result = TPM_RC_SIZE; goto Exit; }
->>>>>>> b287b662
-result = TPM2_ContextLoad (in, out);
-    rSize = sizeof(ContextLoad_Out);
-    if(TPM_RC_SUCCESS != result) goto Exit;
-;    command->handles[command->handleNum++] = out->loadedHandle;
-break; 
-}
-#endif     // CC_ContextLoad
-#if CC_FlushContext
-case TPM_CC_FlushContext: {
-    FlushContext_In *in = (FlushContext_In *)
-            MemoryGetInBuffer(sizeof(FlushContext_In));
-    result = TPMI_DH_CONTEXT_Unmarshal(&in->flushHandle, paramBuffer, paramBufferSize);
-        ERROR_IF_EXIT_PLUS(RC_FlushContext_flushHandle);
-<<<<<<< HEAD
-    if(*paramBufferSize != 0) { result = TPM_RC_SIZE; goto Exit; }
-=======
-    if(*paramBufferSize != 0) {result = TPM_RC_SIZE; goto Exit; }
->>>>>>> b287b662
-result = TPM2_FlushContext (in);
-break; 
-}
-#endif     // CC_FlushContext
-#if CC_EvictControl
-case TPM_CC_EvictControl: {
-    EvictControl_In *in = (EvictControl_In *)
-            MemoryGetInBuffer(sizeof(EvictControl_In));
-    in->auth = handles[0];
-    in->objectHandle = handles[1];
-    result = TPMI_DH_PERSISTENT_Unmarshal(&in->persistentHandle, paramBuffer, paramBufferSize);
-        ERROR_IF_EXIT_PLUS(RC_EvictControl_persistentHandle);
-<<<<<<< HEAD
-    if(*paramBufferSize != 0) { result = TPM_RC_SIZE; goto Exit; }
-=======
-    if(*paramBufferSize != 0) {result = TPM_RC_SIZE; goto Exit; }
->>>>>>> b287b662
-result = TPM2_EvictControl (in);
-break; 
-}
-#endif     // CC_EvictControl
-#if CC_ReadClock
-case TPM_CC_ReadClock: {
-    ReadClock_Out *out = (ReadClock_Out *) 
-            MemoryGetOutBuffer(sizeof(ReadClock_Out));
-<<<<<<< HEAD
-    if(*paramBufferSize != 0) { result = TPM_RC_SIZE; goto Exit; }
-=======
-    if(*paramBufferSize != 0) {result = TPM_RC_SIZE; goto Exit; }
->>>>>>> b287b662
-result = TPM2_ReadClock (out);
-    rSize = sizeof(ReadClock_Out);
-    *respParmSize += TPMS_TIME_INFO_Marshal(&out->currentTime, 
-                                          responseBuffer, &rSize);
-break; 
-}
-#endif     // CC_ReadClock
-#if CC_ClockSet
-case TPM_CC_ClockSet: {
-    ClockSet_In *in = (ClockSet_In *)
-            MemoryGetInBuffer(sizeof(ClockSet_In));
-    in->auth = handles[0];
-    result = UINT64_Unmarshal(&in->newTime, paramBuffer, paramBufferSize);
-        ERROR_IF_EXIT_PLUS(RC_ClockSet_newTime);
-<<<<<<< HEAD
-    if(*paramBufferSize != 0) { result = TPM_RC_SIZE; goto Exit; }
-=======
-    if(*paramBufferSize != 0) {result = TPM_RC_SIZE; goto Exit; }
->>>>>>> b287b662
-result = TPM2_ClockSet (in);
-break; 
-}
-#endif     // CC_ClockSet
-#if CC_ClockRateAdjust
-case TPM_CC_ClockRateAdjust: {
-    ClockRateAdjust_In *in = (ClockRateAdjust_In *)
-            MemoryGetInBuffer(sizeof(ClockRateAdjust_In));
-    in->auth = handles[0];
-    result = TPM_CLOCK_ADJUST_Unmarshal(&in->rateAdjust, paramBuffer, paramBufferSize);
-        ERROR_IF_EXIT_PLUS(RC_ClockRateAdjust_rateAdjust);
-<<<<<<< HEAD
-    if(*paramBufferSize != 0) { result = TPM_RC_SIZE; goto Exit; }
-=======
-    if(*paramBufferSize != 0) {result = TPM_RC_SIZE; goto Exit; }
->>>>>>> b287b662
-result = TPM2_ClockRateAdjust (in);
-break; 
-}
-#endif     // CC_ClockRateAdjust
-#if CC_GetCapability
-case TPM_CC_GetCapability: {
-    GetCapability_In *in = (GetCapability_In *)
-            MemoryGetInBuffer(sizeof(GetCapability_In));
-    GetCapability_Out *out = (GetCapability_Out *) 
-            MemoryGetOutBuffer(sizeof(GetCapability_Out));
-    result = TPM_CAP_Unmarshal(&in->capability, paramBuffer, paramBufferSize);
-        ERROR_IF_EXIT_PLUS(RC_GetCapability_capability);
-    result = UINT32_Unmarshal(&in->property, paramBuffer, paramBufferSize);
-        ERROR_IF_EXIT_PLUS(RC_GetCapability_property);
-    result = UINT32_Unmarshal(&in->propertyCount, paramBuffer, paramBufferSize);
-        ERROR_IF_EXIT_PLUS(RC_GetCapability_propertyCount);
-<<<<<<< HEAD
-    if(*paramBufferSize != 0) { result = TPM_RC_SIZE; goto Exit; }
-=======
-    if(*paramBufferSize != 0) {result = TPM_RC_SIZE; goto Exit; }
->>>>>>> b287b662
-result = TPM2_GetCapability (in, out);
-    rSize = sizeof(GetCapability_Out);
-    *respParmSize += TPMI_YES_NO_Marshal(&out->moreData, 
-                                          responseBuffer, &rSize);
-    *respParmSize += TPMS_CAPABILITY_DATA_Marshal(&out->capabilityData, 
-                                          responseBuffer, &rSize);
-break; 
-}
-#endif     // CC_GetCapability
-#if CC_TestParms
-case TPM_CC_TestParms: {
-    TestParms_In *in = (TestParms_In *)
-            MemoryGetInBuffer(sizeof(TestParms_In));
-    result = TPMT_PUBLIC_PARMS_Unmarshal(&in->parameters, paramBuffer, paramBufferSize);
-        ERROR_IF_EXIT_PLUS(RC_TestParms_parameters);
-<<<<<<< HEAD
-    if(*paramBufferSize != 0) { result = TPM_RC_SIZE; goto Exit; }
-=======
-    if(*paramBufferSize != 0) {result = TPM_RC_SIZE; goto Exit; }
->>>>>>> b287b662
-result = TPM2_TestParms (in);
-break; 
-}
-#endif     // CC_TestParms
-#if CC_NV_DefineSpace
-case TPM_CC_NV_DefineSpace: {
-    NV_DefineSpace_In *in = (NV_DefineSpace_In *)
-            MemoryGetInBuffer(sizeof(NV_DefineSpace_In));
-    in->authHandle = handles[0];
-    result = TPM2B_AUTH_Unmarshal(&in->auth, paramBuffer, paramBufferSize);
-        ERROR_IF_EXIT_PLUS(RC_NV_DefineSpace_auth);
-    result = TPM2B_NV_PUBLIC_Unmarshal(&in->publicInfo, paramBuffer, paramBufferSize);
-        ERROR_IF_EXIT_PLUS(RC_NV_DefineSpace_publicInfo);
-<<<<<<< HEAD
-    if(*paramBufferSize != 0) { result = TPM_RC_SIZE; goto Exit; }
-=======
-    if(*paramBufferSize != 0) {result = TPM_RC_SIZE; goto Exit; }
->>>>>>> b287b662
-result = TPM2_NV_DefineSpace (in);
-break; 
-}
-#endif     // CC_NV_DefineSpace
-#if CC_NV_UndefineSpace
-case TPM_CC_NV_UndefineSpace: {
-    NV_UndefineSpace_In *in = (NV_UndefineSpace_In *)
-            MemoryGetInBuffer(sizeof(NV_UndefineSpace_In));
-    in->authHandle = handles[0];
-    in->nvIndex = handles[1];
-<<<<<<< HEAD
-    if(*paramBufferSize != 0) { result = TPM_RC_SIZE; goto Exit; }
-=======
-    if(*paramBufferSize != 0) {result = TPM_RC_SIZE; goto Exit; }
->>>>>>> b287b662
-result = TPM2_NV_UndefineSpace (in);
-break; 
-}
-#endif     // CC_NV_UndefineSpace
-#if CC_NV_UndefineSpaceSpecial
-case TPM_CC_NV_UndefineSpaceSpecial: {
-    NV_UndefineSpaceSpecial_In *in = (NV_UndefineSpaceSpecial_In *)
-            MemoryGetInBuffer(sizeof(NV_UndefineSpaceSpecial_In));
-    in->nvIndex = handles[0];
-    in->platform = handles[1];
-<<<<<<< HEAD
-    if(*paramBufferSize != 0) { result = TPM_RC_SIZE; goto Exit; }
-=======
-    if(*paramBufferSize != 0) {result = TPM_RC_SIZE; goto Exit; }
->>>>>>> b287b662
-result = TPM2_NV_UndefineSpaceSpecial (in);
-break; 
-}
-#endif     // CC_NV_UndefineSpaceSpecial
-#if CC_NV_ReadPublic
-case TPM_CC_NV_ReadPublic: {
-    NV_ReadPublic_In *in = (NV_ReadPublic_In *)
-            MemoryGetInBuffer(sizeof(NV_ReadPublic_In));
-    NV_ReadPublic_Out *out = (NV_ReadPublic_Out *) 
-            MemoryGetOutBuffer(sizeof(NV_ReadPublic_Out));
-    in->nvIndex = handles[0];
-<<<<<<< HEAD
-    if(*paramBufferSize != 0) { result = TPM_RC_SIZE; goto Exit; }
-=======
-    if(*paramBufferSize != 0) {result = TPM_RC_SIZE; goto Exit; }
->>>>>>> b287b662
-result = TPM2_NV_ReadPublic (in, out);
-    rSize = sizeof(NV_ReadPublic_Out);
-    *respParmSize += TPM2B_NV_PUBLIC_Marshal(&out->nvPublic, 
-                                          responseBuffer, &rSize);
-    *respParmSize += TPM2B_NAME_Marshal(&out->nvName, 
-                                          responseBuffer, &rSize);
-break; 
-}
-#endif     // CC_NV_ReadPublic
-#if CC_NV_Write
-case TPM_CC_NV_Write: {
-    NV_Write_In *in = (NV_Write_In *)
-            MemoryGetInBuffer(sizeof(NV_Write_In));
-    in->authHandle = handles[0];
-    in->nvIndex = handles[1];
-    result = TPM2B_MAX_NV_BUFFER_Unmarshal(&in->data, paramBuffer, paramBufferSize);
-        ERROR_IF_EXIT_PLUS(RC_NV_Write_data);
-    result = UINT16_Unmarshal(&in->offset, paramBuffer, paramBufferSize);
-        ERROR_IF_EXIT_PLUS(RC_NV_Write_offset);
-<<<<<<< HEAD
-    if(*paramBufferSize != 0) { result = TPM_RC_SIZE; goto Exit; }
-=======
-    if(*paramBufferSize != 0) {result = TPM_RC_SIZE; goto Exit; }
->>>>>>> b287b662
-result = TPM2_NV_Write (in);
-break; 
-}
-#endif     // CC_NV_Write
-#if CC_NV_Increment
-case TPM_CC_NV_Increment: {
-    NV_Increment_In *in = (NV_Increment_In *)
-            MemoryGetInBuffer(sizeof(NV_Increment_In));
-    in->authHandle = handles[0];
-    in->nvIndex = handles[1];
-<<<<<<< HEAD
-    if(*paramBufferSize != 0) { result = TPM_RC_SIZE; goto Exit; }
-=======
-    if(*paramBufferSize != 0) {result = TPM_RC_SIZE; goto Exit; }
->>>>>>> b287b662
-result = TPM2_NV_Increment (in);
-break; 
-}
-#endif     // CC_NV_Increment
-#if CC_NV_Extend
-case TPM_CC_NV_Extend: {
-    NV_Extend_In *in = (NV_Extend_In *)
-            MemoryGetInBuffer(sizeof(NV_Extend_In));
-    in->authHandle = handles[0];
-    in->nvIndex = handles[1];
-    result = TPM2B_MAX_NV_BUFFER_Unmarshal(&in->data, paramBuffer, paramBufferSize);
-        ERROR_IF_EXIT_PLUS(RC_NV_Extend_data);
-<<<<<<< HEAD
-    if(*paramBufferSize != 0) { result = TPM_RC_SIZE; goto Exit; }
-=======
-    if(*paramBufferSize != 0) {result = TPM_RC_SIZE; goto Exit; }
->>>>>>> b287b662
-result = TPM2_NV_Extend (in);
-break; 
-}
-#endif     // CC_NV_Extend
-#if CC_NV_SetBits
-case TPM_CC_NV_SetBits: {
-    NV_SetBits_In *in = (NV_SetBits_In *)
-            MemoryGetInBuffer(sizeof(NV_SetBits_In));
-    in->authHandle = handles[0];
-    in->nvIndex = handles[1];
-    result = UINT64_Unmarshal(&in->bits, paramBuffer, paramBufferSize);
-        ERROR_IF_EXIT_PLUS(RC_NV_SetBits_bits);
-<<<<<<< HEAD
-    if(*paramBufferSize != 0) { result = TPM_RC_SIZE; goto Exit; }
-=======
-    if(*paramBufferSize != 0) {result = TPM_RC_SIZE; goto Exit; }
->>>>>>> b287b662
-result = TPM2_NV_SetBits (in);
-break; 
-}
-#endif     // CC_NV_SetBits
-#if CC_NV_WriteLock
-case TPM_CC_NV_WriteLock: {
-    NV_WriteLock_In *in = (NV_WriteLock_In *)
-            MemoryGetInBuffer(sizeof(NV_WriteLock_In));
-    in->authHandle = handles[0];
-    in->nvIndex = handles[1];
-<<<<<<< HEAD
-    if(*paramBufferSize != 0) { result = TPM_RC_SIZE; goto Exit; }
-=======
-    if(*paramBufferSize != 0) {result = TPM_RC_SIZE; goto Exit; }
->>>>>>> b287b662
-result = TPM2_NV_WriteLock (in);
-break; 
-}
-#endif     // CC_NV_WriteLock
-#if CC_NV_GlobalWriteLock
-case TPM_CC_NV_GlobalWriteLock: {
-    NV_GlobalWriteLock_In *in = (NV_GlobalWriteLock_In *)
-            MemoryGetInBuffer(sizeof(NV_GlobalWriteLock_In));
-    in->authHandle = handles[0];
-<<<<<<< HEAD
-    if(*paramBufferSize != 0) { result = TPM_RC_SIZE; goto Exit; }
-=======
-    if(*paramBufferSize != 0) {result = TPM_RC_SIZE; goto Exit; }
->>>>>>> b287b662
-result = TPM2_NV_GlobalWriteLock (in);
-break; 
-}
-#endif     // CC_NV_GlobalWriteLock
-#if CC_NV_Read
-case TPM_CC_NV_Read: {
-    NV_Read_In *in = (NV_Read_In *)
-            MemoryGetInBuffer(sizeof(NV_Read_In));
-    NV_Read_Out *out = (NV_Read_Out *) 
-            MemoryGetOutBuffer(sizeof(NV_Read_Out));
-    in->authHandle = handles[0];
-    in->nvIndex = handles[1];
-    result = UINT16_Unmarshal(&in->size, paramBuffer, paramBufferSize);
-        ERROR_IF_EXIT_PLUS(RC_NV_Read_size);
-    result = UINT16_Unmarshal(&in->offset, paramBuffer, paramBufferSize);
-        ERROR_IF_EXIT_PLUS(RC_NV_Read_offset);
-<<<<<<< HEAD
-    if(*paramBufferSize != 0) { result = TPM_RC_SIZE; goto Exit; }
-=======
-    if(*paramBufferSize != 0) {result = TPM_RC_SIZE; goto Exit; }
->>>>>>> b287b662
-result = TPM2_NV_Read (in, out);
-    rSize = sizeof(NV_Read_Out);
-    *respParmSize += TPM2B_MAX_NV_BUFFER_Marshal(&out->data, 
-                                          responseBuffer, &rSize);
-break; 
-}
-#endif     // CC_NV_Read
-#if CC_NV_ReadLock
-case TPM_CC_NV_ReadLock: {
-    NV_ReadLock_In *in = (NV_ReadLock_In *)
-            MemoryGetInBuffer(sizeof(NV_ReadLock_In));
-    in->authHandle = handles[0];
-    in->nvIndex = handles[1];
-<<<<<<< HEAD
-    if(*paramBufferSize != 0) { result = TPM_RC_SIZE; goto Exit; }
-=======
-    if(*paramBufferSize != 0) {result = TPM_RC_SIZE; goto Exit; }
->>>>>>> b287b662
-result = TPM2_NV_ReadLock (in);
-break; 
-}
-#endif     // CC_NV_ReadLock
-#if CC_NV_ChangeAuth
-case TPM_CC_NV_ChangeAuth: {
-    NV_ChangeAuth_In *in = (NV_ChangeAuth_In *)
-            MemoryGetInBuffer(sizeof(NV_ChangeAuth_In));
-    in->nvIndex = handles[0];
-    result = TPM2B_AUTH_Unmarshal(&in->newAuth, paramBuffer, paramBufferSize);
-        ERROR_IF_EXIT_PLUS(RC_NV_ChangeAuth_newAuth);
-<<<<<<< HEAD
-    if(*paramBufferSize != 0) { result = TPM_RC_SIZE; goto Exit; }
-=======
-    if(*paramBufferSize != 0) {result = TPM_RC_SIZE; goto Exit; }
->>>>>>> b287b662
-result = TPM2_NV_ChangeAuth (in);
-break; 
-}
-#endif     // CC_NV_ChangeAuth
-#if CC_NV_Certify
-case TPM_CC_NV_Certify: {
-    NV_Certify_In *in = (NV_Certify_In *)
-            MemoryGetInBuffer(sizeof(NV_Certify_In));
-    NV_Certify_Out *out = (NV_Certify_Out *) 
-            MemoryGetOutBuffer(sizeof(NV_Certify_Out));
-    in->signHandle = handles[0];
-    in->authHandle = handles[1];
-    in->nvIndex = handles[2];
-    result = TPM2B_DATA_Unmarshal(&in->qualifyingData, paramBuffer, paramBufferSize);
-        ERROR_IF_EXIT_PLUS(RC_NV_Certify_qualifyingData);
-    result = TPMT_SIG_SCHEME_Unmarshal(&in->inScheme, paramBuffer, paramBufferSize, TRUE);
-        ERROR_IF_EXIT_PLUS(RC_NV_Certify_inScheme);
-    result = UINT16_Unmarshal(&in->size, paramBuffer, paramBufferSize);
-        ERROR_IF_EXIT_PLUS(RC_NV_Certify_size);
-    result = UINT16_Unmarshal(&in->offset, paramBuffer, paramBufferSize);
-        ERROR_IF_EXIT_PLUS(RC_NV_Certify_offset);
-<<<<<<< HEAD
-    if(*paramBufferSize != 0) { result = TPM_RC_SIZE; goto Exit; }
-=======
-    if(*paramBufferSize != 0) {result = TPM_RC_SIZE; goto Exit; }
->>>>>>> b287b662
-result = TPM2_NV_Certify (in, out);
-    rSize = sizeof(NV_Certify_Out);
-    *respParmSize += TPM2B_ATTEST_Marshal(&out->certifyInfo, 
-                                          responseBuffer, &rSize);
-    *respParmSize += TPMT_SIGNATURE_Marshal(&out->signature, 
-                                          responseBuffer, &rSize);
-break; 
-}
-#endif     // CC_NV_Certify
-#if CC_AC_GetCapability
-case TPM_CC_AC_GetCapability: {
-    AC_GetCapability_In *in = (AC_GetCapability_In *)
-            MemoryGetInBuffer(sizeof(AC_GetCapability_In));
-    AC_GetCapability_Out *out = (AC_GetCapability_Out *) 
-            MemoryGetOutBuffer(sizeof(AC_GetCapability_Out));
-    in->ac = handles[0];
-    result = TPM_AT_Unmarshal(&in->capability, paramBuffer, paramBufferSize);
-        ERROR_IF_EXIT_PLUS(RC_AC_GetCapability_capability);
-    result = UINT32_Unmarshal(&in->count, paramBuffer, paramBufferSize);
-        ERROR_IF_EXIT_PLUS(RC_AC_GetCapability_count);
-<<<<<<< HEAD
-    if(*paramBufferSize != 0) { result = TPM_RC_SIZE; goto Exit; }
-=======
-    if(*paramBufferSize != 0) {result = TPM_RC_SIZE; goto Exit; }
->>>>>>> b287b662
-result = TPM2_AC_GetCapability (in, out);
-    rSize = sizeof(AC_GetCapability_Out);
-    *respParmSize += TPMI_YES_NO_Marshal(&out->moreData, 
-                                          responseBuffer, &rSize);
-    *respParmSize += TPML_AC_CAPABILITIES_Marshal(&out->capabilitiesData, 
-                                          responseBuffer, &rSize);
-break; 
-}
-#endif     // CC_AC_GetCapability
-#if CC_AC_Send
-case TPM_CC_AC_Send: {
-    AC_Send_In *in = (AC_Send_In *)
-            MemoryGetInBuffer(sizeof(AC_Send_In));
-    AC_Send_Out *out = (AC_Send_Out *) 
-            MemoryGetOutBuffer(sizeof(AC_Send_Out));
-    in->sendObject = handles[0];
-    in->authHandle = handles[1];
-    in->ac = handles[2];
-    result = TPM2B_MAX_BUFFER_Unmarshal(&in->acDataIn, paramBuffer, paramBufferSize);
-        ERROR_IF_EXIT_PLUS(RC_AC_Send_acDataIn);
-<<<<<<< HEAD
-    if(*paramBufferSize != 0) { result = TPM_RC_SIZE; goto Exit; }
-=======
-    if(*paramBufferSize != 0) {result = TPM_RC_SIZE; goto Exit; }
->>>>>>> b287b662
-result = TPM2_AC_Send (in, out);
-    rSize = sizeof(AC_Send_Out);
-    *respParmSize += TPMS_AC_OUTPUT_Marshal(&out->acDataOut, 
-                                          responseBuffer, &rSize);
-break; 
-}
-#endif     // CC_AC_Send
-#if CC_Policy_AC_SendSelect
-case TPM_CC_Policy_AC_SendSelect: {
-    Policy_AC_SendSelect_In *in = (Policy_AC_SendSelect_In *)
-            MemoryGetInBuffer(sizeof(Policy_AC_SendSelect_In));
-    in->policySession = handles[0];
-    result = TPM2B_NAME_Unmarshal(&in->objectName, paramBuffer, paramBufferSize);
-        ERROR_IF_EXIT_PLUS(RC_Policy_AC_SendSelect_objectName);
-    result = TPM2B_NAME_Unmarshal(&in->authHandleName, paramBuffer, paramBufferSize);
-        ERROR_IF_EXIT_PLUS(RC_Policy_AC_SendSelect_authHandleName);
-    result = TPM2B_NAME_Unmarshal(&in->acName, paramBuffer, paramBufferSize);
-        ERROR_IF_EXIT_PLUS(RC_Policy_AC_SendSelect_acName);
-    result = TPMI_YES_NO_Unmarshal(&in->includeObject, paramBuffer, paramBufferSize);
-        ERROR_IF_EXIT_PLUS(RC_Policy_AC_SendSelect_includeObject);
-<<<<<<< HEAD
-    if(*paramBufferSize != 0) { result = TPM_RC_SIZE; goto Exit; }
-=======
-    if(*paramBufferSize != 0) {result = TPM_RC_SIZE; goto Exit; }
->>>>>>> b287b662
-result = TPM2_Policy_AC_SendSelect (in);
-break; 
-}
-#endif     // CC_Policy_AC_SendSelect
-#if CC_Vendor_TCG_Test
-case TPM_CC_Vendor_TCG_Test: {
-    Vendor_TCG_Test_In *in = (Vendor_TCG_Test_In *)
-            MemoryGetInBuffer(sizeof(Vendor_TCG_Test_In));
-    Vendor_TCG_Test_Out *out = (Vendor_TCG_Test_Out *) 
-            MemoryGetOutBuffer(sizeof(Vendor_TCG_Test_Out));
-    result = TPM2B_DATA_Unmarshal(&in->inputData, paramBuffer, paramBufferSize);
-        ERROR_IF_EXIT_PLUS(RC_Vendor_TCG_Test_inputData);
-<<<<<<< HEAD
-    if(*paramBufferSize != 0) { result = TPM_RC_SIZE; goto Exit; }
-=======
-    if(*paramBufferSize != 0) {result = TPM_RC_SIZE; goto Exit; }
->>>>>>> b287b662
-result = TPM2_Vendor_TCG_Test (in, out);
-    rSize = sizeof(Vendor_TCG_Test_Out);
-    *respParmSize += TPM2B_DATA_Marshal(&out->outputData, 
-                                          responseBuffer, &rSize);
-break; 
-}
-#endif     // CC_Vendor_TCG_Test
+/* Microsoft Reference Implementation for TPM 2.0
+ *
+ *  The copyright in this software is being made available under the BSD License,
+ *  included below. This software may be subject to other third party and
+ *  contributor rights, including patent rights, and no such rights are granted
+ *  under this license.
+ *
+ *  Copyright (c) Microsoft Corporation
+ *
+ *  All rights reserved.
+ *
+ *  BSD License
+ *
+ *  Redistribution and use in source and binary forms, with or without modification,
+ *  are permitted provided that the following conditions are met:
+ *
+ *  Redistributions of source code must retain the above copyright notice, this list
+ *  of conditions and the following disclaimer.
+ *
+ *  Redistributions in binary form must reproduce the above copyright notice, this
+ *  list of conditions and the following disclaimer in the documentation and/or
+ *  other materials provided with the distribution.
+ *
+ *  THIS SOFTWARE IS PROVIDED BY THE COPYRIGHT HOLDERS AND CONTRIBUTORS ""AS IS""
+ *  AND ANY EXPRESS OR IMPLIED WARRANTIES, INCLUDING, BUT NOT LIMITED TO, THE
+ *  IMPLIED WARRANTIES OF MERCHANTABILITY AND FITNESS FOR A PARTICULAR PURPOSE ARE
+ *  DISCLAIMED. IN NO EVENT SHALL THE COPYRIGHT HOLDER OR CONTRIBUTORS BE LIABLE FOR
+ *  ANY DIRECT, INDIRECT, INCIDENTAL, SPECIAL, EXEMPLARY, OR CONSEQUENTIAL DAMAGES
+ *  (INCLUDING, BUT NOT LIMITED TO, PROCUREMENT OF SUBSTITUTE GOODS OR SERVICES;
+ *  LOSS OF USE, DATA, OR PROFITS; OR BUSINESS INTERRUPTION) HOWEVER CAUSED AND ON
+ *  ANY THEORY OF LIABILITY, WHETHER IN CONTRACT, STRICT LIABILITY, OR TORT
+ *  (INCLUDING NEGLIGENCE OR OTHERWISE) ARISING IN ANY WAY OUT OF THE USE OF THIS
+ *  SOFTWARE, EVEN IF ADVISED OF THE POSSIBILITY OF SUCH DAMAGE.
+ */
+/*(Auto-generated)
+ *  Created by TpmDispatch; Version 4.0 July 8,2017
+ *  Date: Oct 27, 2018  Time: 06:49:39PM
+ */
+
+// This macro is added just so that the code is only excessively long.
+#define EXIT_IF_ERROR_PLUS(x)         \
+    if(TPM_RC_SUCCESS != result) { result += (x); goto Exit; }
+#if CC_Startup
+case TPM_CC_Startup: {
+    Startup_In *in = (Startup_In *)
+            MemoryGetInBuffer(sizeof(Startup_In));
+    result = TPM_SU_Unmarshal(&in->startupType, paramBuffer, paramBufferSize);
+        EXIT_IF_ERROR_PLUS(RC_Startup_startupType);
+    if(*paramBufferSize != 0) { result = TPM_RC_SIZE; goto Exit; }
+result = TPM2_Startup (in);
+break; 
+}
+#endif     // CC_Startup
+#if CC_Shutdown
+case TPM_CC_Shutdown: {
+    Shutdown_In *in = (Shutdown_In *)
+            MemoryGetInBuffer(sizeof(Shutdown_In));
+    result = TPM_SU_Unmarshal(&in->shutdownType, paramBuffer, paramBufferSize);
+        EXIT_IF_ERROR_PLUS(RC_Shutdown_shutdownType);
+    if(*paramBufferSize != 0) { result = TPM_RC_SIZE; goto Exit; }
+result = TPM2_Shutdown (in);
+break; 
+}
+#endif     // CC_Shutdown
+#if CC_SelfTest
+case TPM_CC_SelfTest: {
+    SelfTest_In *in = (SelfTest_In *)
+            MemoryGetInBuffer(sizeof(SelfTest_In));
+    result = TPMI_YES_NO_Unmarshal(&in->fullTest, paramBuffer, paramBufferSize);
+        EXIT_IF_ERROR_PLUS(RC_SelfTest_fullTest);
+    if(*paramBufferSize != 0) { result = TPM_RC_SIZE; goto Exit; }
+result = TPM2_SelfTest (in);
+break; 
+}
+#endif     // CC_SelfTest
+#if CC_IncrementalSelfTest
+case TPM_CC_IncrementalSelfTest: {
+    IncrementalSelfTest_In *in = (IncrementalSelfTest_In *)
+            MemoryGetInBuffer(sizeof(IncrementalSelfTest_In));
+    IncrementalSelfTest_Out *out = (IncrementalSelfTest_Out *) 
+            MemoryGetOutBuffer(sizeof(IncrementalSelfTest_Out));
+    result = TPML_ALG_Unmarshal(&in->toTest, paramBuffer, paramBufferSize);
+        EXIT_IF_ERROR_PLUS(RC_IncrementalSelfTest_toTest);
+    if(*paramBufferSize != 0) { result = TPM_RC_SIZE; goto Exit; }
+result = TPM2_IncrementalSelfTest (in, out);
+    rSize = sizeof(IncrementalSelfTest_Out);
+    *respParmSize += TPML_ALG_Marshal(&out->toDoList, 
+                                          responseBuffer, &rSize);
+break; 
+}
+#endif     // CC_IncrementalSelfTest
+#if CC_GetTestResult
+case TPM_CC_GetTestResult: {
+    GetTestResult_Out *out = (GetTestResult_Out *) 
+            MemoryGetOutBuffer(sizeof(GetTestResult_Out));
+    if(*paramBufferSize != 0) { result = TPM_RC_SIZE; goto Exit; }
+result = TPM2_GetTestResult (out);
+    rSize = sizeof(GetTestResult_Out);
+    *respParmSize += TPM2B_MAX_BUFFER_Marshal(&out->outData, 
+                                          responseBuffer, &rSize);
+    *respParmSize += TPM_RC_Marshal(&out->testResult, 
+                                          responseBuffer, &rSize);
+break; 
+}
+#endif     // CC_GetTestResult
+#if CC_StartAuthSession
+case TPM_CC_StartAuthSession: {
+    StartAuthSession_In *in = (StartAuthSession_In *)
+            MemoryGetInBuffer(sizeof(StartAuthSession_In));
+    StartAuthSession_Out *out = (StartAuthSession_Out *) 
+            MemoryGetOutBuffer(sizeof(StartAuthSession_Out));
+    in->tpmKey = handles[0];
+    in->bind = handles[1];
+    result = TPM2B_NONCE_Unmarshal(&in->nonceCaller, paramBuffer, paramBufferSize);
+        EXIT_IF_ERROR_PLUS(RC_StartAuthSession_nonceCaller);
+    result = TPM2B_ENCRYPTED_SECRET_Unmarshal(&in->encryptedSalt, paramBuffer, paramBufferSize);
+        EXIT_IF_ERROR_PLUS(RC_StartAuthSession_encryptedSalt);
+    result = TPM_SE_Unmarshal(&in->sessionType, paramBuffer, paramBufferSize);
+        EXIT_IF_ERROR_PLUS(RC_StartAuthSession_sessionType);
+    result = TPMT_SYM_DEF_Unmarshal(&in->symmetric, paramBuffer, paramBufferSize, TRUE);
+        EXIT_IF_ERROR_PLUS(RC_StartAuthSession_symmetric);
+    result = TPMI_ALG_HASH_Unmarshal(&in->authHash, paramBuffer, paramBufferSize, FALSE);
+        EXIT_IF_ERROR_PLUS(RC_StartAuthSession_authHash);
+    if(*paramBufferSize != 0) { result = TPM_RC_SIZE; goto Exit; }
+result = TPM2_StartAuthSession (in, out);
+    rSize = sizeof(StartAuthSession_Out);
+    if(TPM_RC_SUCCESS != result) goto Exit;
+;    command->handles[command->handleNum++] = out->sessionHandle;
+    *respParmSize += TPM2B_NONCE_Marshal(&out->nonceTPM, 
+                                          responseBuffer, &rSize);
+break; 
+}
+#endif     // CC_StartAuthSession
+#if CC_PolicyRestart
+case TPM_CC_PolicyRestart: {
+    PolicyRestart_In *in = (PolicyRestart_In *)
+            MemoryGetInBuffer(sizeof(PolicyRestart_In));
+    in->sessionHandle = handles[0];
+    if(*paramBufferSize != 0) { result = TPM_RC_SIZE; goto Exit; }
+result = TPM2_PolicyRestart (in);
+break; 
+}
+#endif     // CC_PolicyRestart
+#if CC_Create
+case TPM_CC_Create: {
+    Create_In *in = (Create_In *)
+            MemoryGetInBuffer(sizeof(Create_In));
+    Create_Out *out = (Create_Out *) 
+            MemoryGetOutBuffer(sizeof(Create_Out));
+    in->parentHandle = handles[0];
+    result = TPM2B_SENSITIVE_CREATE_Unmarshal(&in->inSensitive, paramBuffer, paramBufferSize);
+        EXIT_IF_ERROR_PLUS(RC_Create_inSensitive);
+    result = TPM2B_PUBLIC_Unmarshal(&in->inPublic, paramBuffer, paramBufferSize, FALSE);
+        EXIT_IF_ERROR_PLUS(RC_Create_inPublic);
+    result = TPM2B_DATA_Unmarshal(&in->outsideInfo, paramBuffer, paramBufferSize);
+        EXIT_IF_ERROR_PLUS(RC_Create_outsideInfo);
+    result = TPML_PCR_SELECTION_Unmarshal(&in->creationPCR, paramBuffer, paramBufferSize);
+        EXIT_IF_ERROR_PLUS(RC_Create_creationPCR);
+    if(*paramBufferSize != 0) { result = TPM_RC_SIZE; goto Exit; }
+result = TPM2_Create (in, out);
+    rSize = sizeof(Create_Out);
+    *respParmSize += TPM2B_PRIVATE_Marshal(&out->outPrivate, 
+                                          responseBuffer, &rSize);
+    *respParmSize += TPM2B_PUBLIC_Marshal(&out->outPublic, 
+                                          responseBuffer, &rSize);
+    *respParmSize += TPM2B_CREATION_DATA_Marshal(&out->creationData, 
+                                          responseBuffer, &rSize);
+    *respParmSize += TPM2B_DIGEST_Marshal(&out->creationHash, 
+                                          responseBuffer, &rSize);
+    *respParmSize += TPMT_TK_CREATION_Marshal(&out->creationTicket, 
+                                          responseBuffer, &rSize);
+break; 
+}
+#endif     // CC_Create
+#if CC_Load
+case TPM_CC_Load: {
+    Load_In *in = (Load_In *)
+            MemoryGetInBuffer(sizeof(Load_In));
+    Load_Out *out = (Load_Out *) 
+            MemoryGetOutBuffer(sizeof(Load_Out));
+    in->parentHandle = handles[0];
+    result = TPM2B_PRIVATE_Unmarshal(&in->inPrivate, paramBuffer, paramBufferSize);
+        EXIT_IF_ERROR_PLUS(RC_Load_inPrivate);
+    result = TPM2B_PUBLIC_Unmarshal(&in->inPublic, paramBuffer, paramBufferSize, FALSE);
+        EXIT_IF_ERROR_PLUS(RC_Load_inPublic);
+    if(*paramBufferSize != 0) { result = TPM_RC_SIZE; goto Exit; }
+result = TPM2_Load (in, out);
+    rSize = sizeof(Load_Out);
+    if(TPM_RC_SUCCESS != result) goto Exit;
+;    command->handles[command->handleNum++] = out->objectHandle;
+    *respParmSize += TPM2B_NAME_Marshal(&out->name, 
+                                          responseBuffer, &rSize);
+break; 
+}
+#endif     // CC_Load
+#if CC_LoadExternal
+case TPM_CC_LoadExternal: {
+    LoadExternal_In *in = (LoadExternal_In *)
+            MemoryGetInBuffer(sizeof(LoadExternal_In));
+    LoadExternal_Out *out = (LoadExternal_Out *) 
+            MemoryGetOutBuffer(sizeof(LoadExternal_Out));
+    result = TPM2B_SENSITIVE_Unmarshal(&in->inPrivate, paramBuffer, paramBufferSize);
+        EXIT_IF_ERROR_PLUS(RC_LoadExternal_inPrivate);
+    result = TPM2B_PUBLIC_Unmarshal(&in->inPublic, paramBuffer, paramBufferSize, TRUE);
+        EXIT_IF_ERROR_PLUS(RC_LoadExternal_inPublic);
+    result = TPMI_RH_HIERARCHY_Unmarshal(&in->hierarchy, paramBuffer, paramBufferSize, TRUE);
+        EXIT_IF_ERROR_PLUS(RC_LoadExternal_hierarchy);
+    if(*paramBufferSize != 0) { result = TPM_RC_SIZE; goto Exit; }
+result = TPM2_LoadExternal (in, out);
+    rSize = sizeof(LoadExternal_Out);
+    if(TPM_RC_SUCCESS != result) goto Exit;
+;    command->handles[command->handleNum++] = out->objectHandle;
+    *respParmSize += TPM2B_NAME_Marshal(&out->name, 
+                                          responseBuffer, &rSize);
+break; 
+}
+#endif     // CC_LoadExternal
+#if CC_ReadPublic
+case TPM_CC_ReadPublic: {
+    ReadPublic_In *in = (ReadPublic_In *)
+            MemoryGetInBuffer(sizeof(ReadPublic_In));
+    ReadPublic_Out *out = (ReadPublic_Out *) 
+            MemoryGetOutBuffer(sizeof(ReadPublic_Out));
+    in->objectHandle = handles[0];
+    if(*paramBufferSize != 0) { result = TPM_RC_SIZE; goto Exit; }
+result = TPM2_ReadPublic (in, out);
+    rSize = sizeof(ReadPublic_Out);
+    *respParmSize += TPM2B_PUBLIC_Marshal(&out->outPublic, 
+                                          responseBuffer, &rSize);
+    *respParmSize += TPM2B_NAME_Marshal(&out->name, 
+                                          responseBuffer, &rSize);
+    *respParmSize += TPM2B_NAME_Marshal(&out->qualifiedName, 
+                                          responseBuffer, &rSize);
+break; 
+}
+#endif     // CC_ReadPublic
+#if CC_ActivateCredential
+case TPM_CC_ActivateCredential: {
+    ActivateCredential_In *in = (ActivateCredential_In *)
+            MemoryGetInBuffer(sizeof(ActivateCredential_In));
+    ActivateCredential_Out *out = (ActivateCredential_Out *) 
+            MemoryGetOutBuffer(sizeof(ActivateCredential_Out));
+    in->activateHandle = handles[0];
+    in->keyHandle = handles[1];
+    result = TPM2B_ID_OBJECT_Unmarshal(&in->credentialBlob, paramBuffer, paramBufferSize);
+        EXIT_IF_ERROR_PLUS(RC_ActivateCredential_credentialBlob);
+    result = TPM2B_ENCRYPTED_SECRET_Unmarshal(&in->secret, paramBuffer, paramBufferSize);
+        EXIT_IF_ERROR_PLUS(RC_ActivateCredential_secret);
+    if(*paramBufferSize != 0) { result = TPM_RC_SIZE; goto Exit; }
+result = TPM2_ActivateCredential (in, out);
+    rSize = sizeof(ActivateCredential_Out);
+    *respParmSize += TPM2B_DIGEST_Marshal(&out->certInfo, 
+                                          responseBuffer, &rSize);
+break; 
+}
+#endif     // CC_ActivateCredential
+#if CC_MakeCredential
+case TPM_CC_MakeCredential: {
+    MakeCredential_In *in = (MakeCredential_In *)
+            MemoryGetInBuffer(sizeof(MakeCredential_In));
+    MakeCredential_Out *out = (MakeCredential_Out *) 
+            MemoryGetOutBuffer(sizeof(MakeCredential_Out));
+    in->handle = handles[0];
+    result = TPM2B_DIGEST_Unmarshal(&in->credential, paramBuffer, paramBufferSize);
+        EXIT_IF_ERROR_PLUS(RC_MakeCredential_credential);
+    result = TPM2B_NAME_Unmarshal(&in->objectName, paramBuffer, paramBufferSize);
+        EXIT_IF_ERROR_PLUS(RC_MakeCredential_objectName);
+    if(*paramBufferSize != 0) { result = TPM_RC_SIZE; goto Exit; }
+result = TPM2_MakeCredential (in, out);
+    rSize = sizeof(MakeCredential_Out);
+    *respParmSize += TPM2B_ID_OBJECT_Marshal(&out->credentialBlob, 
+                                          responseBuffer, &rSize);
+    *respParmSize += TPM2B_ENCRYPTED_SECRET_Marshal(&out->secret, 
+                                          responseBuffer, &rSize);
+break; 
+}
+#endif     // CC_MakeCredential
+#if CC_Unseal
+case TPM_CC_Unseal: {
+    Unseal_In *in = (Unseal_In *)
+            MemoryGetInBuffer(sizeof(Unseal_In));
+    Unseal_Out *out = (Unseal_Out *) 
+            MemoryGetOutBuffer(sizeof(Unseal_Out));
+    in->itemHandle = handles[0];
+    if(*paramBufferSize != 0) { result = TPM_RC_SIZE; goto Exit; }
+result = TPM2_Unseal (in, out);
+    rSize = sizeof(Unseal_Out);
+    *respParmSize += TPM2B_SENSITIVE_DATA_Marshal(&out->outData, 
+                                          responseBuffer, &rSize);
+break; 
+}
+#endif     // CC_Unseal
+#if CC_ObjectChangeAuth
+case TPM_CC_ObjectChangeAuth: {
+    ObjectChangeAuth_In *in = (ObjectChangeAuth_In *)
+            MemoryGetInBuffer(sizeof(ObjectChangeAuth_In));
+    ObjectChangeAuth_Out *out = (ObjectChangeAuth_Out *) 
+            MemoryGetOutBuffer(sizeof(ObjectChangeAuth_Out));
+    in->objectHandle = handles[0];
+    in->parentHandle = handles[1];
+    result = TPM2B_AUTH_Unmarshal(&in->newAuth, paramBuffer, paramBufferSize);
+        EXIT_IF_ERROR_PLUS(RC_ObjectChangeAuth_newAuth);
+    if(*paramBufferSize != 0) { result = TPM_RC_SIZE; goto Exit; }
+result = TPM2_ObjectChangeAuth (in, out);
+    rSize = sizeof(ObjectChangeAuth_Out);
+    *respParmSize += TPM2B_PRIVATE_Marshal(&out->outPrivate, 
+                                          responseBuffer, &rSize);
+break; 
+}
+#endif     // CC_ObjectChangeAuth
+#if CC_CreateLoaded
+case TPM_CC_CreateLoaded: {
+    CreateLoaded_In *in = (CreateLoaded_In *)
+            MemoryGetInBuffer(sizeof(CreateLoaded_In));
+    CreateLoaded_Out *out = (CreateLoaded_Out *) 
+            MemoryGetOutBuffer(sizeof(CreateLoaded_Out));
+    in->parentHandle = handles[0];
+    result = TPM2B_SENSITIVE_CREATE_Unmarshal(&in->inSensitive, paramBuffer, paramBufferSize);
+        EXIT_IF_ERROR_PLUS(RC_CreateLoaded_inSensitive);
+    result = TPM2B_TEMPLATE_Unmarshal(&in->inPublic, paramBuffer, paramBufferSize);
+        EXIT_IF_ERROR_PLUS(RC_CreateLoaded_inPublic);
+    if(*paramBufferSize != 0) { result = TPM_RC_SIZE; goto Exit; }
+result = TPM2_CreateLoaded (in, out);
+    rSize = sizeof(CreateLoaded_Out);
+    if(TPM_RC_SUCCESS != result) goto Exit;
+;    command->handles[command->handleNum++] = out->objectHandle;
+    *respParmSize += TPM2B_PRIVATE_Marshal(&out->outPrivate, 
+                                          responseBuffer, &rSize);
+    *respParmSize += TPM2B_PUBLIC_Marshal(&out->outPublic, 
+                                          responseBuffer, &rSize);
+    *respParmSize += TPM2B_NAME_Marshal(&out->name, 
+                                          responseBuffer, &rSize);
+break; 
+}
+#endif     // CC_CreateLoaded
+#if CC_Duplicate
+case TPM_CC_Duplicate: {
+    Duplicate_In *in = (Duplicate_In *)
+            MemoryGetInBuffer(sizeof(Duplicate_In));
+    Duplicate_Out *out = (Duplicate_Out *) 
+            MemoryGetOutBuffer(sizeof(Duplicate_Out));
+    in->objectHandle = handles[0];
+    in->newParentHandle = handles[1];
+    result = TPM2B_DATA_Unmarshal(&in->encryptionKeyIn, paramBuffer, paramBufferSize);
+        EXIT_IF_ERROR_PLUS(RC_Duplicate_encryptionKeyIn);
+    result = TPMT_SYM_DEF_OBJECT_Unmarshal(&in->symmetricAlg, paramBuffer, paramBufferSize, TRUE);
+        EXIT_IF_ERROR_PLUS(RC_Duplicate_symmetricAlg);
+    if(*paramBufferSize != 0) { result = TPM_RC_SIZE; goto Exit; }
+result = TPM2_Duplicate (in, out);
+    rSize = sizeof(Duplicate_Out);
+    *respParmSize += TPM2B_DATA_Marshal(&out->encryptionKeyOut, 
+                                          responseBuffer, &rSize);
+    *respParmSize += TPM2B_PRIVATE_Marshal(&out->duplicate, 
+                                          responseBuffer, &rSize);
+    *respParmSize += TPM2B_ENCRYPTED_SECRET_Marshal(&out->outSymSeed, 
+                                          responseBuffer, &rSize);
+break; 
+}
+#endif     // CC_Duplicate
+#if CC_Rewrap
+case TPM_CC_Rewrap: {
+    Rewrap_In *in = (Rewrap_In *)
+            MemoryGetInBuffer(sizeof(Rewrap_In));
+    Rewrap_Out *out = (Rewrap_Out *) 
+            MemoryGetOutBuffer(sizeof(Rewrap_Out));
+    in->oldParent = handles[0];
+    in->newParent = handles[1];
+    result = TPM2B_PRIVATE_Unmarshal(&in->inDuplicate, paramBuffer, paramBufferSize);
+        EXIT_IF_ERROR_PLUS(RC_Rewrap_inDuplicate);
+    result = TPM2B_NAME_Unmarshal(&in->name, paramBuffer, paramBufferSize);
+        EXIT_IF_ERROR_PLUS(RC_Rewrap_name);
+    result = TPM2B_ENCRYPTED_SECRET_Unmarshal(&in->inSymSeed, paramBuffer, paramBufferSize);
+        EXIT_IF_ERROR_PLUS(RC_Rewrap_inSymSeed);
+    if(*paramBufferSize != 0) { result = TPM_RC_SIZE; goto Exit; }
+result = TPM2_Rewrap (in, out);
+    rSize = sizeof(Rewrap_Out);
+    *respParmSize += TPM2B_PRIVATE_Marshal(&out->outDuplicate, 
+                                          responseBuffer, &rSize);
+    *respParmSize += TPM2B_ENCRYPTED_SECRET_Marshal(&out->outSymSeed, 
+                                          responseBuffer, &rSize);
+break; 
+}
+#endif     // CC_Rewrap
+#if CC_Import
+case TPM_CC_Import: {
+    Import_In *in = (Import_In *)
+            MemoryGetInBuffer(sizeof(Import_In));
+    Import_Out *out = (Import_Out *) 
+            MemoryGetOutBuffer(sizeof(Import_Out));
+    in->parentHandle = handles[0];
+    result = TPM2B_DATA_Unmarshal(&in->encryptionKey, paramBuffer, paramBufferSize);
+        EXIT_IF_ERROR_PLUS(RC_Import_encryptionKey);
+    result = TPM2B_PUBLIC_Unmarshal(&in->objectPublic, paramBuffer, paramBufferSize, FALSE);
+        EXIT_IF_ERROR_PLUS(RC_Import_objectPublic);
+    result = TPM2B_PRIVATE_Unmarshal(&in->duplicate, paramBuffer, paramBufferSize);
+        EXIT_IF_ERROR_PLUS(RC_Import_duplicate);
+    result = TPM2B_ENCRYPTED_SECRET_Unmarshal(&in->inSymSeed, paramBuffer, paramBufferSize);
+        EXIT_IF_ERROR_PLUS(RC_Import_inSymSeed);
+    result = TPMT_SYM_DEF_OBJECT_Unmarshal(&in->symmetricAlg, paramBuffer, paramBufferSize, TRUE);
+        EXIT_IF_ERROR_PLUS(RC_Import_symmetricAlg);
+    if(*paramBufferSize != 0) { result = TPM_RC_SIZE; goto Exit; }
+result = TPM2_Import (in, out);
+    rSize = sizeof(Import_Out);
+    *respParmSize += TPM2B_PRIVATE_Marshal(&out->outPrivate, 
+                                          responseBuffer, &rSize);
+break; 
+}
+#endif     // CC_Import
+#if CC_RSA_Encrypt
+case TPM_CC_RSA_Encrypt: {
+    RSA_Encrypt_In *in = (RSA_Encrypt_In *)
+            MemoryGetInBuffer(sizeof(RSA_Encrypt_In));
+    RSA_Encrypt_Out *out = (RSA_Encrypt_Out *) 
+            MemoryGetOutBuffer(sizeof(RSA_Encrypt_Out));
+    in->keyHandle = handles[0];
+    result = TPM2B_PUBLIC_KEY_RSA_Unmarshal(&in->message, paramBuffer, paramBufferSize);
+        EXIT_IF_ERROR_PLUS(RC_RSA_Encrypt_message);
+    result = TPMT_RSA_DECRYPT_Unmarshal(&in->inScheme, paramBuffer, paramBufferSize, TRUE);
+        EXIT_IF_ERROR_PLUS(RC_RSA_Encrypt_inScheme);
+    result = TPM2B_DATA_Unmarshal(&in->label, paramBuffer, paramBufferSize);
+        EXIT_IF_ERROR_PLUS(RC_RSA_Encrypt_label);
+    if(*paramBufferSize != 0) { result = TPM_RC_SIZE; goto Exit; }
+result = TPM2_RSA_Encrypt (in, out);
+    rSize = sizeof(RSA_Encrypt_Out);
+    *respParmSize += TPM2B_PUBLIC_KEY_RSA_Marshal(&out->outData, 
+                                          responseBuffer, &rSize);
+break; 
+}
+#endif     // CC_RSA_Encrypt
+#if CC_RSA_Decrypt
+case TPM_CC_RSA_Decrypt: {
+    RSA_Decrypt_In *in = (RSA_Decrypt_In *)
+            MemoryGetInBuffer(sizeof(RSA_Decrypt_In));
+    RSA_Decrypt_Out *out = (RSA_Decrypt_Out *) 
+            MemoryGetOutBuffer(sizeof(RSA_Decrypt_Out));
+    in->keyHandle = handles[0];
+    result = TPM2B_PUBLIC_KEY_RSA_Unmarshal(&in->cipherText, paramBuffer, paramBufferSize);
+        EXIT_IF_ERROR_PLUS(RC_RSA_Decrypt_cipherText);
+    result = TPMT_RSA_DECRYPT_Unmarshal(&in->inScheme, paramBuffer, paramBufferSize, TRUE);
+        EXIT_IF_ERROR_PLUS(RC_RSA_Decrypt_inScheme);
+    result = TPM2B_DATA_Unmarshal(&in->label, paramBuffer, paramBufferSize);
+        EXIT_IF_ERROR_PLUS(RC_RSA_Decrypt_label);
+    if(*paramBufferSize != 0) { result = TPM_RC_SIZE; goto Exit; }
+result = TPM2_RSA_Decrypt (in, out);
+    rSize = sizeof(RSA_Decrypt_Out);
+    *respParmSize += TPM2B_PUBLIC_KEY_RSA_Marshal(&out->message, 
+                                          responseBuffer, &rSize);
+break; 
+}
+#endif     // CC_RSA_Decrypt
+#if CC_ECDH_KeyGen
+case TPM_CC_ECDH_KeyGen: {
+    ECDH_KeyGen_In *in = (ECDH_KeyGen_In *)
+            MemoryGetInBuffer(sizeof(ECDH_KeyGen_In));
+    ECDH_KeyGen_Out *out = (ECDH_KeyGen_Out *) 
+            MemoryGetOutBuffer(sizeof(ECDH_KeyGen_Out));
+    in->keyHandle = handles[0];
+    if(*paramBufferSize != 0) { result = TPM_RC_SIZE; goto Exit; }
+result = TPM2_ECDH_KeyGen (in, out);
+    rSize = sizeof(ECDH_KeyGen_Out);
+    *respParmSize += TPM2B_ECC_POINT_Marshal(&out->zPoint, 
+                                          responseBuffer, &rSize);
+    *respParmSize += TPM2B_ECC_POINT_Marshal(&out->pubPoint, 
+                                          responseBuffer, &rSize);
+break; 
+}
+#endif     // CC_ECDH_KeyGen
+#if CC_ECDH_ZGen
+case TPM_CC_ECDH_ZGen: {
+    ECDH_ZGen_In *in = (ECDH_ZGen_In *)
+            MemoryGetInBuffer(sizeof(ECDH_ZGen_In));
+    ECDH_ZGen_Out *out = (ECDH_ZGen_Out *) 
+            MemoryGetOutBuffer(sizeof(ECDH_ZGen_Out));
+    in->keyHandle = handles[0];
+    result = TPM2B_ECC_POINT_Unmarshal(&in->inPoint, paramBuffer, paramBufferSize);
+        EXIT_IF_ERROR_PLUS(RC_ECDH_ZGen_inPoint);
+    if(*paramBufferSize != 0) { result = TPM_RC_SIZE; goto Exit; }
+result = TPM2_ECDH_ZGen (in, out);
+    rSize = sizeof(ECDH_ZGen_Out);
+    *respParmSize += TPM2B_ECC_POINT_Marshal(&out->outPoint, 
+                                          responseBuffer, &rSize);
+break; 
+}
+#endif     // CC_ECDH_ZGen
+#if CC_ECC_Parameters
+case TPM_CC_ECC_Parameters: {
+    ECC_Parameters_In *in = (ECC_Parameters_In *)
+            MemoryGetInBuffer(sizeof(ECC_Parameters_In));
+    ECC_Parameters_Out *out = (ECC_Parameters_Out *) 
+            MemoryGetOutBuffer(sizeof(ECC_Parameters_Out));
+    result = TPMI_ECC_CURVE_Unmarshal(&in->curveID, paramBuffer, paramBufferSize);
+        EXIT_IF_ERROR_PLUS(RC_ECC_Parameters_curveID);
+    if(*paramBufferSize != 0) { result = TPM_RC_SIZE; goto Exit; }
+result = TPM2_ECC_Parameters (in, out);
+    rSize = sizeof(ECC_Parameters_Out);
+    *respParmSize += TPMS_ALGORITHM_DETAIL_ECC_Marshal(&out->parameters, 
+                                          responseBuffer, &rSize);
+break; 
+}
+#endif     // CC_ECC_Parameters
+#if CC_ZGen_2Phase
+case TPM_CC_ZGen_2Phase: {
+    ZGen_2Phase_In *in = (ZGen_2Phase_In *)
+            MemoryGetInBuffer(sizeof(ZGen_2Phase_In));
+    ZGen_2Phase_Out *out = (ZGen_2Phase_Out *) 
+            MemoryGetOutBuffer(sizeof(ZGen_2Phase_Out));
+    in->keyA = handles[0];
+    result = TPM2B_ECC_POINT_Unmarshal(&in->inQsB, paramBuffer, paramBufferSize);
+        EXIT_IF_ERROR_PLUS(RC_ZGen_2Phase_inQsB);
+    result = TPM2B_ECC_POINT_Unmarshal(&in->inQeB, paramBuffer, paramBufferSize);
+        EXIT_IF_ERROR_PLUS(RC_ZGen_2Phase_inQeB);
+    result = TPMI_ECC_KEY_EXCHANGE_Unmarshal(&in->inScheme, paramBuffer, paramBufferSize, FALSE);
+        EXIT_IF_ERROR_PLUS(RC_ZGen_2Phase_inScheme);
+    result = UINT16_Unmarshal(&in->counter, paramBuffer, paramBufferSize);
+        EXIT_IF_ERROR_PLUS(RC_ZGen_2Phase_counter);
+    if(*paramBufferSize != 0) { result = TPM_RC_SIZE; goto Exit; }
+result = TPM2_ZGen_2Phase (in, out);
+    rSize = sizeof(ZGen_2Phase_Out);
+    *respParmSize += TPM2B_ECC_POINT_Marshal(&out->outZ1, 
+                                          responseBuffer, &rSize);
+    *respParmSize += TPM2B_ECC_POINT_Marshal(&out->outZ2, 
+                                          responseBuffer, &rSize);
+break; 
+}
+#endif     // CC_ZGen_2Phase
+#if CC_EncryptDecrypt
+case TPM_CC_EncryptDecrypt: {
+    EncryptDecrypt_In *in = (EncryptDecrypt_In *)
+            MemoryGetInBuffer(sizeof(EncryptDecrypt_In));
+    EncryptDecrypt_Out *out = (EncryptDecrypt_Out *) 
+            MemoryGetOutBuffer(sizeof(EncryptDecrypt_Out));
+    in->keyHandle = handles[0];
+    result = TPMI_YES_NO_Unmarshal(&in->decrypt, paramBuffer, paramBufferSize);
+        EXIT_IF_ERROR_PLUS(RC_EncryptDecrypt_decrypt);
+    result = TPMI_ALG_CIPHER_MODE_Unmarshal(&in->mode, paramBuffer, paramBufferSize, TRUE);
+        EXIT_IF_ERROR_PLUS(RC_EncryptDecrypt_mode);
+    result = TPM2B_IV_Unmarshal(&in->ivIn, paramBuffer, paramBufferSize);
+        EXIT_IF_ERROR_PLUS(RC_EncryptDecrypt_ivIn);
+    result = TPM2B_MAX_BUFFER_Unmarshal(&in->inData, paramBuffer, paramBufferSize);
+        EXIT_IF_ERROR_PLUS(RC_EncryptDecrypt_inData);
+    if(*paramBufferSize != 0) { result = TPM_RC_SIZE; goto Exit; }
+result = TPM2_EncryptDecrypt (in, out);
+    rSize = sizeof(EncryptDecrypt_Out);
+    *respParmSize += TPM2B_MAX_BUFFER_Marshal(&out->outData, 
+                                          responseBuffer, &rSize);
+    *respParmSize += TPM2B_IV_Marshal(&out->ivOut, 
+                                          responseBuffer, &rSize);
+break; 
+}
+#endif     // CC_EncryptDecrypt
+#if CC_EncryptDecrypt2
+case TPM_CC_EncryptDecrypt2: {
+    EncryptDecrypt2_In *in = (EncryptDecrypt2_In *)
+            MemoryGetInBuffer(sizeof(EncryptDecrypt2_In));
+    EncryptDecrypt2_Out *out = (EncryptDecrypt2_Out *) 
+            MemoryGetOutBuffer(sizeof(EncryptDecrypt2_Out));
+    in->keyHandle = handles[0];
+    result = TPM2B_MAX_BUFFER_Unmarshal(&in->inData, paramBuffer, paramBufferSize);
+        EXIT_IF_ERROR_PLUS(RC_EncryptDecrypt2_inData);
+    result = TPMI_YES_NO_Unmarshal(&in->decrypt, paramBuffer, paramBufferSize);
+        EXIT_IF_ERROR_PLUS(RC_EncryptDecrypt2_decrypt);
+    result = TPMI_ALG_CIPHER_MODE_Unmarshal(&in->mode, paramBuffer, paramBufferSize, TRUE);
+        EXIT_IF_ERROR_PLUS(RC_EncryptDecrypt2_mode);
+    result = TPM2B_IV_Unmarshal(&in->ivIn, paramBuffer, paramBufferSize);
+        EXIT_IF_ERROR_PLUS(RC_EncryptDecrypt2_ivIn);
+    if(*paramBufferSize != 0) { result = TPM_RC_SIZE; goto Exit; }
+result = TPM2_EncryptDecrypt2 (in, out);
+    rSize = sizeof(EncryptDecrypt2_Out);
+    *respParmSize += TPM2B_MAX_BUFFER_Marshal(&out->outData, 
+                                          responseBuffer, &rSize);
+    *respParmSize += TPM2B_IV_Marshal(&out->ivOut, 
+                                          responseBuffer, &rSize);
+break; 
+}
+#endif     // CC_EncryptDecrypt2
+#if CC_Hash
+case TPM_CC_Hash: {
+    Hash_In *in = (Hash_In *)
+            MemoryGetInBuffer(sizeof(Hash_In));
+    Hash_Out *out = (Hash_Out *) 
+            MemoryGetOutBuffer(sizeof(Hash_Out));
+    result = TPM2B_MAX_BUFFER_Unmarshal(&in->data, paramBuffer, paramBufferSize);
+        EXIT_IF_ERROR_PLUS(RC_Hash_data);
+    result = TPMI_ALG_HASH_Unmarshal(&in->hashAlg, paramBuffer, paramBufferSize, FALSE);
+        EXIT_IF_ERROR_PLUS(RC_Hash_hashAlg);
+    result = TPMI_RH_HIERARCHY_Unmarshal(&in->hierarchy, paramBuffer, paramBufferSize, TRUE);
+        EXIT_IF_ERROR_PLUS(RC_Hash_hierarchy);
+    if(*paramBufferSize != 0) { result = TPM_RC_SIZE; goto Exit; }
+result = TPM2_Hash (in, out);
+    rSize = sizeof(Hash_Out);
+    *respParmSize += TPM2B_DIGEST_Marshal(&out->outHash, 
+                                          responseBuffer, &rSize);
+    *respParmSize += TPMT_TK_HASHCHECK_Marshal(&out->validation, 
+                                          responseBuffer, &rSize);
+break; 
+}
+#endif     // CC_Hash
+#if CC_HMAC
+case TPM_CC_HMAC: {
+    HMAC_In *in = (HMAC_In *)
+            MemoryGetInBuffer(sizeof(HMAC_In));
+    HMAC_Out *out = (HMAC_Out *) 
+            MemoryGetOutBuffer(sizeof(HMAC_Out));
+    in->handle = handles[0];
+    result = TPM2B_MAX_BUFFER_Unmarshal(&in->buffer, paramBuffer, paramBufferSize);
+        EXIT_IF_ERROR_PLUS(RC_HMAC_buffer);
+    result = TPMI_ALG_HASH_Unmarshal(&in->hashAlg, paramBuffer, paramBufferSize, TRUE);
+        EXIT_IF_ERROR_PLUS(RC_HMAC_hashAlg);
+    if(*paramBufferSize != 0) { result = TPM_RC_SIZE; goto Exit; }
+result = TPM2_HMAC (in, out);
+    rSize = sizeof(HMAC_Out);
+    *respParmSize += TPM2B_DIGEST_Marshal(&out->outHMAC, 
+                                          responseBuffer, &rSize);
+break; 
+}
+#endif     // CC_HMAC
+#if CC_MAC
+case TPM_CC_MAC: {
+    MAC_In *in = (MAC_In *)
+            MemoryGetInBuffer(sizeof(MAC_In));
+    MAC_Out *out = (MAC_Out *) 
+            MemoryGetOutBuffer(sizeof(MAC_Out));
+    in->handle = handles[0];
+    result = TPM2B_MAX_BUFFER_Unmarshal(&in->buffer, paramBuffer, paramBufferSize);
+        EXIT_IF_ERROR_PLUS(RC_MAC_buffer);
+    result = TPMI_ALG_MAC_SCHEME_Unmarshal(&in->inScheme, paramBuffer, paramBufferSize, TRUE);
+        EXIT_IF_ERROR_PLUS(RC_MAC_inScheme);
+    if(*paramBufferSize != 0) { result = TPM_RC_SIZE; goto Exit; }
+result = TPM2_MAC (in, out);
+    rSize = sizeof(MAC_Out);
+    *respParmSize += TPM2B_DIGEST_Marshal(&out->outMAC, 
+                                          responseBuffer, &rSize);
+break; 
+}
+#endif     // CC_MAC
+#if CC_GetRandom
+case TPM_CC_GetRandom: {
+    GetRandom_In *in = (GetRandom_In *)
+            MemoryGetInBuffer(sizeof(GetRandom_In));
+    GetRandom_Out *out = (GetRandom_Out *) 
+            MemoryGetOutBuffer(sizeof(GetRandom_Out));
+    result = UINT16_Unmarshal(&in->bytesRequested, paramBuffer, paramBufferSize);
+        EXIT_IF_ERROR_PLUS(RC_GetRandom_bytesRequested);
+    if(*paramBufferSize != 0) { result = TPM_RC_SIZE; goto Exit; }
+result = TPM2_GetRandom (in, out);
+    rSize = sizeof(GetRandom_Out);
+    *respParmSize += TPM2B_DIGEST_Marshal(&out->randomBytes, 
+                                          responseBuffer, &rSize);
+break; 
+}
+#endif     // CC_GetRandom
+#if CC_StirRandom
+case TPM_CC_StirRandom: {
+    StirRandom_In *in = (StirRandom_In *)
+            MemoryGetInBuffer(sizeof(StirRandom_In));
+    result = TPM2B_SENSITIVE_DATA_Unmarshal(&in->inData, paramBuffer, paramBufferSize);
+        EXIT_IF_ERROR_PLUS(RC_StirRandom_inData);
+    if(*paramBufferSize != 0) { result = TPM_RC_SIZE; goto Exit; }
+result = TPM2_StirRandom (in);
+break; 
+}
+#endif     // CC_StirRandom
+#if CC_HMAC_Start
+case TPM_CC_HMAC_Start: {
+    HMAC_Start_In *in = (HMAC_Start_In *)
+            MemoryGetInBuffer(sizeof(HMAC_Start_In));
+    HMAC_Start_Out *out = (HMAC_Start_Out *) 
+            MemoryGetOutBuffer(sizeof(HMAC_Start_Out));
+    in->handle = handles[0];
+    result = TPM2B_AUTH_Unmarshal(&in->auth, paramBuffer, paramBufferSize);
+        EXIT_IF_ERROR_PLUS(RC_HMAC_Start_auth);
+    result = TPMI_ALG_HASH_Unmarshal(&in->hashAlg, paramBuffer, paramBufferSize, TRUE);
+        EXIT_IF_ERROR_PLUS(RC_HMAC_Start_hashAlg);
+    if(*paramBufferSize != 0) { result = TPM_RC_SIZE; goto Exit; }
+result = TPM2_HMAC_Start (in, out);
+    rSize = sizeof(HMAC_Start_Out);
+    if(TPM_RC_SUCCESS != result) goto Exit;
+;    command->handles[command->handleNum++] = out->sequenceHandle;
+break; 
+}
+#endif     // CC_HMAC_Start
+#if CC_MAC_Start
+case TPM_CC_MAC_Start: {
+    MAC_Start_In *in = (MAC_Start_In *)
+            MemoryGetInBuffer(sizeof(MAC_Start_In));
+    MAC_Start_Out *out = (MAC_Start_Out *) 
+            MemoryGetOutBuffer(sizeof(MAC_Start_Out));
+    in->handle = handles[0];
+    result = TPM2B_AUTH_Unmarshal(&in->auth, paramBuffer, paramBufferSize);
+        EXIT_IF_ERROR_PLUS(RC_MAC_Start_auth);
+    result = TPMI_ALG_MAC_SCHEME_Unmarshal(&in->inScheme, paramBuffer, paramBufferSize, TRUE);
+        EXIT_IF_ERROR_PLUS(RC_MAC_Start_inScheme);
+    if(*paramBufferSize != 0) { result = TPM_RC_SIZE; goto Exit; }
+result = TPM2_MAC_Start (in, out);
+    rSize = sizeof(MAC_Start_Out);
+    if(TPM_RC_SUCCESS != result) goto Exit;
+;    command->handles[command->handleNum++] = out->sequenceHandle;
+break; 
+}
+#endif     // CC_MAC_Start
+#if CC_HashSequenceStart
+case TPM_CC_HashSequenceStart: {
+    HashSequenceStart_In *in = (HashSequenceStart_In *)
+            MemoryGetInBuffer(sizeof(HashSequenceStart_In));
+    HashSequenceStart_Out *out = (HashSequenceStart_Out *) 
+            MemoryGetOutBuffer(sizeof(HashSequenceStart_Out));
+    result = TPM2B_AUTH_Unmarshal(&in->auth, paramBuffer, paramBufferSize);
+        EXIT_IF_ERROR_PLUS(RC_HashSequenceStart_auth);
+    result = TPMI_ALG_HASH_Unmarshal(&in->hashAlg, paramBuffer, paramBufferSize, TRUE);
+        EXIT_IF_ERROR_PLUS(RC_HashSequenceStart_hashAlg);
+    if(*paramBufferSize != 0) { result = TPM_RC_SIZE; goto Exit; }
+result = TPM2_HashSequenceStart (in, out);
+    rSize = sizeof(HashSequenceStart_Out);
+    if(TPM_RC_SUCCESS != result) goto Exit;
+;    command->handles[command->handleNum++] = out->sequenceHandle;
+break; 
+}
+#endif     // CC_HashSequenceStart
+#if CC_SequenceUpdate
+case TPM_CC_SequenceUpdate: {
+    SequenceUpdate_In *in = (SequenceUpdate_In *)
+            MemoryGetInBuffer(sizeof(SequenceUpdate_In));
+    in->sequenceHandle = handles[0];
+    result = TPM2B_MAX_BUFFER_Unmarshal(&in->buffer, paramBuffer, paramBufferSize);
+        EXIT_IF_ERROR_PLUS(RC_SequenceUpdate_buffer);
+    if(*paramBufferSize != 0) { result = TPM_RC_SIZE; goto Exit; }
+result = TPM2_SequenceUpdate (in);
+break; 
+}
+#endif     // CC_SequenceUpdate
+#if CC_SequenceComplete
+case TPM_CC_SequenceComplete: {
+    SequenceComplete_In *in = (SequenceComplete_In *)
+            MemoryGetInBuffer(sizeof(SequenceComplete_In));
+    SequenceComplete_Out *out = (SequenceComplete_Out *) 
+            MemoryGetOutBuffer(sizeof(SequenceComplete_Out));
+    in->sequenceHandle = handles[0];
+    result = TPM2B_MAX_BUFFER_Unmarshal(&in->buffer, paramBuffer, paramBufferSize);
+        EXIT_IF_ERROR_PLUS(RC_SequenceComplete_buffer);
+    result = TPMI_RH_HIERARCHY_Unmarshal(&in->hierarchy, paramBuffer, paramBufferSize, TRUE);
+        EXIT_IF_ERROR_PLUS(RC_SequenceComplete_hierarchy);
+    if(*paramBufferSize != 0) { result = TPM_RC_SIZE; goto Exit; }
+result = TPM2_SequenceComplete (in, out);
+    rSize = sizeof(SequenceComplete_Out);
+    *respParmSize += TPM2B_DIGEST_Marshal(&out->result, 
+                                          responseBuffer, &rSize);
+    *respParmSize += TPMT_TK_HASHCHECK_Marshal(&out->validation, 
+                                          responseBuffer, &rSize);
+break; 
+}
+#endif     // CC_SequenceComplete
+#if CC_EventSequenceComplete
+case TPM_CC_EventSequenceComplete: {
+    EventSequenceComplete_In *in = (EventSequenceComplete_In *)
+            MemoryGetInBuffer(sizeof(EventSequenceComplete_In));
+    EventSequenceComplete_Out *out = (EventSequenceComplete_Out *) 
+            MemoryGetOutBuffer(sizeof(EventSequenceComplete_Out));
+    in->pcrHandle = handles[0];
+    in->sequenceHandle = handles[1];
+    result = TPM2B_MAX_BUFFER_Unmarshal(&in->buffer, paramBuffer, paramBufferSize);
+        EXIT_IF_ERROR_PLUS(RC_EventSequenceComplete_buffer);
+    if(*paramBufferSize != 0) { result = TPM_RC_SIZE; goto Exit; }
+result = TPM2_EventSequenceComplete (in, out);
+    rSize = sizeof(EventSequenceComplete_Out);
+    *respParmSize += TPML_DIGEST_VALUES_Marshal(&out->results, 
+                                          responseBuffer, &rSize);
+break; 
+}
+#endif     // CC_EventSequenceComplete
+#if CC_Certify
+case TPM_CC_Certify: {
+    Certify_In *in = (Certify_In *)
+            MemoryGetInBuffer(sizeof(Certify_In));
+    Certify_Out *out = (Certify_Out *) 
+            MemoryGetOutBuffer(sizeof(Certify_Out));
+    in->objectHandle = handles[0];
+    in->signHandle = handles[1];
+    result = TPM2B_DATA_Unmarshal(&in->qualifyingData, paramBuffer, paramBufferSize);
+        EXIT_IF_ERROR_PLUS(RC_Certify_qualifyingData);
+    result = TPMT_SIG_SCHEME_Unmarshal(&in->inScheme, paramBuffer, paramBufferSize, TRUE);
+        EXIT_IF_ERROR_PLUS(RC_Certify_inScheme);
+    if(*paramBufferSize != 0) { result = TPM_RC_SIZE; goto Exit; }
+result = TPM2_Certify (in, out);
+    rSize = sizeof(Certify_Out);
+    *respParmSize += TPM2B_ATTEST_Marshal(&out->certifyInfo, 
+                                          responseBuffer, &rSize);
+    *respParmSize += TPMT_SIGNATURE_Marshal(&out->signature, 
+                                          responseBuffer, &rSize);
+break; 
+}
+#endif     // CC_Certify
+#if CC_CertifyCreation
+case TPM_CC_CertifyCreation: {
+    CertifyCreation_In *in = (CertifyCreation_In *)
+            MemoryGetInBuffer(sizeof(CertifyCreation_In));
+    CertifyCreation_Out *out = (CertifyCreation_Out *) 
+            MemoryGetOutBuffer(sizeof(CertifyCreation_Out));
+    in->signHandle = handles[0];
+    in->objectHandle = handles[1];
+    result = TPM2B_DATA_Unmarshal(&in->qualifyingData, paramBuffer, paramBufferSize);
+        EXIT_IF_ERROR_PLUS(RC_CertifyCreation_qualifyingData);
+    result = TPM2B_DIGEST_Unmarshal(&in->creationHash, paramBuffer, paramBufferSize);
+        EXIT_IF_ERROR_PLUS(RC_CertifyCreation_creationHash);
+    result = TPMT_SIG_SCHEME_Unmarshal(&in->inScheme, paramBuffer, paramBufferSize, TRUE);
+        EXIT_IF_ERROR_PLUS(RC_CertifyCreation_inScheme);
+    result = TPMT_TK_CREATION_Unmarshal(&in->creationTicket, paramBuffer, paramBufferSize);
+        EXIT_IF_ERROR_PLUS(RC_CertifyCreation_creationTicket);
+    if(*paramBufferSize != 0) { result = TPM_RC_SIZE; goto Exit; }
+result = TPM2_CertifyCreation (in, out);
+    rSize = sizeof(CertifyCreation_Out);
+    *respParmSize += TPM2B_ATTEST_Marshal(&out->certifyInfo, 
+                                          responseBuffer, &rSize);
+    *respParmSize += TPMT_SIGNATURE_Marshal(&out->signature, 
+                                          responseBuffer, &rSize);
+break; 
+}
+#endif     // CC_CertifyCreation
+#if CC_Quote
+case TPM_CC_Quote: {
+    Quote_In *in = (Quote_In *)
+            MemoryGetInBuffer(sizeof(Quote_In));
+    Quote_Out *out = (Quote_Out *) 
+            MemoryGetOutBuffer(sizeof(Quote_Out));
+    in->signHandle = handles[0];
+    result = TPM2B_DATA_Unmarshal(&in->qualifyingData, paramBuffer, paramBufferSize);
+        EXIT_IF_ERROR_PLUS(RC_Quote_qualifyingData);
+    result = TPMT_SIG_SCHEME_Unmarshal(&in->inScheme, paramBuffer, paramBufferSize, TRUE);
+        EXIT_IF_ERROR_PLUS(RC_Quote_inScheme);
+    result = TPML_PCR_SELECTION_Unmarshal(&in->PCRselect, paramBuffer, paramBufferSize);
+        EXIT_IF_ERROR_PLUS(RC_Quote_PCRselect);
+    if(*paramBufferSize != 0) { result = TPM_RC_SIZE; goto Exit; }
+result = TPM2_Quote (in, out);
+    rSize = sizeof(Quote_Out);
+    *respParmSize += TPM2B_ATTEST_Marshal(&out->quoted, 
+                                          responseBuffer, &rSize);
+    *respParmSize += TPMT_SIGNATURE_Marshal(&out->signature, 
+                                          responseBuffer, &rSize);
+break; 
+}
+#endif     // CC_Quote
+#if CC_GetSessionAuditDigest
+case TPM_CC_GetSessionAuditDigest: {
+    GetSessionAuditDigest_In *in = (GetSessionAuditDigest_In *)
+            MemoryGetInBuffer(sizeof(GetSessionAuditDigest_In));
+    GetSessionAuditDigest_Out *out = (GetSessionAuditDigest_Out *) 
+            MemoryGetOutBuffer(sizeof(GetSessionAuditDigest_Out));
+    in->privacyAdminHandle = handles[0];
+    in->signHandle = handles[1];
+    in->sessionHandle = handles[2];
+    result = TPM2B_DATA_Unmarshal(&in->qualifyingData, paramBuffer, paramBufferSize);
+        EXIT_IF_ERROR_PLUS(RC_GetSessionAuditDigest_qualifyingData);
+    result = TPMT_SIG_SCHEME_Unmarshal(&in->inScheme, paramBuffer, paramBufferSize, TRUE);
+        EXIT_IF_ERROR_PLUS(RC_GetSessionAuditDigest_inScheme);
+    if(*paramBufferSize != 0) { result = TPM_RC_SIZE; goto Exit; }
+result = TPM2_GetSessionAuditDigest (in, out);
+    rSize = sizeof(GetSessionAuditDigest_Out);
+    *respParmSize += TPM2B_ATTEST_Marshal(&out->auditInfo, 
+                                          responseBuffer, &rSize);
+    *respParmSize += TPMT_SIGNATURE_Marshal(&out->signature, 
+                                          responseBuffer, &rSize);
+break; 
+}
+#endif     // CC_GetSessionAuditDigest
+#if CC_GetCommandAuditDigest
+case TPM_CC_GetCommandAuditDigest: {
+    GetCommandAuditDigest_In *in = (GetCommandAuditDigest_In *)
+            MemoryGetInBuffer(sizeof(GetCommandAuditDigest_In));
+    GetCommandAuditDigest_Out *out = (GetCommandAuditDigest_Out *) 
+            MemoryGetOutBuffer(sizeof(GetCommandAuditDigest_Out));
+    in->privacyHandle = handles[0];
+    in->signHandle = handles[1];
+    result = TPM2B_DATA_Unmarshal(&in->qualifyingData, paramBuffer, paramBufferSize);
+        EXIT_IF_ERROR_PLUS(RC_GetCommandAuditDigest_qualifyingData);
+    result = TPMT_SIG_SCHEME_Unmarshal(&in->inScheme, paramBuffer, paramBufferSize, TRUE);
+        EXIT_IF_ERROR_PLUS(RC_GetCommandAuditDigest_inScheme);
+    if(*paramBufferSize != 0) { result = TPM_RC_SIZE; goto Exit; }
+result = TPM2_GetCommandAuditDigest (in, out);
+    rSize = sizeof(GetCommandAuditDigest_Out);
+    *respParmSize += TPM2B_ATTEST_Marshal(&out->auditInfo, 
+                                          responseBuffer, &rSize);
+    *respParmSize += TPMT_SIGNATURE_Marshal(&out->signature, 
+                                          responseBuffer, &rSize);
+break; 
+}
+#endif     // CC_GetCommandAuditDigest
+#if CC_GetTime
+case TPM_CC_GetTime: {
+    GetTime_In *in = (GetTime_In *)
+            MemoryGetInBuffer(sizeof(GetTime_In));
+    GetTime_Out *out = (GetTime_Out *) 
+            MemoryGetOutBuffer(sizeof(GetTime_Out));
+    in->privacyAdminHandle = handles[0];
+    in->signHandle = handles[1];
+    result = TPM2B_DATA_Unmarshal(&in->qualifyingData, paramBuffer, paramBufferSize);
+        EXIT_IF_ERROR_PLUS(RC_GetTime_qualifyingData);
+    result = TPMT_SIG_SCHEME_Unmarshal(&in->inScheme, paramBuffer, paramBufferSize, TRUE);
+        EXIT_IF_ERROR_PLUS(RC_GetTime_inScheme);
+    if(*paramBufferSize != 0) { result = TPM_RC_SIZE; goto Exit; }
+result = TPM2_GetTime (in, out);
+    rSize = sizeof(GetTime_Out);
+    *respParmSize += TPM2B_ATTEST_Marshal(&out->timeInfo, 
+                                          responseBuffer, &rSize);
+    *respParmSize += TPMT_SIGNATURE_Marshal(&out->signature, 
+                                          responseBuffer, &rSize);
+break; 
+}
+#endif     // CC_GetTime
+#if CC_CertifyX509
+case TPM_CC_CertifyX509: {
+    CertifyX509_In *in = (CertifyX509_In *)
+            MemoryGetInBuffer(sizeof(CertifyX509_In));
+    CertifyX509_Out *out = (CertifyX509_Out *) 
+            MemoryGetOutBuffer(sizeof(CertifyX509_Out));
+    in->objectHandle = handles[0];
+    in->signHandle = handles[1];
+    result = TPM2B_DATA_Unmarshal(&in->qualifyingData, paramBuffer, paramBufferSize);
+        EXIT_IF_ERROR_PLUS(RC_CertifyX509_qualifyingData);
+    result = TPMT_SIG_SCHEME_Unmarshal(&in->inScheme, paramBuffer, paramBufferSize, TRUE);
+        EXIT_IF_ERROR_PLUS(RC_CertifyX509_inScheme);
+    result = TPM2B_MAX_BUFFER_Unmarshal(&in->partialCertificate, paramBuffer, paramBufferSize);
+        EXIT_IF_ERROR_PLUS(RC_CertifyX509_partialCertificate);
+    if(*paramBufferSize != 0) { result = TPM_RC_SIZE; goto Exit; }
+result = TPM2_CertifyX509 (in, out);
+    rSize = sizeof(CertifyX509_Out);
+    *respParmSize += TPM2B_MAX_BUFFER_Marshal(&out->addedToCertificate, 
+                                          responseBuffer, &rSize);
+    *respParmSize += TPM2B_DIGEST_Marshal(&out->tbsDigest, 
+                                          responseBuffer, &rSize);
+    *respParmSize += TPMT_SIGNATURE_Marshal(&out->signature, 
+                                          responseBuffer, &rSize);
+break; 
+}
+#endif     // CC_CertifyX509
+#if CC_Commit
+case TPM_CC_Commit: {
+    Commit_In *in = (Commit_In *)
+            MemoryGetInBuffer(sizeof(Commit_In));
+    Commit_Out *out = (Commit_Out *) 
+            MemoryGetOutBuffer(sizeof(Commit_Out));
+    in->signHandle = handles[0];
+    result = TPM2B_ECC_POINT_Unmarshal(&in->P1, paramBuffer, paramBufferSize);
+        EXIT_IF_ERROR_PLUS(RC_Commit_P1);
+    result = TPM2B_SENSITIVE_DATA_Unmarshal(&in->s2, paramBuffer, paramBufferSize);
+        EXIT_IF_ERROR_PLUS(RC_Commit_s2);
+    result = TPM2B_ECC_PARAMETER_Unmarshal(&in->y2, paramBuffer, paramBufferSize);
+        EXIT_IF_ERROR_PLUS(RC_Commit_y2);
+    if(*paramBufferSize != 0) { result = TPM_RC_SIZE; goto Exit; }
+result = TPM2_Commit (in, out);
+    rSize = sizeof(Commit_Out);
+    *respParmSize += TPM2B_ECC_POINT_Marshal(&out->K, 
+                                          responseBuffer, &rSize);
+    *respParmSize += TPM2B_ECC_POINT_Marshal(&out->L, 
+                                          responseBuffer, &rSize);
+    *respParmSize += TPM2B_ECC_POINT_Marshal(&out->E, 
+                                          responseBuffer, &rSize);
+    *respParmSize += UINT16_Marshal(&out->counter, 
+                                          responseBuffer, &rSize);
+break; 
+}
+#endif     // CC_Commit
+#if CC_EC_Ephemeral
+case TPM_CC_EC_Ephemeral: {
+    EC_Ephemeral_In *in = (EC_Ephemeral_In *)
+            MemoryGetInBuffer(sizeof(EC_Ephemeral_In));
+    EC_Ephemeral_Out *out = (EC_Ephemeral_Out *) 
+            MemoryGetOutBuffer(sizeof(EC_Ephemeral_Out));
+    result = TPMI_ECC_CURVE_Unmarshal(&in->curveID, paramBuffer, paramBufferSize);
+        EXIT_IF_ERROR_PLUS(RC_EC_Ephemeral_curveID);
+    if(*paramBufferSize != 0) { result = TPM_RC_SIZE; goto Exit; }
+result = TPM2_EC_Ephemeral (in, out);
+    rSize = sizeof(EC_Ephemeral_Out);
+    *respParmSize += TPM2B_ECC_POINT_Marshal(&out->Q, 
+                                          responseBuffer, &rSize);
+    *respParmSize += UINT16_Marshal(&out->counter, 
+                                          responseBuffer, &rSize);
+break; 
+}
+#endif     // CC_EC_Ephemeral
+#if CC_VerifySignature
+case TPM_CC_VerifySignature: {
+    VerifySignature_In *in = (VerifySignature_In *)
+            MemoryGetInBuffer(sizeof(VerifySignature_In));
+    VerifySignature_Out *out = (VerifySignature_Out *) 
+            MemoryGetOutBuffer(sizeof(VerifySignature_Out));
+    in->keyHandle = handles[0];
+    result = TPM2B_DIGEST_Unmarshal(&in->digest, paramBuffer, paramBufferSize);
+        EXIT_IF_ERROR_PLUS(RC_VerifySignature_digest);
+    result = TPMT_SIGNATURE_Unmarshal(&in->signature, paramBuffer, paramBufferSize, FALSE);
+        EXIT_IF_ERROR_PLUS(RC_VerifySignature_signature);
+    if(*paramBufferSize != 0) { result = TPM_RC_SIZE; goto Exit; }
+result = TPM2_VerifySignature (in, out);
+    rSize = sizeof(VerifySignature_Out);
+    *respParmSize += TPMT_TK_VERIFIED_Marshal(&out->validation, 
+                                          responseBuffer, &rSize);
+break; 
+}
+#endif     // CC_VerifySignature
+#if CC_Sign
+case TPM_CC_Sign: {
+    Sign_In *in = (Sign_In *)
+            MemoryGetInBuffer(sizeof(Sign_In));
+    Sign_Out *out = (Sign_Out *) 
+            MemoryGetOutBuffer(sizeof(Sign_Out));
+    in->keyHandle = handles[0];
+    result = TPM2B_DIGEST_Unmarshal(&in->digest, paramBuffer, paramBufferSize);
+        EXIT_IF_ERROR_PLUS(RC_Sign_digest);
+    result = TPMT_SIG_SCHEME_Unmarshal(&in->inScheme, paramBuffer, paramBufferSize, TRUE);
+        EXIT_IF_ERROR_PLUS(RC_Sign_inScheme);
+    result = TPMT_TK_HASHCHECK_Unmarshal(&in->validation, paramBuffer, paramBufferSize);
+        EXIT_IF_ERROR_PLUS(RC_Sign_validation);
+    if(*paramBufferSize != 0) { result = TPM_RC_SIZE; goto Exit; }
+result = TPM2_Sign (in, out);
+    rSize = sizeof(Sign_Out);
+    *respParmSize += TPMT_SIGNATURE_Marshal(&out->signature, 
+                                          responseBuffer, &rSize);
+break; 
+}
+#endif     // CC_Sign
+#if CC_SetCommandCodeAuditStatus
+case TPM_CC_SetCommandCodeAuditStatus: {
+    SetCommandCodeAuditStatus_In *in = (SetCommandCodeAuditStatus_In *)
+            MemoryGetInBuffer(sizeof(SetCommandCodeAuditStatus_In));
+    in->auth = handles[0];
+    result = TPMI_ALG_HASH_Unmarshal(&in->auditAlg, paramBuffer, paramBufferSize, TRUE);
+        EXIT_IF_ERROR_PLUS(RC_SetCommandCodeAuditStatus_auditAlg);
+    result = TPML_CC_Unmarshal(&in->setList, paramBuffer, paramBufferSize);
+        EXIT_IF_ERROR_PLUS(RC_SetCommandCodeAuditStatus_setList);
+    result = TPML_CC_Unmarshal(&in->clearList, paramBuffer, paramBufferSize);
+        EXIT_IF_ERROR_PLUS(RC_SetCommandCodeAuditStatus_clearList);
+    if(*paramBufferSize != 0) { result = TPM_RC_SIZE; goto Exit; }
+result = TPM2_SetCommandCodeAuditStatus (in);
+break; 
+}
+#endif     // CC_SetCommandCodeAuditStatus
+#if CC_PCR_Extend
+case TPM_CC_PCR_Extend: {
+    PCR_Extend_In *in = (PCR_Extend_In *)
+            MemoryGetInBuffer(sizeof(PCR_Extend_In));
+    in->pcrHandle = handles[0];
+    result = TPML_DIGEST_VALUES_Unmarshal(&in->digests, paramBuffer, paramBufferSize);
+        EXIT_IF_ERROR_PLUS(RC_PCR_Extend_digests);
+    if(*paramBufferSize != 0) { result = TPM_RC_SIZE; goto Exit; }
+result = TPM2_PCR_Extend (in);
+break; 
+}
+#endif     // CC_PCR_Extend
+#if CC_PCR_Event
+case TPM_CC_PCR_Event: {
+    PCR_Event_In *in = (PCR_Event_In *)
+            MemoryGetInBuffer(sizeof(PCR_Event_In));
+    PCR_Event_Out *out = (PCR_Event_Out *) 
+            MemoryGetOutBuffer(sizeof(PCR_Event_Out));
+    in->pcrHandle = handles[0];
+    result = TPM2B_EVENT_Unmarshal(&in->eventData, paramBuffer, paramBufferSize);
+        EXIT_IF_ERROR_PLUS(RC_PCR_Event_eventData);
+    if(*paramBufferSize != 0) { result = TPM_RC_SIZE; goto Exit; }
+result = TPM2_PCR_Event (in, out);
+    rSize = sizeof(PCR_Event_Out);
+    *respParmSize += TPML_DIGEST_VALUES_Marshal(&out->digests, 
+                                          responseBuffer, &rSize);
+break; 
+}
+#endif     // CC_PCR_Event
+#if CC_PCR_Read
+case TPM_CC_PCR_Read: {
+    PCR_Read_In *in = (PCR_Read_In *)
+            MemoryGetInBuffer(sizeof(PCR_Read_In));
+    PCR_Read_Out *out = (PCR_Read_Out *) 
+            MemoryGetOutBuffer(sizeof(PCR_Read_Out));
+    result = TPML_PCR_SELECTION_Unmarshal(&in->pcrSelectionIn, paramBuffer, paramBufferSize);
+        EXIT_IF_ERROR_PLUS(RC_PCR_Read_pcrSelectionIn);
+    if(*paramBufferSize != 0) { result = TPM_RC_SIZE; goto Exit; }
+result = TPM2_PCR_Read (in, out);
+    rSize = sizeof(PCR_Read_Out);
+    *respParmSize += UINT32_Marshal(&out->pcrUpdateCounter, 
+                                          responseBuffer, &rSize);
+    *respParmSize += TPML_PCR_SELECTION_Marshal(&out->pcrSelectionOut, 
+                                          responseBuffer, &rSize);
+    *respParmSize += TPML_DIGEST_Marshal(&out->pcrValues, 
+                                          responseBuffer, &rSize);
+break; 
+}
+#endif     // CC_PCR_Read
+#if CC_PCR_Allocate
+case TPM_CC_PCR_Allocate: {
+    PCR_Allocate_In *in = (PCR_Allocate_In *)
+            MemoryGetInBuffer(sizeof(PCR_Allocate_In));
+    PCR_Allocate_Out *out = (PCR_Allocate_Out *) 
+            MemoryGetOutBuffer(sizeof(PCR_Allocate_Out));
+    in->authHandle = handles[0];
+    result = TPML_PCR_SELECTION_Unmarshal(&in->pcrAllocation, paramBuffer, paramBufferSize);
+        EXIT_IF_ERROR_PLUS(RC_PCR_Allocate_pcrAllocation);
+    if(*paramBufferSize != 0) { result = TPM_RC_SIZE; goto Exit; }
+result = TPM2_PCR_Allocate (in, out);
+    rSize = sizeof(PCR_Allocate_Out);
+    *respParmSize += TPMI_YES_NO_Marshal(&out->allocationSuccess, 
+                                          responseBuffer, &rSize);
+    *respParmSize += UINT32_Marshal(&out->maxPCR, 
+                                          responseBuffer, &rSize);
+    *respParmSize += UINT32_Marshal(&out->sizeNeeded, 
+                                          responseBuffer, &rSize);
+    *respParmSize += UINT32_Marshal(&out->sizeAvailable, 
+                                          responseBuffer, &rSize);
+break; 
+}
+#endif     // CC_PCR_Allocate
+#if CC_PCR_SetAuthPolicy
+case TPM_CC_PCR_SetAuthPolicy: {
+    PCR_SetAuthPolicy_In *in = (PCR_SetAuthPolicy_In *)
+            MemoryGetInBuffer(sizeof(PCR_SetAuthPolicy_In));
+    in->authHandle = handles[0];
+    result = TPM2B_DIGEST_Unmarshal(&in->authPolicy, paramBuffer, paramBufferSize);
+        EXIT_IF_ERROR_PLUS(RC_PCR_SetAuthPolicy_authPolicy);
+    result = TPMI_ALG_HASH_Unmarshal(&in->hashAlg, paramBuffer, paramBufferSize, TRUE);
+        EXIT_IF_ERROR_PLUS(RC_PCR_SetAuthPolicy_hashAlg);
+    result = TPMI_DH_PCR_Unmarshal(&in->pcrNum, paramBuffer, paramBufferSize, FALSE);
+        EXIT_IF_ERROR_PLUS(RC_PCR_SetAuthPolicy_pcrNum);
+    if(*paramBufferSize != 0) { result = TPM_RC_SIZE; goto Exit; }
+result = TPM2_PCR_SetAuthPolicy (in);
+break; 
+}
+#endif     // CC_PCR_SetAuthPolicy
+#if CC_PCR_SetAuthValue
+case TPM_CC_PCR_SetAuthValue: {
+    PCR_SetAuthValue_In *in = (PCR_SetAuthValue_In *)
+            MemoryGetInBuffer(sizeof(PCR_SetAuthValue_In));
+    in->pcrHandle = handles[0];
+    result = TPM2B_DIGEST_Unmarshal(&in->auth, paramBuffer, paramBufferSize);
+        EXIT_IF_ERROR_PLUS(RC_PCR_SetAuthValue_auth);
+    if(*paramBufferSize != 0) { result = TPM_RC_SIZE; goto Exit; }
+result = TPM2_PCR_SetAuthValue (in);
+break; 
+}
+#endif     // CC_PCR_SetAuthValue
+#if CC_PCR_Reset
+case TPM_CC_PCR_Reset: {
+    PCR_Reset_In *in = (PCR_Reset_In *)
+            MemoryGetInBuffer(sizeof(PCR_Reset_In));
+    in->pcrHandle = handles[0];
+    if(*paramBufferSize != 0) { result = TPM_RC_SIZE; goto Exit; }
+result = TPM2_PCR_Reset (in);
+break; 
+}
+#endif     // CC_PCR_Reset
+#if CC_PolicySigned
+case TPM_CC_PolicySigned: {
+    PolicySigned_In *in = (PolicySigned_In *)
+            MemoryGetInBuffer(sizeof(PolicySigned_In));
+    PolicySigned_Out *out = (PolicySigned_Out *) 
+            MemoryGetOutBuffer(sizeof(PolicySigned_Out));
+    in->authObject = handles[0];
+    in->policySession = handles[1];
+    result = TPM2B_NONCE_Unmarshal(&in->nonceTPM, paramBuffer, paramBufferSize);
+        EXIT_IF_ERROR_PLUS(RC_PolicySigned_nonceTPM);
+    result = TPM2B_DIGEST_Unmarshal(&in->cpHashA, paramBuffer, paramBufferSize);
+        EXIT_IF_ERROR_PLUS(RC_PolicySigned_cpHashA);
+    result = TPM2B_NONCE_Unmarshal(&in->policyRef, paramBuffer, paramBufferSize);
+        EXIT_IF_ERROR_PLUS(RC_PolicySigned_policyRef);
+    result = INT32_Unmarshal(&in->expiration, paramBuffer, paramBufferSize);
+        EXIT_IF_ERROR_PLUS(RC_PolicySigned_expiration);
+    result = TPMT_SIGNATURE_Unmarshal(&in->auth, paramBuffer, paramBufferSize, FALSE);
+        EXIT_IF_ERROR_PLUS(RC_PolicySigned_auth);
+    if(*paramBufferSize != 0) { result = TPM_RC_SIZE; goto Exit; }
+result = TPM2_PolicySigned (in, out);
+    rSize = sizeof(PolicySigned_Out);
+    *respParmSize += TPM2B_TIMEOUT_Marshal(&out->timeout, 
+                                          responseBuffer, &rSize);
+    *respParmSize += TPMT_TK_AUTH_Marshal(&out->policyTicket, 
+                                          responseBuffer, &rSize);
+break; 
+}
+#endif     // CC_PolicySigned
+#if CC_PolicySecret
+case TPM_CC_PolicySecret: {
+    PolicySecret_In *in = (PolicySecret_In *)
+            MemoryGetInBuffer(sizeof(PolicySecret_In));
+    PolicySecret_Out *out = (PolicySecret_Out *) 
+            MemoryGetOutBuffer(sizeof(PolicySecret_Out));
+    in->authHandle = handles[0];
+    in->policySession = handles[1];
+    result = TPM2B_NONCE_Unmarshal(&in->nonceTPM, paramBuffer, paramBufferSize);
+        EXIT_IF_ERROR_PLUS(RC_PolicySecret_nonceTPM);
+    result = TPM2B_DIGEST_Unmarshal(&in->cpHashA, paramBuffer, paramBufferSize);
+        EXIT_IF_ERROR_PLUS(RC_PolicySecret_cpHashA);
+    result = TPM2B_NONCE_Unmarshal(&in->policyRef, paramBuffer, paramBufferSize);
+        EXIT_IF_ERROR_PLUS(RC_PolicySecret_policyRef);
+    result = INT32_Unmarshal(&in->expiration, paramBuffer, paramBufferSize);
+        EXIT_IF_ERROR_PLUS(RC_PolicySecret_expiration);
+    if(*paramBufferSize != 0) { result = TPM_RC_SIZE; goto Exit; }
+result = TPM2_PolicySecret (in, out);
+    rSize = sizeof(PolicySecret_Out);
+    *respParmSize += TPM2B_TIMEOUT_Marshal(&out->timeout, 
+                                          responseBuffer, &rSize);
+    *respParmSize += TPMT_TK_AUTH_Marshal(&out->policyTicket, 
+                                          responseBuffer, &rSize);
+break; 
+}
+#endif     // CC_PolicySecret
+#if CC_PolicyTicket
+case TPM_CC_PolicyTicket: {
+    PolicyTicket_In *in = (PolicyTicket_In *)
+            MemoryGetInBuffer(sizeof(PolicyTicket_In));
+    in->policySession = handles[0];
+    result = TPM2B_TIMEOUT_Unmarshal(&in->timeout, paramBuffer, paramBufferSize);
+        EXIT_IF_ERROR_PLUS(RC_PolicyTicket_timeout);
+    result = TPM2B_DIGEST_Unmarshal(&in->cpHashA, paramBuffer, paramBufferSize);
+        EXIT_IF_ERROR_PLUS(RC_PolicyTicket_cpHashA);
+    result = TPM2B_NONCE_Unmarshal(&in->policyRef, paramBuffer, paramBufferSize);
+        EXIT_IF_ERROR_PLUS(RC_PolicyTicket_policyRef);
+    result = TPM2B_NAME_Unmarshal(&in->authName, paramBuffer, paramBufferSize);
+        EXIT_IF_ERROR_PLUS(RC_PolicyTicket_authName);
+    result = TPMT_TK_AUTH_Unmarshal(&in->ticket, paramBuffer, paramBufferSize);
+        EXIT_IF_ERROR_PLUS(RC_PolicyTicket_ticket);
+    if(*paramBufferSize != 0) { result = TPM_RC_SIZE; goto Exit; }
+result = TPM2_PolicyTicket (in);
+break; 
+}
+#endif     // CC_PolicyTicket
+#if CC_PolicyOR
+case TPM_CC_PolicyOR: {
+    PolicyOR_In *in = (PolicyOR_In *)
+            MemoryGetInBuffer(sizeof(PolicyOR_In));
+    in->policySession = handles[0];
+    result = TPML_DIGEST_Unmarshal(&in->pHashList, paramBuffer, paramBufferSize);
+        EXIT_IF_ERROR_PLUS(RC_PolicyOR_pHashList);
+    if(*paramBufferSize != 0) { result = TPM_RC_SIZE; goto Exit; }
+result = TPM2_PolicyOR (in);
+break; 
+}
+#endif     // CC_PolicyOR
+#if CC_PolicyPCR
+case TPM_CC_PolicyPCR: {
+    PolicyPCR_In *in = (PolicyPCR_In *)
+            MemoryGetInBuffer(sizeof(PolicyPCR_In));
+    in->policySession = handles[0];
+    result = TPM2B_DIGEST_Unmarshal(&in->pcrDigest, paramBuffer, paramBufferSize);
+        EXIT_IF_ERROR_PLUS(RC_PolicyPCR_pcrDigest);
+    result = TPML_PCR_SELECTION_Unmarshal(&in->pcrs, paramBuffer, paramBufferSize);
+        EXIT_IF_ERROR_PLUS(RC_PolicyPCR_pcrs);
+    if(*paramBufferSize != 0) { result = TPM_RC_SIZE; goto Exit; }
+result = TPM2_PolicyPCR (in);
+break; 
+}
+#endif     // CC_PolicyPCR
+#if CC_PolicyLocality
+case TPM_CC_PolicyLocality: {
+    PolicyLocality_In *in = (PolicyLocality_In *)
+            MemoryGetInBuffer(sizeof(PolicyLocality_In));
+    in->policySession = handles[0];
+    result = TPMA_LOCALITY_Unmarshal(&in->locality, paramBuffer, paramBufferSize);
+        EXIT_IF_ERROR_PLUS(RC_PolicyLocality_locality);
+    if(*paramBufferSize != 0) { result = TPM_RC_SIZE; goto Exit; }
+result = TPM2_PolicyLocality (in);
+break; 
+}
+#endif     // CC_PolicyLocality
+#if CC_PolicyNV
+case TPM_CC_PolicyNV: {
+    PolicyNV_In *in = (PolicyNV_In *)
+            MemoryGetInBuffer(sizeof(PolicyNV_In));
+    in->authHandle = handles[0];
+    in->nvIndex = handles[1];
+    in->policySession = handles[2];
+    result = TPM2B_OPERAND_Unmarshal(&in->operandB, paramBuffer, paramBufferSize);
+        EXIT_IF_ERROR_PLUS(RC_PolicyNV_operandB);
+    result = UINT16_Unmarshal(&in->offset, paramBuffer, paramBufferSize);
+        EXIT_IF_ERROR_PLUS(RC_PolicyNV_offset);
+    result = TPM_EO_Unmarshal(&in->operation, paramBuffer, paramBufferSize);
+        EXIT_IF_ERROR_PLUS(RC_PolicyNV_operation);
+    if(*paramBufferSize != 0) { result = TPM_RC_SIZE; goto Exit; }
+result = TPM2_PolicyNV (in);
+break; 
+}
+#endif     // CC_PolicyNV
+#if CC_PolicyCounterTimer
+case TPM_CC_PolicyCounterTimer: {
+    PolicyCounterTimer_In *in = (PolicyCounterTimer_In *)
+            MemoryGetInBuffer(sizeof(PolicyCounterTimer_In));
+    in->policySession = handles[0];
+    result = TPM2B_OPERAND_Unmarshal(&in->operandB, paramBuffer, paramBufferSize);
+        EXIT_IF_ERROR_PLUS(RC_PolicyCounterTimer_operandB);
+    result = UINT16_Unmarshal(&in->offset, paramBuffer, paramBufferSize);
+        EXIT_IF_ERROR_PLUS(RC_PolicyCounterTimer_offset);
+    result = TPM_EO_Unmarshal(&in->operation, paramBuffer, paramBufferSize);
+        EXIT_IF_ERROR_PLUS(RC_PolicyCounterTimer_operation);
+    if(*paramBufferSize != 0) { result = TPM_RC_SIZE; goto Exit; }
+result = TPM2_PolicyCounterTimer (in);
+break; 
+}
+#endif     // CC_PolicyCounterTimer
+#if CC_PolicyCommandCode
+case TPM_CC_PolicyCommandCode: {
+    PolicyCommandCode_In *in = (PolicyCommandCode_In *)
+            MemoryGetInBuffer(sizeof(PolicyCommandCode_In));
+    in->policySession = handles[0];
+    result = TPM_CC_Unmarshal(&in->code, paramBuffer, paramBufferSize);
+        EXIT_IF_ERROR_PLUS(RC_PolicyCommandCode_code);
+    if(*paramBufferSize != 0) { result = TPM_RC_SIZE; goto Exit; }
+result = TPM2_PolicyCommandCode (in);
+break; 
+}
+#endif     // CC_PolicyCommandCode
+#if CC_PolicyPhysicalPresence
+case TPM_CC_PolicyPhysicalPresence: {
+    PolicyPhysicalPresence_In *in = (PolicyPhysicalPresence_In *)
+            MemoryGetInBuffer(sizeof(PolicyPhysicalPresence_In));
+    in->policySession = handles[0];
+    if(*paramBufferSize != 0) { result = TPM_RC_SIZE; goto Exit; }
+result = TPM2_PolicyPhysicalPresence (in);
+break; 
+}
+#endif     // CC_PolicyPhysicalPresence
+#if CC_PolicyCpHash
+case TPM_CC_PolicyCpHash: {
+    PolicyCpHash_In *in = (PolicyCpHash_In *)
+            MemoryGetInBuffer(sizeof(PolicyCpHash_In));
+    in->policySession = handles[0];
+    result = TPM2B_DIGEST_Unmarshal(&in->cpHashA, paramBuffer, paramBufferSize);
+        EXIT_IF_ERROR_PLUS(RC_PolicyCpHash_cpHashA);
+    if(*paramBufferSize != 0) { result = TPM_RC_SIZE; goto Exit; }
+result = TPM2_PolicyCpHash (in);
+break; 
+}
+#endif     // CC_PolicyCpHash
+#if CC_PolicyNameHash
+case TPM_CC_PolicyNameHash: {
+    PolicyNameHash_In *in = (PolicyNameHash_In *)
+            MemoryGetInBuffer(sizeof(PolicyNameHash_In));
+    in->policySession = handles[0];
+    result = TPM2B_DIGEST_Unmarshal(&in->nameHash, paramBuffer, paramBufferSize);
+        EXIT_IF_ERROR_PLUS(RC_PolicyNameHash_nameHash);
+    if(*paramBufferSize != 0) { result = TPM_RC_SIZE; goto Exit; }
+result = TPM2_PolicyNameHash (in);
+break; 
+}
+#endif     // CC_PolicyNameHash
+#if CC_PolicyDuplicationSelect
+case TPM_CC_PolicyDuplicationSelect: {
+    PolicyDuplicationSelect_In *in = (PolicyDuplicationSelect_In *)
+            MemoryGetInBuffer(sizeof(PolicyDuplicationSelect_In));
+    in->policySession = handles[0];
+    result = TPM2B_NAME_Unmarshal(&in->objectName, paramBuffer, paramBufferSize);
+        EXIT_IF_ERROR_PLUS(RC_PolicyDuplicationSelect_objectName);
+    result = TPM2B_NAME_Unmarshal(&in->newParentName, paramBuffer, paramBufferSize);
+        EXIT_IF_ERROR_PLUS(RC_PolicyDuplicationSelect_newParentName);
+    result = TPMI_YES_NO_Unmarshal(&in->includeObject, paramBuffer, paramBufferSize);
+        EXIT_IF_ERROR_PLUS(RC_PolicyDuplicationSelect_includeObject);
+    if(*paramBufferSize != 0) { result = TPM_RC_SIZE; goto Exit; }
+result = TPM2_PolicyDuplicationSelect (in);
+break; 
+}
+#endif     // CC_PolicyDuplicationSelect
+#if CC_PolicyAuthorize
+case TPM_CC_PolicyAuthorize: {
+    PolicyAuthorize_In *in = (PolicyAuthorize_In *)
+            MemoryGetInBuffer(sizeof(PolicyAuthorize_In));
+    in->policySession = handles[0];
+    result = TPM2B_DIGEST_Unmarshal(&in->approvedPolicy, paramBuffer, paramBufferSize);
+        EXIT_IF_ERROR_PLUS(RC_PolicyAuthorize_approvedPolicy);
+    result = TPM2B_NONCE_Unmarshal(&in->policyRef, paramBuffer, paramBufferSize);
+        EXIT_IF_ERROR_PLUS(RC_PolicyAuthorize_policyRef);
+    result = TPM2B_NAME_Unmarshal(&in->keySign, paramBuffer, paramBufferSize);
+        EXIT_IF_ERROR_PLUS(RC_PolicyAuthorize_keySign);
+    result = TPMT_TK_VERIFIED_Unmarshal(&in->checkTicket, paramBuffer, paramBufferSize);
+        EXIT_IF_ERROR_PLUS(RC_PolicyAuthorize_checkTicket);
+    if(*paramBufferSize != 0) { result = TPM_RC_SIZE; goto Exit; }
+result = TPM2_PolicyAuthorize (in);
+break; 
+}
+#endif     // CC_PolicyAuthorize
+#if CC_PolicyAuthValue
+case TPM_CC_PolicyAuthValue: {
+    PolicyAuthValue_In *in = (PolicyAuthValue_In *)
+            MemoryGetInBuffer(sizeof(PolicyAuthValue_In));
+    in->policySession = handles[0];
+    if(*paramBufferSize != 0) { result = TPM_RC_SIZE; goto Exit; }
+result = TPM2_PolicyAuthValue (in);
+break; 
+}
+#endif     // CC_PolicyAuthValue
+#if CC_PolicyPassword
+case TPM_CC_PolicyPassword: {
+    PolicyPassword_In *in = (PolicyPassword_In *)
+            MemoryGetInBuffer(sizeof(PolicyPassword_In));
+    in->policySession = handles[0];
+    if(*paramBufferSize != 0) { result = TPM_RC_SIZE; goto Exit; }
+result = TPM2_PolicyPassword (in);
+break; 
+}
+#endif     // CC_PolicyPassword
+#if CC_PolicyGetDigest
+case TPM_CC_PolicyGetDigest: {
+    PolicyGetDigest_In *in = (PolicyGetDigest_In *)
+            MemoryGetInBuffer(sizeof(PolicyGetDigest_In));
+    PolicyGetDigest_Out *out = (PolicyGetDigest_Out *) 
+            MemoryGetOutBuffer(sizeof(PolicyGetDigest_Out));
+    in->policySession = handles[0];
+    if(*paramBufferSize != 0) { result = TPM_RC_SIZE; goto Exit; }
+result = TPM2_PolicyGetDigest (in, out);
+    rSize = sizeof(PolicyGetDigest_Out);
+    *respParmSize += TPM2B_DIGEST_Marshal(&out->policyDigest, 
+                                          responseBuffer, &rSize);
+break; 
+}
+#endif     // CC_PolicyGetDigest
+#if CC_PolicyNvWritten
+case TPM_CC_PolicyNvWritten: {
+    PolicyNvWritten_In *in = (PolicyNvWritten_In *)
+            MemoryGetInBuffer(sizeof(PolicyNvWritten_In));
+    in->policySession = handles[0];
+    result = TPMI_YES_NO_Unmarshal(&in->writtenSet, paramBuffer, paramBufferSize);
+        EXIT_IF_ERROR_PLUS(RC_PolicyNvWritten_writtenSet);
+    if(*paramBufferSize != 0) { result = TPM_RC_SIZE; goto Exit; }
+result = TPM2_PolicyNvWritten (in);
+break; 
+}
+#endif     // CC_PolicyNvWritten
+#if CC_PolicyTemplate
+case TPM_CC_PolicyTemplate: {
+    PolicyTemplate_In *in = (PolicyTemplate_In *)
+            MemoryGetInBuffer(sizeof(PolicyTemplate_In));
+    in->policySession = handles[0];
+    result = TPM2B_DIGEST_Unmarshal(&in->templateHash, paramBuffer, paramBufferSize);
+        EXIT_IF_ERROR_PLUS(RC_PolicyTemplate_templateHash);
+    if(*paramBufferSize != 0) { result = TPM_RC_SIZE; goto Exit; }
+result = TPM2_PolicyTemplate (in);
+break; 
+}
+#endif     // CC_PolicyTemplate
+#if CC_PolicyAuthorizeNV
+case TPM_CC_PolicyAuthorizeNV: {
+    PolicyAuthorizeNV_In *in = (PolicyAuthorizeNV_In *)
+            MemoryGetInBuffer(sizeof(PolicyAuthorizeNV_In));
+    in->authHandle = handles[0];
+    in->nvIndex = handles[1];
+    in->policySession = handles[2];
+    if(*paramBufferSize != 0) { result = TPM_RC_SIZE; goto Exit; }
+result = TPM2_PolicyAuthorizeNV (in);
+break; 
+}
+#endif     // CC_PolicyAuthorizeNV
+#if CC_CreatePrimary
+case TPM_CC_CreatePrimary: {
+    CreatePrimary_In *in = (CreatePrimary_In *)
+            MemoryGetInBuffer(sizeof(CreatePrimary_In));
+    CreatePrimary_Out *out = (CreatePrimary_Out *) 
+            MemoryGetOutBuffer(sizeof(CreatePrimary_Out));
+    in->primaryHandle = handles[0];
+    result = TPM2B_SENSITIVE_CREATE_Unmarshal(&in->inSensitive, paramBuffer, paramBufferSize);
+        EXIT_IF_ERROR_PLUS(RC_CreatePrimary_inSensitive);
+    result = TPM2B_PUBLIC_Unmarshal(&in->inPublic, paramBuffer, paramBufferSize, FALSE);
+        EXIT_IF_ERROR_PLUS(RC_CreatePrimary_inPublic);
+    result = TPM2B_DATA_Unmarshal(&in->outsideInfo, paramBuffer, paramBufferSize);
+        EXIT_IF_ERROR_PLUS(RC_CreatePrimary_outsideInfo);
+    result = TPML_PCR_SELECTION_Unmarshal(&in->creationPCR, paramBuffer, paramBufferSize);
+        EXIT_IF_ERROR_PLUS(RC_CreatePrimary_creationPCR);
+    if(*paramBufferSize != 0) { result = TPM_RC_SIZE; goto Exit; }
+result = TPM2_CreatePrimary (in, out);
+    rSize = sizeof(CreatePrimary_Out);
+    if(TPM_RC_SUCCESS != result) goto Exit;
+;    command->handles[command->handleNum++] = out->objectHandle;
+    *respParmSize += TPM2B_PUBLIC_Marshal(&out->outPublic, 
+                                          responseBuffer, &rSize);
+    *respParmSize += TPM2B_CREATION_DATA_Marshal(&out->creationData, 
+                                          responseBuffer, &rSize);
+    *respParmSize += TPM2B_DIGEST_Marshal(&out->creationHash, 
+                                          responseBuffer, &rSize);
+    *respParmSize += TPMT_TK_CREATION_Marshal(&out->creationTicket, 
+                                          responseBuffer, &rSize);
+    *respParmSize += TPM2B_NAME_Marshal(&out->name, 
+                                          responseBuffer, &rSize);
+break; 
+}
+#endif     // CC_CreatePrimary
+#if CC_HierarchyControl
+case TPM_CC_HierarchyControl: {
+    HierarchyControl_In *in = (HierarchyControl_In *)
+            MemoryGetInBuffer(sizeof(HierarchyControl_In));
+    in->authHandle = handles[0];
+    result = TPMI_RH_ENABLES_Unmarshal(&in->enable, paramBuffer, paramBufferSize, FALSE);
+        EXIT_IF_ERROR_PLUS(RC_HierarchyControl_enable);
+    result = TPMI_YES_NO_Unmarshal(&in->state, paramBuffer, paramBufferSize);
+        EXIT_IF_ERROR_PLUS(RC_HierarchyControl_state);
+    if(*paramBufferSize != 0) { result = TPM_RC_SIZE; goto Exit; }
+result = TPM2_HierarchyControl (in);
+break; 
+}
+#endif     // CC_HierarchyControl
+#if CC_SetPrimaryPolicy
+case TPM_CC_SetPrimaryPolicy: {
+    SetPrimaryPolicy_In *in = (SetPrimaryPolicy_In *)
+            MemoryGetInBuffer(sizeof(SetPrimaryPolicy_In));
+    in->authHandle = handles[0];
+    result = TPM2B_DIGEST_Unmarshal(&in->authPolicy, paramBuffer, paramBufferSize);
+        EXIT_IF_ERROR_PLUS(RC_SetPrimaryPolicy_authPolicy);
+    result = TPMI_ALG_HASH_Unmarshal(&in->hashAlg, paramBuffer, paramBufferSize, TRUE);
+        EXIT_IF_ERROR_PLUS(RC_SetPrimaryPolicy_hashAlg);
+    if(*paramBufferSize != 0) { result = TPM_RC_SIZE; goto Exit; }
+result = TPM2_SetPrimaryPolicy (in);
+break; 
+}
+#endif     // CC_SetPrimaryPolicy
+#if CC_ChangePPS
+case TPM_CC_ChangePPS: {
+    ChangePPS_In *in = (ChangePPS_In *)
+            MemoryGetInBuffer(sizeof(ChangePPS_In));
+    in->authHandle = handles[0];
+    if(*paramBufferSize != 0) { result = TPM_RC_SIZE; goto Exit; }
+result = TPM2_ChangePPS (in);
+break; 
+}
+#endif     // CC_ChangePPS
+#if CC_ChangeEPS
+case TPM_CC_ChangeEPS: {
+    ChangeEPS_In *in = (ChangeEPS_In *)
+            MemoryGetInBuffer(sizeof(ChangeEPS_In));
+    in->authHandle = handles[0];
+    if(*paramBufferSize != 0) { result = TPM_RC_SIZE; goto Exit; }
+result = TPM2_ChangeEPS (in);
+break; 
+}
+#endif     // CC_ChangeEPS
+#if CC_Clear
+case TPM_CC_Clear: {
+    Clear_In *in = (Clear_In *)
+            MemoryGetInBuffer(sizeof(Clear_In));
+    in->authHandle = handles[0];
+    if(*paramBufferSize != 0) { result = TPM_RC_SIZE; goto Exit; }
+result = TPM2_Clear (in);
+break; 
+}
+#endif     // CC_Clear
+#if CC_ClearControl
+case TPM_CC_ClearControl: {
+    ClearControl_In *in = (ClearControl_In *)
+            MemoryGetInBuffer(sizeof(ClearControl_In));
+    in->auth = handles[0];
+    result = TPMI_YES_NO_Unmarshal(&in->disable, paramBuffer, paramBufferSize);
+        EXIT_IF_ERROR_PLUS(RC_ClearControl_disable);
+    if(*paramBufferSize != 0) { result = TPM_RC_SIZE; goto Exit; }
+result = TPM2_ClearControl (in);
+break; 
+}
+#endif     // CC_ClearControl
+#if CC_HierarchyChangeAuth
+case TPM_CC_HierarchyChangeAuth: {
+    HierarchyChangeAuth_In *in = (HierarchyChangeAuth_In *)
+            MemoryGetInBuffer(sizeof(HierarchyChangeAuth_In));
+    in->authHandle = handles[0];
+    result = TPM2B_AUTH_Unmarshal(&in->newAuth, paramBuffer, paramBufferSize);
+        EXIT_IF_ERROR_PLUS(RC_HierarchyChangeAuth_newAuth);
+    if(*paramBufferSize != 0) { result = TPM_RC_SIZE; goto Exit; }
+result = TPM2_HierarchyChangeAuth (in);
+break; 
+}
+#endif     // CC_HierarchyChangeAuth
+#if CC_DictionaryAttackLockReset
+case TPM_CC_DictionaryAttackLockReset: {
+    DictionaryAttackLockReset_In *in = (DictionaryAttackLockReset_In *)
+            MemoryGetInBuffer(sizeof(DictionaryAttackLockReset_In));
+    in->lockHandle = handles[0];
+    if(*paramBufferSize != 0) { result = TPM_RC_SIZE; goto Exit; }
+result = TPM2_DictionaryAttackLockReset (in);
+break; 
+}
+#endif     // CC_DictionaryAttackLockReset
+#if CC_DictionaryAttackParameters
+case TPM_CC_DictionaryAttackParameters: {
+    DictionaryAttackParameters_In *in = (DictionaryAttackParameters_In *)
+            MemoryGetInBuffer(sizeof(DictionaryAttackParameters_In));
+    in->lockHandle = handles[0];
+    result = UINT32_Unmarshal(&in->newMaxTries, paramBuffer, paramBufferSize);
+        EXIT_IF_ERROR_PLUS(RC_DictionaryAttackParameters_newMaxTries);
+    result = UINT32_Unmarshal(&in->newRecoveryTime, paramBuffer, paramBufferSize);
+        EXIT_IF_ERROR_PLUS(RC_DictionaryAttackParameters_newRecoveryTime);
+    result = UINT32_Unmarshal(&in->lockoutRecovery, paramBuffer, paramBufferSize);
+        EXIT_IF_ERROR_PLUS(RC_DictionaryAttackParameters_lockoutRecovery);
+    if(*paramBufferSize != 0) { result = TPM_RC_SIZE; goto Exit; }
+result = TPM2_DictionaryAttackParameters (in);
+break; 
+}
+#endif     // CC_DictionaryAttackParameters
+#if CC_PP_Commands
+case TPM_CC_PP_Commands: {
+    PP_Commands_In *in = (PP_Commands_In *)
+            MemoryGetInBuffer(sizeof(PP_Commands_In));
+    in->auth = handles[0];
+    result = TPML_CC_Unmarshal(&in->setList, paramBuffer, paramBufferSize);
+        EXIT_IF_ERROR_PLUS(RC_PP_Commands_setList);
+    result = TPML_CC_Unmarshal(&in->clearList, paramBuffer, paramBufferSize);
+        EXIT_IF_ERROR_PLUS(RC_PP_Commands_clearList);
+    if(*paramBufferSize != 0) { result = TPM_RC_SIZE; goto Exit; }
+result = TPM2_PP_Commands (in);
+break; 
+}
+#endif     // CC_PP_Commands
+#if CC_SetAlgorithmSet
+case TPM_CC_SetAlgorithmSet: {
+    SetAlgorithmSet_In *in = (SetAlgorithmSet_In *)
+            MemoryGetInBuffer(sizeof(SetAlgorithmSet_In));
+    in->authHandle = handles[0];
+    result = UINT32_Unmarshal(&in->algorithmSet, paramBuffer, paramBufferSize);
+        EXIT_IF_ERROR_PLUS(RC_SetAlgorithmSet_algorithmSet);
+    if(*paramBufferSize != 0) { result = TPM_RC_SIZE; goto Exit; }
+result = TPM2_SetAlgorithmSet (in);
+break; 
+}
+#endif     // CC_SetAlgorithmSet
+#if CC_FieldUpgradeStart
+case TPM_CC_FieldUpgradeStart: {
+    FieldUpgradeStart_In *in = (FieldUpgradeStart_In *)
+            MemoryGetInBuffer(sizeof(FieldUpgradeStart_In));
+    in->authorization = handles[0];
+    in->keyHandle = handles[1];
+    result = TPM2B_DIGEST_Unmarshal(&in->fuDigest, paramBuffer, paramBufferSize);
+        EXIT_IF_ERROR_PLUS(RC_FieldUpgradeStart_fuDigest);
+    result = TPMT_SIGNATURE_Unmarshal(&in->manifestSignature, paramBuffer, paramBufferSize, FALSE);
+        EXIT_IF_ERROR_PLUS(RC_FieldUpgradeStart_manifestSignature);
+    if(*paramBufferSize != 0) { result = TPM_RC_SIZE; goto Exit; }
+result = TPM2_FieldUpgradeStart (in);
+break; 
+}
+#endif     // CC_FieldUpgradeStart
+#if CC_FieldUpgradeData
+case TPM_CC_FieldUpgradeData: {
+    FieldUpgradeData_In *in = (FieldUpgradeData_In *)
+            MemoryGetInBuffer(sizeof(FieldUpgradeData_In));
+    FieldUpgradeData_Out *out = (FieldUpgradeData_Out *) 
+            MemoryGetOutBuffer(sizeof(FieldUpgradeData_Out));
+    result = TPM2B_MAX_BUFFER_Unmarshal(&in->fuData, paramBuffer, paramBufferSize);
+        EXIT_IF_ERROR_PLUS(RC_FieldUpgradeData_fuData);
+    if(*paramBufferSize != 0) { result = TPM_RC_SIZE; goto Exit; }
+result = TPM2_FieldUpgradeData (in, out);
+    rSize = sizeof(FieldUpgradeData_Out);
+    *respParmSize += TPMT_HA_Marshal(&out->nextDigest, 
+                                          responseBuffer, &rSize);
+    *respParmSize += TPMT_HA_Marshal(&out->firstDigest, 
+                                          responseBuffer, &rSize);
+break; 
+}
+#endif     // CC_FieldUpgradeData
+#if CC_FirmwareRead
+case TPM_CC_FirmwareRead: {
+    FirmwareRead_In *in = (FirmwareRead_In *)
+            MemoryGetInBuffer(sizeof(FirmwareRead_In));
+    FirmwareRead_Out *out = (FirmwareRead_Out *) 
+            MemoryGetOutBuffer(sizeof(FirmwareRead_Out));
+    result = UINT32_Unmarshal(&in->sequenceNumber, paramBuffer, paramBufferSize);
+        EXIT_IF_ERROR_PLUS(RC_FirmwareRead_sequenceNumber);
+    if(*paramBufferSize != 0) { result = TPM_RC_SIZE; goto Exit; }
+result = TPM2_FirmwareRead (in, out);
+    rSize = sizeof(FirmwareRead_Out);
+    *respParmSize += TPM2B_MAX_BUFFER_Marshal(&out->fuData, 
+                                          responseBuffer, &rSize);
+break; 
+}
+#endif     // CC_FirmwareRead
+#if CC_ContextSave
+case TPM_CC_ContextSave: {
+    ContextSave_In *in = (ContextSave_In *)
+            MemoryGetInBuffer(sizeof(ContextSave_In));
+    ContextSave_Out *out = (ContextSave_Out *) 
+            MemoryGetOutBuffer(sizeof(ContextSave_Out));
+    in->saveHandle = handles[0];
+    if(*paramBufferSize != 0) { result = TPM_RC_SIZE; goto Exit; }
+result = TPM2_ContextSave (in, out);
+    rSize = sizeof(ContextSave_Out);
+    *respParmSize += TPMS_CONTEXT_Marshal(&out->context, 
+                                          responseBuffer, &rSize);
+break; 
+}
+#endif     // CC_ContextSave
+#if CC_ContextLoad
+case TPM_CC_ContextLoad: {
+    ContextLoad_In *in = (ContextLoad_In *)
+            MemoryGetInBuffer(sizeof(ContextLoad_In));
+    ContextLoad_Out *out = (ContextLoad_Out *) 
+            MemoryGetOutBuffer(sizeof(ContextLoad_Out));
+    result = TPMS_CONTEXT_Unmarshal(&in->context, paramBuffer, paramBufferSize);
+        EXIT_IF_ERROR_PLUS(RC_ContextLoad_context);
+    if(*paramBufferSize != 0) { result = TPM_RC_SIZE; goto Exit; }
+result = TPM2_ContextLoad (in, out);
+    rSize = sizeof(ContextLoad_Out);
+    if(TPM_RC_SUCCESS != result) goto Exit;
+;    command->handles[command->handleNum++] = out->loadedHandle;
+break; 
+}
+#endif     // CC_ContextLoad
+#if CC_FlushContext
+case TPM_CC_FlushContext: {
+    FlushContext_In *in = (FlushContext_In *)
+            MemoryGetInBuffer(sizeof(FlushContext_In));
+    result = TPMI_DH_CONTEXT_Unmarshal(&in->flushHandle, paramBuffer, paramBufferSize);
+        EXIT_IF_ERROR_PLUS(RC_FlushContext_flushHandle);
+    if(*paramBufferSize != 0) { result = TPM_RC_SIZE; goto Exit; }
+result = TPM2_FlushContext (in);
+break; 
+}
+#endif     // CC_FlushContext
+#if CC_EvictControl
+case TPM_CC_EvictControl: {
+    EvictControl_In *in = (EvictControl_In *)
+            MemoryGetInBuffer(sizeof(EvictControl_In));
+    in->auth = handles[0];
+    in->objectHandle = handles[1];
+    result = TPMI_DH_PERSISTENT_Unmarshal(&in->persistentHandle, paramBuffer, paramBufferSize);
+        EXIT_IF_ERROR_PLUS(RC_EvictControl_persistentHandle);
+    if(*paramBufferSize != 0) { result = TPM_RC_SIZE; goto Exit; }
+result = TPM2_EvictControl (in);
+break; 
+}
+#endif     // CC_EvictControl
+#if CC_ReadClock
+case TPM_CC_ReadClock: {
+    ReadClock_Out *out = (ReadClock_Out *) 
+            MemoryGetOutBuffer(sizeof(ReadClock_Out));
+    if(*paramBufferSize != 0) { result = TPM_RC_SIZE; goto Exit; }
+result = TPM2_ReadClock (out);
+    rSize = sizeof(ReadClock_Out);
+    *respParmSize += TPMS_TIME_INFO_Marshal(&out->currentTime, 
+                                          responseBuffer, &rSize);
+break; 
+}
+#endif     // CC_ReadClock
+#if CC_ClockSet
+case TPM_CC_ClockSet: {
+    ClockSet_In *in = (ClockSet_In *)
+            MemoryGetInBuffer(sizeof(ClockSet_In));
+    in->auth = handles[0];
+    result = UINT64_Unmarshal(&in->newTime, paramBuffer, paramBufferSize);
+        EXIT_IF_ERROR_PLUS(RC_ClockSet_newTime);
+    if(*paramBufferSize != 0) { result = TPM_RC_SIZE; goto Exit; }
+result = TPM2_ClockSet (in);
+break; 
+}
+#endif     // CC_ClockSet
+#if CC_ClockRateAdjust
+case TPM_CC_ClockRateAdjust: {
+    ClockRateAdjust_In *in = (ClockRateAdjust_In *)
+            MemoryGetInBuffer(sizeof(ClockRateAdjust_In));
+    in->auth = handles[0];
+    result = TPM_CLOCK_ADJUST_Unmarshal(&in->rateAdjust, paramBuffer, paramBufferSize);
+        EXIT_IF_ERROR_PLUS(RC_ClockRateAdjust_rateAdjust);
+    if(*paramBufferSize != 0) { result = TPM_RC_SIZE; goto Exit; }
+result = TPM2_ClockRateAdjust (in);
+break; 
+}
+#endif     // CC_ClockRateAdjust
+#if CC_GetCapability
+case TPM_CC_GetCapability: {
+    GetCapability_In *in = (GetCapability_In *)
+            MemoryGetInBuffer(sizeof(GetCapability_In));
+    GetCapability_Out *out = (GetCapability_Out *) 
+            MemoryGetOutBuffer(sizeof(GetCapability_Out));
+    result = TPM_CAP_Unmarshal(&in->capability, paramBuffer, paramBufferSize);
+        EXIT_IF_ERROR_PLUS(RC_GetCapability_capability);
+    result = UINT32_Unmarshal(&in->property, paramBuffer, paramBufferSize);
+        EXIT_IF_ERROR_PLUS(RC_GetCapability_property);
+    result = UINT32_Unmarshal(&in->propertyCount, paramBuffer, paramBufferSize);
+        EXIT_IF_ERROR_PLUS(RC_GetCapability_propertyCount);
+    if(*paramBufferSize != 0) { result = TPM_RC_SIZE; goto Exit; }
+result = TPM2_GetCapability (in, out);
+    rSize = sizeof(GetCapability_Out);
+    *respParmSize += TPMI_YES_NO_Marshal(&out->moreData, 
+                                          responseBuffer, &rSize);
+    *respParmSize += TPMS_CAPABILITY_DATA_Marshal(&out->capabilityData, 
+                                          responseBuffer, &rSize);
+break; 
+}
+#endif     // CC_GetCapability
+#if CC_TestParms
+case TPM_CC_TestParms: {
+    TestParms_In *in = (TestParms_In *)
+            MemoryGetInBuffer(sizeof(TestParms_In));
+    result = TPMT_PUBLIC_PARMS_Unmarshal(&in->parameters, paramBuffer, paramBufferSize);
+        EXIT_IF_ERROR_PLUS(RC_TestParms_parameters);
+    if(*paramBufferSize != 0) { result = TPM_RC_SIZE; goto Exit; }
+result = TPM2_TestParms (in);
+break; 
+}
+#endif     // CC_TestParms
+#if CC_NV_DefineSpace
+case TPM_CC_NV_DefineSpace: {
+    NV_DefineSpace_In *in = (NV_DefineSpace_In *)
+            MemoryGetInBuffer(sizeof(NV_DefineSpace_In));
+    in->authHandle = handles[0];
+    result = TPM2B_AUTH_Unmarshal(&in->auth, paramBuffer, paramBufferSize);
+        EXIT_IF_ERROR_PLUS(RC_NV_DefineSpace_auth);
+    result = TPM2B_NV_PUBLIC_Unmarshal(&in->publicInfo, paramBuffer, paramBufferSize);
+        EXIT_IF_ERROR_PLUS(RC_NV_DefineSpace_publicInfo);
+    if(*paramBufferSize != 0) { result = TPM_RC_SIZE; goto Exit; }
+result = TPM2_NV_DefineSpace (in);
+break; 
+}
+#endif     // CC_NV_DefineSpace
+#if CC_NV_UndefineSpace
+case TPM_CC_NV_UndefineSpace: {
+    NV_UndefineSpace_In *in = (NV_UndefineSpace_In *)
+            MemoryGetInBuffer(sizeof(NV_UndefineSpace_In));
+    in->authHandle = handles[0];
+    in->nvIndex = handles[1];
+    if(*paramBufferSize != 0) { result = TPM_RC_SIZE; goto Exit; }
+result = TPM2_NV_UndefineSpace (in);
+break; 
+}
+#endif     // CC_NV_UndefineSpace
+#if CC_NV_UndefineSpaceSpecial
+case TPM_CC_NV_UndefineSpaceSpecial: {
+    NV_UndefineSpaceSpecial_In *in = (NV_UndefineSpaceSpecial_In *)
+            MemoryGetInBuffer(sizeof(NV_UndefineSpaceSpecial_In));
+    in->nvIndex = handles[0];
+    in->platform = handles[1];
+    if(*paramBufferSize != 0) { result = TPM_RC_SIZE; goto Exit; }
+result = TPM2_NV_UndefineSpaceSpecial (in);
+break; 
+}
+#endif     // CC_NV_UndefineSpaceSpecial
+#if CC_NV_ReadPublic
+case TPM_CC_NV_ReadPublic: {
+    NV_ReadPublic_In *in = (NV_ReadPublic_In *)
+            MemoryGetInBuffer(sizeof(NV_ReadPublic_In));
+    NV_ReadPublic_Out *out = (NV_ReadPublic_Out *) 
+            MemoryGetOutBuffer(sizeof(NV_ReadPublic_Out));
+    in->nvIndex = handles[0];
+    if(*paramBufferSize != 0) { result = TPM_RC_SIZE; goto Exit; }
+result = TPM2_NV_ReadPublic (in, out);
+    rSize = sizeof(NV_ReadPublic_Out);
+    *respParmSize += TPM2B_NV_PUBLIC_Marshal(&out->nvPublic, 
+                                          responseBuffer, &rSize);
+    *respParmSize += TPM2B_NAME_Marshal(&out->nvName, 
+                                          responseBuffer, &rSize);
+break; 
+}
+#endif     // CC_NV_ReadPublic
+#if CC_NV_Write
+case TPM_CC_NV_Write: {
+    NV_Write_In *in = (NV_Write_In *)
+            MemoryGetInBuffer(sizeof(NV_Write_In));
+    in->authHandle = handles[0];
+    in->nvIndex = handles[1];
+    result = TPM2B_MAX_NV_BUFFER_Unmarshal(&in->data, paramBuffer, paramBufferSize);
+        EXIT_IF_ERROR_PLUS(RC_NV_Write_data);
+    result = UINT16_Unmarshal(&in->offset, paramBuffer, paramBufferSize);
+        EXIT_IF_ERROR_PLUS(RC_NV_Write_offset);
+    if(*paramBufferSize != 0) { result = TPM_RC_SIZE; goto Exit; }
+result = TPM2_NV_Write (in);
+break; 
+}
+#endif     // CC_NV_Write
+#if CC_NV_Increment
+case TPM_CC_NV_Increment: {
+    NV_Increment_In *in = (NV_Increment_In *)
+            MemoryGetInBuffer(sizeof(NV_Increment_In));
+    in->authHandle = handles[0];
+    in->nvIndex = handles[1];
+    if(*paramBufferSize != 0) { result = TPM_RC_SIZE; goto Exit; }
+result = TPM2_NV_Increment (in);
+break; 
+}
+#endif     // CC_NV_Increment
+#if CC_NV_Extend
+case TPM_CC_NV_Extend: {
+    NV_Extend_In *in = (NV_Extend_In *)
+            MemoryGetInBuffer(sizeof(NV_Extend_In));
+    in->authHandle = handles[0];
+    in->nvIndex = handles[1];
+    result = TPM2B_MAX_NV_BUFFER_Unmarshal(&in->data, paramBuffer, paramBufferSize);
+        EXIT_IF_ERROR_PLUS(RC_NV_Extend_data);
+    if(*paramBufferSize != 0) { result = TPM_RC_SIZE; goto Exit; }
+result = TPM2_NV_Extend (in);
+break; 
+}
+#endif     // CC_NV_Extend
+#if CC_NV_SetBits
+case TPM_CC_NV_SetBits: {
+    NV_SetBits_In *in = (NV_SetBits_In *)
+            MemoryGetInBuffer(sizeof(NV_SetBits_In));
+    in->authHandle = handles[0];
+    in->nvIndex = handles[1];
+    result = UINT64_Unmarshal(&in->bits, paramBuffer, paramBufferSize);
+        EXIT_IF_ERROR_PLUS(RC_NV_SetBits_bits);
+    if(*paramBufferSize != 0) { result = TPM_RC_SIZE; goto Exit; }
+result = TPM2_NV_SetBits (in);
+break; 
+}
+#endif     // CC_NV_SetBits
+#if CC_NV_WriteLock
+case TPM_CC_NV_WriteLock: {
+    NV_WriteLock_In *in = (NV_WriteLock_In *)
+            MemoryGetInBuffer(sizeof(NV_WriteLock_In));
+    in->authHandle = handles[0];
+    in->nvIndex = handles[1];
+    if(*paramBufferSize != 0) { result = TPM_RC_SIZE; goto Exit; }
+result = TPM2_NV_WriteLock (in);
+break; 
+}
+#endif     // CC_NV_WriteLock
+#if CC_NV_GlobalWriteLock
+case TPM_CC_NV_GlobalWriteLock: {
+    NV_GlobalWriteLock_In *in = (NV_GlobalWriteLock_In *)
+            MemoryGetInBuffer(sizeof(NV_GlobalWriteLock_In));
+    in->authHandle = handles[0];
+    if(*paramBufferSize != 0) { result = TPM_RC_SIZE; goto Exit; }
+result = TPM2_NV_GlobalWriteLock (in);
+break; 
+}
+#endif     // CC_NV_GlobalWriteLock
+#if CC_NV_Read
+case TPM_CC_NV_Read: {
+    NV_Read_In *in = (NV_Read_In *)
+            MemoryGetInBuffer(sizeof(NV_Read_In));
+    NV_Read_Out *out = (NV_Read_Out *) 
+            MemoryGetOutBuffer(sizeof(NV_Read_Out));
+    in->authHandle = handles[0];
+    in->nvIndex = handles[1];
+    result = UINT16_Unmarshal(&in->size, paramBuffer, paramBufferSize);
+        EXIT_IF_ERROR_PLUS(RC_NV_Read_size);
+    result = UINT16_Unmarshal(&in->offset, paramBuffer, paramBufferSize);
+        EXIT_IF_ERROR_PLUS(RC_NV_Read_offset);
+    if(*paramBufferSize != 0) { result = TPM_RC_SIZE; goto Exit; }
+result = TPM2_NV_Read (in, out);
+    rSize = sizeof(NV_Read_Out);
+    *respParmSize += TPM2B_MAX_NV_BUFFER_Marshal(&out->data, 
+                                          responseBuffer, &rSize);
+break; 
+}
+#endif     // CC_NV_Read
+#if CC_NV_ReadLock
+case TPM_CC_NV_ReadLock: {
+    NV_ReadLock_In *in = (NV_ReadLock_In *)
+            MemoryGetInBuffer(sizeof(NV_ReadLock_In));
+    in->authHandle = handles[0];
+    in->nvIndex = handles[1];
+    if(*paramBufferSize != 0) { result = TPM_RC_SIZE; goto Exit; }
+result = TPM2_NV_ReadLock (in);
+break; 
+}
+#endif     // CC_NV_ReadLock
+#if CC_NV_ChangeAuth
+case TPM_CC_NV_ChangeAuth: {
+    NV_ChangeAuth_In *in = (NV_ChangeAuth_In *)
+            MemoryGetInBuffer(sizeof(NV_ChangeAuth_In));
+    in->nvIndex = handles[0];
+    result = TPM2B_AUTH_Unmarshal(&in->newAuth, paramBuffer, paramBufferSize);
+        EXIT_IF_ERROR_PLUS(RC_NV_ChangeAuth_newAuth);
+    if(*paramBufferSize != 0) { result = TPM_RC_SIZE; goto Exit; }
+result = TPM2_NV_ChangeAuth (in);
+break; 
+}
+#endif     // CC_NV_ChangeAuth
+#if CC_NV_Certify
+case TPM_CC_NV_Certify: {
+    NV_Certify_In *in = (NV_Certify_In *)
+            MemoryGetInBuffer(sizeof(NV_Certify_In));
+    NV_Certify_Out *out = (NV_Certify_Out *) 
+            MemoryGetOutBuffer(sizeof(NV_Certify_Out));
+    in->signHandle = handles[0];
+    in->authHandle = handles[1];
+    in->nvIndex = handles[2];
+    result = TPM2B_DATA_Unmarshal(&in->qualifyingData, paramBuffer, paramBufferSize);
+        EXIT_IF_ERROR_PLUS(RC_NV_Certify_qualifyingData);
+    result = TPMT_SIG_SCHEME_Unmarshal(&in->inScheme, paramBuffer, paramBufferSize, TRUE);
+        EXIT_IF_ERROR_PLUS(RC_NV_Certify_inScheme);
+    result = UINT16_Unmarshal(&in->size, paramBuffer, paramBufferSize);
+        EXIT_IF_ERROR_PLUS(RC_NV_Certify_size);
+    result = UINT16_Unmarshal(&in->offset, paramBuffer, paramBufferSize);
+        EXIT_IF_ERROR_PLUS(RC_NV_Certify_offset);
+    if(*paramBufferSize != 0) { result = TPM_RC_SIZE; goto Exit; }
+result = TPM2_NV_Certify (in, out);
+    rSize = sizeof(NV_Certify_Out);
+    *respParmSize += TPM2B_ATTEST_Marshal(&out->certifyInfo, 
+                                          responseBuffer, &rSize);
+    *respParmSize += TPMT_SIGNATURE_Marshal(&out->signature, 
+                                          responseBuffer, &rSize);
+break; 
+}
+#endif     // CC_NV_Certify
+#if CC_AC_GetCapability
+case TPM_CC_AC_GetCapability: {
+    AC_GetCapability_In *in = (AC_GetCapability_In *)
+            MemoryGetInBuffer(sizeof(AC_GetCapability_In));
+    AC_GetCapability_Out *out = (AC_GetCapability_Out *) 
+            MemoryGetOutBuffer(sizeof(AC_GetCapability_Out));
+    in->ac = handles[0];
+    result = TPM_AT_Unmarshal(&in->capability, paramBuffer, paramBufferSize);
+        EXIT_IF_ERROR_PLUS(RC_AC_GetCapability_capability);
+    result = UINT32_Unmarshal(&in->count, paramBuffer, paramBufferSize);
+        EXIT_IF_ERROR_PLUS(RC_AC_GetCapability_count);
+    if(*paramBufferSize != 0) { result = TPM_RC_SIZE; goto Exit; }
+result = TPM2_AC_GetCapability (in, out);
+    rSize = sizeof(AC_GetCapability_Out);
+    *respParmSize += TPMI_YES_NO_Marshal(&out->moreData, 
+                                          responseBuffer, &rSize);
+    *respParmSize += TPML_AC_CAPABILITIES_Marshal(&out->capabilitiesData, 
+                                          responseBuffer, &rSize);
+break; 
+}
+#endif     // CC_AC_GetCapability
+#if CC_AC_Send
+case TPM_CC_AC_Send: {
+    AC_Send_In *in = (AC_Send_In *)
+            MemoryGetInBuffer(sizeof(AC_Send_In));
+    AC_Send_Out *out = (AC_Send_Out *) 
+            MemoryGetOutBuffer(sizeof(AC_Send_Out));
+    in->sendObject = handles[0];
+    in->authHandle = handles[1];
+    in->ac = handles[2];
+    result = TPM2B_MAX_BUFFER_Unmarshal(&in->acDataIn, paramBuffer, paramBufferSize);
+        EXIT_IF_ERROR_PLUS(RC_AC_Send_acDataIn);
+    if(*paramBufferSize != 0) { result = TPM_RC_SIZE; goto Exit; }
+result = TPM2_AC_Send (in, out);
+    rSize = sizeof(AC_Send_Out);
+    *respParmSize += TPMS_AC_OUTPUT_Marshal(&out->acDataOut, 
+                                          responseBuffer, &rSize);
+break; 
+}
+#endif     // CC_AC_Send
+#if CC_Policy_AC_SendSelect
+case TPM_CC_Policy_AC_SendSelect: {
+    Policy_AC_SendSelect_In *in = (Policy_AC_SendSelect_In *)
+            MemoryGetInBuffer(sizeof(Policy_AC_SendSelect_In));
+    in->policySession = handles[0];
+    result = TPM2B_NAME_Unmarshal(&in->objectName, paramBuffer, paramBufferSize);
+        EXIT_IF_ERROR_PLUS(RC_Policy_AC_SendSelect_objectName);
+    result = TPM2B_NAME_Unmarshal(&in->authHandleName, paramBuffer, paramBufferSize);
+        EXIT_IF_ERROR_PLUS(RC_Policy_AC_SendSelect_authHandleName);
+    result = TPM2B_NAME_Unmarshal(&in->acName, paramBuffer, paramBufferSize);
+        EXIT_IF_ERROR_PLUS(RC_Policy_AC_SendSelect_acName);
+    result = TPMI_YES_NO_Unmarshal(&in->includeObject, paramBuffer, paramBufferSize);
+        EXIT_IF_ERROR_PLUS(RC_Policy_AC_SendSelect_includeObject);
+    if(*paramBufferSize != 0) { result = TPM_RC_SIZE; goto Exit; }
+result = TPM2_Policy_AC_SendSelect (in);
+break; 
+}
+#endif     // CC_Policy_AC_SendSelect
+#if CC_Vendor_TCG_Test
+case TPM_CC_Vendor_TCG_Test: {
+    Vendor_TCG_Test_In *in = (Vendor_TCG_Test_In *)
+            MemoryGetInBuffer(sizeof(Vendor_TCG_Test_In));
+    Vendor_TCG_Test_Out *out = (Vendor_TCG_Test_Out *) 
+            MemoryGetOutBuffer(sizeof(Vendor_TCG_Test_Out));
+    result = TPM2B_DATA_Unmarshal(&in->inputData, paramBuffer, paramBufferSize);
+        EXIT_IF_ERROR_PLUS(RC_Vendor_TCG_Test_inputData);
+    if(*paramBufferSize != 0) { result = TPM_RC_SIZE; goto Exit; }
+result = TPM2_Vendor_TCG_Test (in, out);
+    rSize = sizeof(Vendor_TCG_Test_Out);
+    *respParmSize += TPM2B_DATA_Marshal(&out->outputData, 
+                                          responseBuffer, &rSize);
+break; 
+}
+#endif     // CC_Vendor_TCG_Test