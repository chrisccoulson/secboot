--- conflicted
+++ resolved
@@ -105,14 +105,9 @@
 }
 
 func (s *pinSuite) SetUpTest(c *C) {
-<<<<<<< HEAD
 	s.TPMSimulatorTestBase.SetUpTest(c)
-	c.Assert(ProvisionTPM(s.TPM, ProvisionModeFull, nil), IsNil)
+	c.Assert(s.TPM.EnsureProvisioned(ProvisionModeFull, nil), IsNil)
 	s.ResetTPMSimulator(c)
-=======
-	s.TPMTestBase.SetUpTest(c)
-	c.Assert(s.TPM.EnsureProvisioned(ProvisionModeFull, nil), IsNil)
->>>>>>> 414a9945
 
 	dir := c.MkDir()
 	s.keyFile = dir + "/keydata"
